/*
 * Copyright 2020 LINE Corporation
 *
 * LINE Corporation licenses this file to you under the Apache License,
 * version 2.0 (the "License"); you may not use this file except in compliance
 * with the License. You may obtain a copy of the License at:
 *
 *   https://www.apache.org/licenses/LICENSE-2.0
 *
 * Unless required by applicable law or agreed to in writing, software
 * distributed under the License is distributed on an "AS IS" BASIS, WITHOUT
 * WARRANTIES OR CONDITIONS OF ANY KIND, either express or implied. See the
 * License for the specific language governing permissions and limitations
 * under the License.
 */

package com.linecorp.armeria.server.logging;

import static org.assertj.core.api.Assertions.assertThat;

import java.io.ByteArrayInputStream;
import java.nio.charset.StandardCharsets;
import java.util.concurrent.atomic.AtomicReference;
import java.util.function.BiFunction;
import java.util.function.BiPredicate;
import java.util.function.Function;
import java.util.zip.GZIPInputStream;

import org.junit.jupiter.api.BeforeEach;
import org.junit.jupiter.api.Test;
import org.junit.jupiter.api.extension.RegisterExtension;

import com.google.common.io.ByteStreams;

import com.linecorp.armeria.client.WebClient;
import com.linecorp.armeria.client.encoding.DecodingClient;
import com.linecorp.armeria.common.AggregatedHttpResponse;
import com.linecorp.armeria.common.HttpData;
import com.linecorp.armeria.common.HttpHeaderNames;
import com.linecorp.armeria.common.HttpHeaders;
import com.linecorp.armeria.common.HttpMethod;
import com.linecorp.armeria.common.HttpResponse;
import com.linecorp.armeria.common.HttpStatus;
import com.linecorp.armeria.common.MediaType;
import com.linecorp.armeria.common.RequestContext;
import com.linecorp.armeria.common.RequestHeaders;
import com.linecorp.armeria.common.ResponseHeaders;
import com.linecorp.armeria.common.logging.ContentPreviewerFactory;
import com.linecorp.armeria.common.logging.RequestLog;
import com.linecorp.armeria.server.HttpService;
import com.linecorp.armeria.server.ServerBuilder;
import com.linecorp.armeria.server.encoding.EncodingService;
import com.linecorp.armeria.testing.junit.server.ServerExtension;

import io.netty.buffer.ByteBuf;

class ContentPreviewingServiceTest {

    private static final AtomicReference<RequestContext> contextCaptor = new AtomicReference<>();

    @RegisterExtension
    static final ServerExtension server = new ServerExtension() {
        @Override
        protected void configure(ServerBuilder sb) throws Exception {
            final HttpService httpService = (ctx, req) -> HttpResponse.from(
                    req.aggregate()
                       .thenApply(aggregated -> {
                           final ResponseHeaders responseHeaders =
                                   ResponseHeaders.of(HttpStatus.OK,
                                                      HttpHeaderNames.CONTENT_TYPE, MediaType.PLAIN_TEXT_UTF_8);
                           return HttpResponse.of(responseHeaders,
                                                  HttpData.ofUtf8("Hello " + aggregated.contentUtf8() + '!'));
                       }));
<<<<<<< HEAD
            sb.decorator("/beforeEncoding", EncodingService.builder()
                                                           .minBytesToForceChunkedEncoding(1)
                                                           .newDecorator());
            sb.decorator("/beforeEncoding", ContentPreviewingService.builder()
                                                                    .contentPreview(100)
                                                                    .newDecorator());
=======
            sb.decorator("/beforeEncoding", delegate -> new EncodingService(delegate, unused -> true, 1));
            sb.decorator("/beforeEncoding", ContentPreviewingService.newDecorator(100));
>>>>>>> e95e07b5
            sb.service("/beforeEncoding", httpService);

            sb.decorator("/encoded", decodingContentPreviewDecorator());
            sb.decorator("/encoded", EncodingService.builder()
                                                    .minBytesToForceChunkedEncoding(1)
                                                    .newDecorator());
            sb.service("/encoded", httpService);

            sb.decoratorUnder("/", (delegate, ctx, req) -> {
                contextCaptor.set(ctx);
                return delegate.serve(ctx, req);
            });
        }

        private Function<? super HttpService, ContentPreviewingService> decodingContentPreviewDecorator() {
            final BiPredicate<? super RequestContext, ? super HttpHeaders> previewerPredicate =
                    (requestContext, headers) -> "gzip".equals(headers.get(HttpHeaderNames.CONTENT_ENCODING));

            final BiFunction<HttpHeaders, ByteBuf, String> producer = (headers, data) -> {
                final byte[] bytes = new byte[data.readableBytes()];
                data.getBytes(0, bytes);
                final byte[] decoded;
                try (GZIPInputStream unzipper = new GZIPInputStream(new ByteArrayInputStream(bytes))) {
                    decoded = ByteStreams.toByteArray(unzipper);
                } catch (Exception e) {
                    throw new IllegalArgumentException(e);
                }
                return new String(decoded, StandardCharsets.UTF_8);
            };

            final ContentPreviewerFactory factory =
                    ContentPreviewerFactory.builder()
                                           .maxLength(100)
                                           .binary(producer, previewerPredicate)
                                           .build();
            return ContentPreviewingService.newDecorator(factory);
        }
    };

    @BeforeEach
    void clear() {
        contextCaptor.set(null);
    }

    @Test
    void contentPreviewBeforeEncoding() {
        final WebClient client = WebClient.builder(server.httpUri())
                                          .decorator(DecodingClient.newDecorator())
                                          .build();
        final RequestHeaders headers = RequestHeaders.of(HttpMethod.POST, "/beforeEncoding",
                                                         HttpHeaderNames.CONTENT_TYPE, "text/plain");
        assertThat(client.execute(headers, "Armeria").aggregate().join().contentUtf8())
                .isEqualTo("Hello Armeria!");
        final RequestLog requestLog = contextCaptor.get().log().whenComplete().join();
        assertThat(requestLog.requestContentPreview()).isEqualTo("Armeria");
        assertThat(requestLog.responseContentPreview()).isEqualTo("Hello Armeria!");
    }

    /**
     * Unlike {@link #contentPreviewBeforeEncoding()}, the content preview of this test is encoded data
     * because the previewing decorator is inserted after {@link EncodingService}.
     */
    @Test
    void encodedContentPreviewIsDecodedInPreviewer() {
        final WebClient client = WebClient.builder(server.httpUri())
                                          .decorator(DecodingClient.newDecorator())
                                          .build();
        final RequestHeaders headers = RequestHeaders.of(HttpMethod.POST, "/encoded",
                                                         HttpHeaderNames.CONTENT_TYPE, "text/plain");
        final AggregatedHttpResponse res = client.execute(headers, "Armeria").aggregate().join();
        assertThat(res.contentUtf8()).isEqualTo("Hello Armeria!");
        assertThat(res.headers().get(HttpHeaderNames.CONTENT_ENCODING)).isEqualTo("gzip");

        final RequestLog requestLog = contextCaptor.get().log().whenComplete().join();
        assertThat(requestLog.requestContentPreview()).isEqualTo("Armeria");
        assertThat(requestLog.responseContentPreview()).isEqualTo("Hello Armeria!");
    }
}<|MERGE_RESOLUTION|>--- conflicted
+++ resolved
@@ -71,17 +71,10 @@
                            return HttpResponse.of(responseHeaders,
                                                   HttpData.ofUtf8("Hello " + aggregated.contentUtf8() + '!'));
                        }));
-<<<<<<< HEAD
             sb.decorator("/beforeEncoding", EncodingService.builder()
                                                            .minBytesToForceChunkedEncoding(1)
                                                            .newDecorator());
-            sb.decorator("/beforeEncoding", ContentPreviewingService.builder()
-                                                                    .contentPreview(100)
-                                                                    .newDecorator());
-=======
-            sb.decorator("/beforeEncoding", delegate -> new EncodingService(delegate, unused -> true, 1));
             sb.decorator("/beforeEncoding", ContentPreviewingService.newDecorator(100));
->>>>>>> e95e07b5
             sb.service("/beforeEncoding", httpService);
 
             sb.decorator("/encoded", decodingContentPreviewDecorator());
