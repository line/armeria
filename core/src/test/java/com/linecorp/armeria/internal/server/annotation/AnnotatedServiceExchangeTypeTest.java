--- conflicted
+++ resolved
@@ -77,16 +77,7 @@
         @Post
         @Path("/multipart-bidi-streaming")
         public HttpResponse multipartBidiStreaming(ServiceRequestContext ctx, @Param File file1) {
-<<<<<<< HEAD
-            final ExchangeType exchangeType = exchangeType(ctx);
-            return HttpResponse.of(exchangeType.toString());
-        }
-
-        private static ExchangeType exchangeType(ServiceRequestContext ctx) {
-            return ctx.config().service().exchangeType(ctx.routingContext());
-=======
             return HttpResponse.of(ctx.exchangeType().toString());
->>>>>>> c62c68a9
         }
     }
 }