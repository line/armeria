--- conflicted
+++ resolved
@@ -972,21 +972,14 @@
                     unframedGrpcErrorHandler != null ? unframedGrpcErrorHandler
                                                      : UnframedGrpcErrorHandler.of());
         }
-<<<<<<< HEAD
-
-        if (!handlerRegistry.annotationDecorators().isEmpty() ||
-            !handlerRegistry.additionalDecorators().isEmpty()) {
-            grpcService = new GrpcDecoratingService(grpcService, handlerRegistry);
-        }
-=======
->>>>>>> 7395a2e7
         if (enableHttpJsonTranscoding) {
             grpcService = HttpJsonTranscodingService.of(
                     grpcService,
                     httpJsonTranscodingErrorHandler != null ? httpJsonTranscodingErrorHandler
                                                             : UnframedGrpcErrorHandler.ofJson());
         }
-        if (!handlerRegistry.decorators().isEmpty()) {
+        if (!handlerRegistry.annotationDecorators().isEmpty() ||
+            !handlerRegistry.additionalDecorators().isEmpty()) {
             grpcService = new GrpcDecoratingService(grpcService, handlerRegistry);
         }
         return grpcService;
