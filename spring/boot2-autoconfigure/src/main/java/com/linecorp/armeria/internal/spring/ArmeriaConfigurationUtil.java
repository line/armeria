--- conflicted
+++ resolved
@@ -108,8 +108,7 @@
         server.meterRegistry(meterRegistry);
 
         if (settings.isEnableMetrics()) {
-            server.decorator(
-                    MetricCollectingService.newDecorator(MeterIdPrefixFunction.ofDefault("armeria.server")));
+            server.decorator(MetricCollectingService.newDecorator(meterIdPrefixFunction));
 
             if (!Strings.isNullOrEmpty(settings.getMetricsPath())) {
                 final boolean hasPrometheus = hasAllClasses(
@@ -134,11 +133,6 @@
                     }
                 }
             }
-<<<<<<< HEAD
-=======
-
-            server.decorator(MetricCollectingService.newDecorator(meterIdPrefixFunction));
->>>>>>> e5c4e814
         }
 
         if (settings.getSsl() != null) {
