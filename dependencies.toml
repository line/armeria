[versions]
akka = "2.6.20"
akka-http-cors = "1.0.0"
akka-grpc-runtime = "1.0.3"
apache-httpclient5 = "5.2.1"
apache-httpclient4 = "4.5.14"
asm = "9.5"
assertj = "3.24.2"
awaitility = "4.2.0"
blockhound = "1.0.8.RELEASE"
bouncycastle = "1.70"
brave = "5.16.0"
brotli4j = "1.12.0"
bucket4j = "7.6.0"
caffeine = "2.9.3"
cglib = "3.3.0"
checkerframework = "2.5.5"
checkstyle = "10.3.2"
curator = "5.5.0"
dagger = "2.47"
dgs = "7.3.6"
dropwizard1 = "1.3.29"
dropwizard2 = "2.1.6"
dropwizard-metrics = "4.2.19"
errorprone = "2.20.0"
errorprone-gradle-plugin = "3.1.0"
eureka = "2.0.1"
fastutil = "8.5.12"
finagle = "22.12.0"
findbugs = "3.0.2"
futures-completable = "0.3.5"
futures-extra = "4.3.1"
gax-grpc = "2.31.1"
graphql-java = "20.4"
graphql-kotlin = "6.5.3"
grpc-java = "1.57.1"
grpc-kotlin = "1.3.0"
guava = "32.0.1-jre"
hamcrest = "2.2"
hbase = "1.2.6"
hibernate-validator6 = "6.2.5.Final"
hibernate-validator8 = "8.0.1.Final"
j2objc = "2.8"
jackson = "2.15.2"
jakarta-inject = "2.0.1"
jakarta-validation = "3.0.2"
jakarta-websocket= "2.1.1"
java-websocket = "1.5.4"
javax-annotation = "1.3.2"
javax-inject = "1"
javax-jsr311 = "1.1.1"
javax-validation = "2.0.1.Final"
jctools = "4.0.1"
# Find the latest version of the major 10 https://central.sonatype.com/artifact/org.eclipse.jetty/jetty-server/
jetty10 = "10.0.15"
# Find the latest version of the major 10 https://central.sonatype.com/artifact/org.eclipse.jetty/apache-jstl/
jetty10-jstl = "10.0.15"
jetty11 = "11.0.15"
jetty11-jstl = "11.0.0"
jetty93 = "9.3.30.v20211001"
jetty94 = "9.4.51.v20230217"
jetty-alpn-api = "1.1.3.v20160715"
jmh-core = "1.36"
jmh-extras = "0.3.7"
jmh-gradle-plugin = "0.7.1"
joor = "0.9.14"
json-unit = "2.38.0"
jsoup = "1.16.1"
junit4 = "4.13.2"
junit5 = "5.10.0"
junit-pioneer = "1.9.1"
jwt = "4.4.0"
<<<<<<< HEAD
kafka = "3.4.1"
kotlin = "1.8.22"
kotlin-coroutine = "1.7.1"
krotodc = "1.0.5"
ktlint-gradle-plugin = "11.4.0"
=======
kafka = "3.5.1"
kotlin = "1.9.0"
kotlin-coroutine = "1.7.3"
ktlint-gradle-plugin = "11.5.0"
>>>>>>> 13b0caa3
logback12 = "1.2.11"
logback13 = "1.3.8"
logback14 = "1.4.8"
micrometer = "1.11.2"
micrometer13 = "1.3.20"
mockito = "4.11.0"
monix = "3.4.1"
munit = "0.7.29"
netty = "4.1.96.Final"
netty-incubator-transport-native-io_uring = "0.0.21.Final"
nexus-publish = "1.3.0"
node-gradle-plugin = "5.0.0"
okhttp2 = "2.7.5"
okhttp3 = { strictly = "3.14.9" }
okhttp4 = "4.11.0"
opensaml = "3.4.6"
osdetector = "1.7.3"
proguard = "7.3.1"
prometheus = "0.16.0"
protobuf = "3.23.4"
protobuf-gradle-plugin = "0.8.19"
protobuf-jackson = "2.2.0"
reactive-grpc = "1.2.4"
reactive-streams = "1.0.4"
reactor = "3.5.8"
reactor-kotlin = "1.2.2"
reflections = "0.9.11"
resilience4j = "2.1.0"
resteasy = "5.0.7.Final"
resteasy-jboss-logging = "3.4.3.Final"
resteasy-jboss-logging-annotations = "2.2.1.Final"
retrofit2 = "2.9.0"
rxjava2 = "2.2.21"
rxjava3 = "3.1.6"
sangria = "4.0.1"
sangria-slowlog = "3.0.0"
scala-collection-compat = "2.11.0"
scala-java8-compat = "1.0.2"
scala212 = "2.12.18"
scala213 = "2.13.11"
scala3 = "3.3.0"
scalafmt-gradle-plugin = "1.16.2"
scalapb = "0.11.13"
scalapb-json = "0.12.1"
shadow-gradle-plugin = "7.1.2"
shibboleth-utilities = "7.5.2"
snappy = "1.1.10.3"
slf4j = "1.7.36"
slf4j2 = "2.0.7"
spring6 = "6.0.11"
spring-boot2 = "2.7.14"
spring-boot3 = "3.1.2"
testcontainers = "1.18.3"
testng = "7.5.1"
thrift09 = { strictly = "0.9.3-1" }
thrift012 = { strictly = "0.12.0" }
thrift013 = { strictly = "0.13.0" }
thrift014 = { strictly = "0.14.2" }
thrift015 = { strictly = "0.15.0" }
thrift016 = { strictly = "0.16.0" }
thrift017 = { strictly = "0.17.0" }
thrift018 = { strictly = "0.18.1" }
tomcat8 = "8.5.85"
tomcat9 = "9.0.71"
tomcat10 = "10.1.11"
xml-apis = "1.4.01"
zookeeper = "3.8.2"
zookeeper-junit = "1.2"

[boms]
brave = { module = "io.zipkin.brave:brave-bom", version.ref = "brave" }
dropwizard-metrics = { module = "io.dropwizard.metrics:metrics-bom", version.ref = "dropwizard-metrics" }
# Ensure that we use the same Protobuf version as what gRPC depends on.
# See: https://github.com/grpc/grpc-java/blob/master/gradle/libs.versions.toml
#      (Switch to the right tag and look for "protobuf".)
grpc-java = { module = "io.grpc:grpc-bom", version.ref = "grpc-java" }
jackson = { module = "com.fasterxml.jackson:jackson-bom", version.ref = "jackson" }
junit5 = { module = "org.junit:junit-bom", version.ref = "junit5" }
netty = { module = "io.netty:netty-bom", version.ref = "netty" }
testcontainers = { module = "org.testcontainers:testcontainers-bom", version.ref = "testcontainers" }

# Akka is used only for testing in it:grpcweb module.
[libraries.akka-http-cors_v213]
module = "ch.megard:akka-http-cors_2.13"
version.ref = "akka-http-cors"
[libraries.akka-grpc-runtime_v213]
module = "com.lightbend.akka.grpc:akka-grpc-runtime_2.13"
version.ref = "akka-grpc-runtime"
[libraries.akka-actor-typed_v213]
module = "com.typesafe.akka:akka-actor-typed_2.13"
version.ref = "akka"
[libraries.akka-discovery_v213]
module = "com.typesafe.akka:akka-discovery_2.13"
version.ref = "akka"
[libraries.akka-stream_v213]
module = "com.typesafe.akka:akka-stream_2.13"
version.ref = "akka"

[libraries.apache-httpclient5]
module = "org.apache.httpcomponents.client5:httpclient5"
version.ref = "apache-httpclient5"
exclusions = "commons-logging:commons-logging"

# needed to test thrift apis
# https://github.com/apache/thrift/blob/master/lib/java/gradle.properties#L28
[libraries.apache-httpclient4]
module = "org.apache.httpcomponents:httpclient"
version.ref = "apache-httpclient4"
exclusions = "commons-logging:commons-logging"

# This is only used for testing Jetty
[libraries.asm]
module = "org.ow2.asm:asm"
version.ref = "asm"

[libraries.assertj]
module = "org.assertj:assertj-core"
version.ref = "assertj"

[libraries.awaitility]
module = "org.awaitility:awaitility"
version.ref = "awaitility"

[libraries.blockhound-junit-platform]
module="io.projectreactor.tools:blockhound-junit-platform"
version.ref = "blockhound"

[libraries.blockhound]
module="io.projectreactor.tools:blockhound"
version.ref = "blockhound"

[libraries.bouncycastle-bcpkix]
module = "org.bouncycastle:bcpkix-jdk15on"
version.ref = "bouncycastle"
relocations = { from = "org.bouncycastle", to = "com.linecorp.armeria.internal.shaded.bouncycastle" }
[libraries.bouncycastle-bcprov]
module = "org.bouncycastle:bcprov-jdk15on"
version.ref = "bouncycastle"
relocations = { from = "org.bouncycastle", to = "com.linecorp.armeria.internal.shaded.bouncycastle" }
[libraries.bouncycastle-bcutil]
module = "org.bouncycastle:bcutil-jdk15on"
version.ref = "bouncycastle"
relocations = { from = "org.bouncycastle", to = "com.linecorp.armeria.internal.shaded.bouncycastle" }

[libraries.brave]
module = "io.zipkin.brave:brave"
# ":site:javadoc" fails when we use a newer version of Javadoc.
javadocs = [
    "https://www.javadoc.io/doc/io.zipkin.brave/brave/5.6.3/",
    "https://www.javadoc.io/doc/io.zipkin.brave/brave-instrumentation-http/5.6.3/"]
[libraries.brave-context-slf4j]
module = 'io.zipkin.brave:brave-context-slf4j'
[libraries.brave-instrumentation-http]
module = "io.zipkin.brave:brave-instrumentation-http"
[libraries.brave-instrumentation-http-tests]
module = "io.zipkin.brave:brave-instrumentation-http-tests"

[libraries.brotli4j]
module = "com.aayushatharva.brotli4j:brotli4j"
version.ref = "brotli4j"
[libraries.brotli4j-linux]
module = "com.aayushatharva.brotli4j:native-linux-x86_64"
version.ref = "brotli4j"
[libraries.brotli4j-linux-aarch64]
module = "com.aayushatharva.brotli4j:native-linux-aarch64"
version.ref = "brotli4j"
[libraries.brotli4j-osx]
module = "com.aayushatharva.brotli4j:native-osx-x86_64"
version.ref = "brotli4j"
[libraries.brotli4j-osx-aarch64]
module = "com.aayushatharva.brotli4j:native-osx-aarch64"
version.ref = "brotli4j"
[libraries.brotli4j-windows]
module = "com.aayushatharva.brotli4j:native-windows-x86_64"
version.ref = "brotli4j"

[libraries.bucket4j]
module = "com.github.vladimir-bukhtoyarov:bucket4j-core"
version.ref = "bucket4j"
javadocs = "https://javadoc.io/doc/com.github.vladimir-bukhtoyarov/bucket4j-core/7.6.0/"

# Don"t upgrade Caffeine to 3.x that requires Java 11.
[libraries.caffeine]
module = "com.github.ben-manes.caffeine:caffeine"
version.ref = "caffeine"
exclusions = "com.google.errorprone:error_prone_annotations"
javadocs = "https://www.javadoc.io/doc/com.github.ben-manes.caffeine/caffeine/2.9.3/"
relocations = { from = "com.github.benmanes.caffeine", to = "com.linecorp.armeria.internal.shaded.caffeine" }

[libraries.cglib]
module = "cglib:cglib"
version.ref = "cglib"

[libraries.checkerframework]
module = "org.checkerframework:checker-compat-qual"
version.ref = "checkerframework"

[libraries.checkstyle]
module = "com.puppycrawl.tools:checkstyle"
version.ref = "checkstyle"

# Ensure that we use the same ZooKeeper version as what Curator depends on.
# See: https://github.com/apache/curator/blob/master/pom.xml
#      (Switch to the right tag to find out the right version.)
[libraries.curator-recipes]
module = "org.apache.curator:curator-recipes"
version.ref = "curator"
javadocs = [
    "https://www.javadoc.io/doc/org.apache.curator/curator-framework/5.5.0/",
    "https://www.javadoc.io/doc/org.apache.curator/curator-recipes/5.5.0/"]
exclusions = "org.apache.zookeeper:zookeeper"
[libraries.curator-discovery]
module = "org.apache.curator:curator-x-discovery"
version.ref = "curator"
javadocs = "https://www.javadoc.io/doc/org.apache.curator/curator-x-discovery/5.5.0/"

# This is only used for examples/context-propagation/dagger
[libraries.dagger]
module = "com.google.dagger:dagger"
version.ref = "dagger"
[libraries.dagger-compiler]
module = "com.google.dagger:dagger-compiler"
version.ref = "dagger"
[libraries.dagger-producers]
module = "com.google.dagger:dagger-producers"
version.ref = "dagger"

# DGS is used only for testing in it:dgs module.
# A minimum of java 17 is required for 6.x.x
[libraries.dgs]
module = "com.netflix.graphql.dgs:graphql-dgs-client"
version.ref = "dgs"
[libraries.dropwizard1-core]
module = "io.dropwizard:dropwizard-core"
version.ref = "dropwizard1"
[libraries.dropwizard1-util]
module = "io.dropwizard:dropwizard-util"
version.ref = "dropwizard1"
[libraries.dropwizard1-lifecycle]
module = "io.dropwizard:dropwizard-lifecycle"
version.ref = "dropwizard1"
[libraries.dropwizard1-jackson]
module = "io.dropwizard:dropwizard-jackson"
version.ref = "dropwizard1"
[libraries.dropwizard1-validation]
module = "io.dropwizard:dropwizard-validation"
version.ref = "dropwizard1"
[libraries.dropwizard1-jersey]
module = "io.dropwizard:dropwizard-jersey"
version.ref = "dropwizard1"
[libraries.dropwizard1-jetty]
module = "io.dropwizard:dropwizard-jetty"
version.ref = "dropwizard1"
[libraries.dropwizard1-testing]
module = "io.dropwizard:dropwizard-testing"
version.ref = "dropwizard1"

[libraries.dropwizard2-core]
module = "io.dropwizard:dropwizard-core"
version.ref = "dropwizard2"
javadocs = "https://www.javadoc.io/doc/io.dropwizard/dropwizard-core/2.1.6/"
[libraries.dropwizard2-jackson]
module = "io.dropwizard:dropwizard-jackson"
version.ref = "dropwizard2"
[libraries.dropwizard2-lifecycle]
module = "io.dropwizard:dropwizard-lifecycle"
version.ref = "dropwizard2"
[libraries.dropwizard2-jersey]
module = "io.dropwizard:dropwizard-jersey"
version.ref = "dropwizard2"
[libraries.dropwizard2-jetty]
module = "io.dropwizard:dropwizard-jetty"
version.ref = "dropwizard2"
[libraries.dropwizard2-testing]
module = "io.dropwizard:dropwizard-testing"
version.ref = "dropwizard2"
[libraries.dropwizard2-util]
module = "io.dropwizard:dropwizard-util"
version.ref = "dropwizard2"
[libraries.dropwizard2-validation]
module = "io.dropwizard:dropwizard-validation"
version.ref = "dropwizard2"

[libraries.dropwizard-metrics-core]
module = "io.dropwizard.metrics:metrics-core"
[libraries.dropwizard-metrics-json]
module = "io.dropwizard.metrics:metrics-json"

[libraries.errorprone-core]
module = "com.google.errorprone:error_prone_core"
version.ref = "errorprone"
[libraries.errorprone-annotations]
module = "com.google.errorprone:error_prone_annotations"
version.ref = "errorprone"

# Eureka is used only for testing in eureka module.
[libraries.eureka-client]
module = "com.netflix.eureka:eureka-client"
version.ref = "eureka"
[libraries.eureka-test-utils]
module = "com.netflix.eureka:eureka-test-utils"
version.ref = "eureka"

[libraries.fastutil]
module = "it.unimi.dsi:fastutil"
version.ref = "fastutil"
relocations = { from = "it.unimi.dsi.fastutil", to = "com.linecorp.armeria.internal.shaded.fastutil" }

# Finagle is used only for testing in zookeeper module.
[libraries.finagle-serversets_v213]
module = "com.twitter:finagle-serversets_2.13"
version.ref = "finagle"

[libraries.findbugs]
module = "com.google.code.findbugs:jsr305"
version.ref = "findbugs"

[libraries.futures-completable]
module = "com.spotify:completable-futures"
version.ref = "futures-completable"
relocations = { from = "com.spotify.futures", to = "com.linecorp.armeria.internal.shaded.futures" }
[libraries.futures-extra]
module = "com.spotify:futures-extra"
version.ref = "futures-extra"

# gax-grpc is only used for gRPC test module.
[libraries.gax-grpc]
module = "com.google.api:gax-grpc"
version.ref = "gax-grpc"

# graphql-java requires java11 from 21.0
[libraries.graphql-java]
module = "com.graphql-java:graphql-java"
version.ref = "graphql-java"

[libraries.graphql-kotlin-client]
module = "com.expediagroup:graphql-kotlin-client"
version.ref = "graphql-kotlin"
[libraries.graphql-kotlin-client-jackson]
module = "com.expediagroup:graphql-kotlin-client-jackson"
version.ref = "graphql-kotlin"
[libraries.graphql-kotlin-client-serialization]
module = "com.expediagroup:graphql-kotlin-client-serialization"
version.ref = "graphql-kotlin"
[libraries.graphql-kotlin-schema-generator]
module = "com.expediagroup:graphql-kotlin-schema-generator"
version.ref = "graphql-kotlin"

[libraries.grpc-core]
module = "io.grpc:grpc-core"
javadocs = [
    "https://grpc.github.io/grpc-java/javadoc/",
    "https://protobuf.dev/reference/java/api-docs/"]
exclusions = [
    "com.google.errorprone:error_prone_annotations",
    "org.codehaus.mojo:animal-sniffer-annotations"]
[libraries.grpc-interop-testing]
module = "io.grpc:grpc-interop-testing"
exclusions = [
    "com.google.errorprone:error_prone_annotations",
    "com.google.guava:guava-jdk5",
    "com.google.j2objc:j2objc-annotations",
    "io.grpc:grpc-alts",
    "io.grpc:grpc-xds",
    "io.netty:netty-codec-http",
    "io.netty:netty-codec-http2",
    "io.netty:netty-codec-socks",
    "io.netty:netty-handler-proxy",
    "io.netty:netty-transport",
    "io.netty:netty-tcnative-boringssl-static"]
[libraries.grpc-protobuf]
module = "io.grpc:grpc-protobuf"
[libraries.grpc-services]
module = "io.grpc:grpc-services"
[libraries.grpc-stub]
module = "io.grpc:grpc-stub"
[libraries.grpc-okhttp]
module = "io.grpc:grpc-okhttp"
[libraries.grpc-testing]
module = 'io.grpc:grpc-testing'
[libraries.grpc-netty-shaded]
module = "io.grpc:grpc-netty-shaded"

[libraries.grpc-kotlin]
module = "io.grpc:grpc-kotlin-stub"
version.ref = "grpc-kotlin"

[libraries.grpc-kotlin-protoc]
module = "io.grpc:protoc-gen-grpc-kotlin"
version.ref = "grpc-kotlin"

[libraries.grpc-krotodc-core]
module = "io.github.mscheong01:krotoDC-core"
version.ref = "krotodc"

[libraries.grpc-krotodc-protoc]
module = "io.github.mscheong01:protoc-gen-krotoDC"
version.ref = "krotodc"

[libraries.guava]
module = "com.google.guava:guava"
version.ref = "guava"
exclusions = [
    "com.google.errorprone:error_prone_annotations",
    "com.google.j2objc:j2objc-annotations",
    "org.codehaus.mojo:animal-sniffer-annotations"]
relocations = [
    { from = "com.google.common", to = "com.linecorp.armeria.internal.shaded.guava" },
    { from = "com.google.thirdparty.publicsuffix", to = "com.linecorp.armeria.internal.shaded.publicsuffix" }]
[libraries.guava-testlib]
module = "com.google.guava:guava-testlib"
version.ref = "guava"
exclusions = ["com.google.errorprone:error_prone_annotations", "com.google.j2objc:j2objc-annotations"]
relocations = { from = "com.google.common", to = "com.linecorp.armeria.internal.shaded.guava" }
# A transitive dependency of Guava which needs relocation as well.
[libraries.guava-failureaccess]
module = "com.google.guava:failureaccess"
version = "1.0.1"
exclusions = ["com.google.errorprone:error_prone_annotations", "com.google.j2objc:j2objc-annotations"]
relocations = { from = "com.google.common", to = "com.linecorp.armeria.internal.shaded.guava" }

[libraries.hamcrest]
module = "org.hamcrest:hamcrest"
version.ref = "hamcrest"
[libraries.hamcrest-library]
module = "org.hamcrest:hamcrest-library"
version.ref = "hamcrest"

# This is only used for it/server test
[libraries.hbase]
module = "org.apache.hbase:hbase-shaded-client"
version.ref = "hbase"
exclusions = [
    "com.github.stephenc.findbugs:findbugs-annotations",
    "commons-logging:commons-logging",
    "log4j:log4j",
    "org.slf4j:slf4j-log4j12"]

# Validator is only used for examples and testings in Spring
# version 7 starts using jakarta api, which isn't compatible with spring-boot2
[libraries.hibernate-validator6]
module = "org.hibernate.validator:hibernate-validator"
version.ref = "hibernate-validator6"
[libraries.hibernate-validator8]
module = "org.hibernate.validator:hibernate-validator"
version.ref = "hibernate-validator8"

# We do not depend on j2objc-annotations. We just need this to stop Javadoc from
# complaining about "unknown enum constant Level.FULL".
[libraries.j2objc]
module = "com.google.j2objc:j2objc-annotations"
version.ref = "j2objc"

[libraries.jakarta-inject]
module = "jakarta.inject:jakarta.inject-api"
version.ref = "jakarta-inject"
[libraries.jakarta-validation]
module = "jakarta.validation:jakarta.validation-api"
version.ref = "jakarta-validation"
[libraries.jakarta-websocket]
module = "jakarta.websocket:jakarta.websocket-api"
version.ref = "jakarta-websocket"
[libraries.jakarta-websocket-client]
module = "jakarta.websocket:jakarta.websocket-client-api"
version.ref = "jakarta-websocket"

[libraries.jackson-annotations]
module = "com.fasterxml.jackson.core:jackson-annotations"
javadocs = "https://www.javadoc.io/doc/com.fasterxml.jackson.core/jackson-annotations/latest/"
[libraries.jackson-core]
module = "com.fasterxml.jackson.core:jackson-core"
javadocs = "https://www.javadoc.io/doc/com.fasterxml.jackson.core/jackson-core/latest/"
[libraries.jackson-databind]
module = "com.fasterxml.jackson.core:jackson-databind"
javadocs = "https://www.javadoc.io/doc/com.fasterxml.jackson.core/jackson-databind/latest/"
[libraries.jackson-datatype-jdk8]
module = "com.fasterxml.jackson.datatype:jackson-datatype-jdk8"
javadocs = "https://fasterxml.github.io/jackson-modules-java8/javadoc/datatypes/2.14/"
[libraries.jackson-datatype-jsr310]
module = "com.fasterxml.jackson.datatype:jackson-datatype-jsr310"
javadocs = "https://fasterxml.github.io/jackson-modules-java8/javadoc/datetime/2.14/"
[libraries.jackson-kotlin]
module = "com.fasterxml.jackson.module:jackson-module-kotlin"
[libraries.jackson-scala_v212]
module = "com.fasterxml.jackson.module:jackson-module-scala_2.12"
[libraries.jackson-scala_v213]
module = "com.fasterxml.jackson.module:jackson-module-scala_2.13"
[libraries.jackson-scala_v3]
module = "com.fasterxml.jackson.module:jackson-module-scala_3"

[libraries.javax-annotation]
module = "javax.annotation:javax.annotation-api"
version.ref = "javax-annotation"
[libraries.javax-inject]
module = "javax.inject:javax.inject"
version.ref = "javax-inject"
[libraries.javax-jsr311]
module = "javax.ws.rs:jsr311-api"
version.ref = "javax-jsr311"
[libraries.javax-validation]
module = "javax.validation:validation-api"
version.ref = "javax-validation"
# Ensure that we use the same javax.ws.rs version as what eureka-client depends on.
# See: https://github.com/Netflix/eureka/blob/master/eureka-client/build.gradle

[libraries.jctools]
module = "org.jctools:jctools-core"
version.ref = "jctools"
relocations = { from = "org.jctools", to = "com.linecorp.armeria.internal.shaded.jctools" }

[libraries.jetty10-annotations]
module = "org.eclipse.jetty:jetty-annotations"
version.ref = "jetty10"
[libraries.jetty10-apache-jsp]
module = "org.eclipse.jetty:apache-jsp"
version.ref = "jetty10"
[libraries.jetty10-apache-jstl]
module = "org.eclipse.jetty:apache-jstl"
version.ref = "jetty10-jstl"
[libraries.jetty10-server]
module = "org.eclipse.jetty:jetty-server"
version.ref = "jetty10"
# jetty-webapp for testing interoperability with other servers.
[libraries.jetty10-webapp]
module = "org.eclipse.jetty:jetty-webapp"
version.ref = "jetty10"

[libraries.jetty11-annotations]
module = "org.eclipse.jetty:jetty-annotations"
version.ref = "jetty11"
[libraries.jetty11-apache-jsp]
module = "org.eclipse.jetty:apache-jsp"
version.ref = "jetty11"
[libraries.jetty11-apache-jstl]
module = "org.eclipse.jetty:apache-jstl"
version.ref = "jetty11-jstl"
[libraries.jetty11-server]
module = "org.eclipse.jetty:jetty-server"
version.ref = "jetty11"
# jetty-webapp for testing interoperability with other servers.
[libraries.jetty11-webapp]
module = "org.eclipse.jetty:jetty-webapp"
version.ref = "jetty11"

[libraries.jetty93-annotations]
module = "org.eclipse.jetty:jetty-annotations"
exclusions = ["org.ow2.asm:asm", "org.ow2.asm:asm-commons"]
version.ref = "jetty93"
[libraries.jetty93-server]
module = "org.eclipse.jetty:jetty-server"
javadocs = "https://javadoc.io/doc/org.eclipse.jetty/jetty-server/9.3.30.v20211001/"
version.ref = "jetty93"
# jetty-webapp for testing interoperability with other servers.
[libraries.jetty93-webapp]
module = "org.eclipse.jetty:jetty-webapp"
version.ref = "jetty93"
[libraries.jetty93-apache-jsp]
module = "org.eclipse.jetty:apache-jsp"
version.ref = "jetty93"
[libraries.jetty93-apache-jstl]
module = "org.eclipse.jetty:apache-jstl"
version.ref = "jetty93"

[libraries.jetty94-annotations]
module = "org.eclipse.jetty:jetty-annotations"
exclusions = ["org.ow2.asm:asm", "org.ow2.asm:asm-commons"]
version.ref = "jetty94"
[libraries.jetty94-server]
module = "org.eclipse.jetty:jetty-server"
javadocs = "https://javadoc.io/doc/org.eclipse.jetty/jetty-server/9.4.51.v20230217/"
version.ref = "jetty94"
# jetty-webapp for testing interoperability with other servers.
[libraries.jetty94-webapp]
module = "org.eclipse.jetty:jetty-webapp"
version.ref = "jetty94"
[libraries.jetty94-http2-server]
module = "org.eclipse.jetty.http2:http2-server"
version.ref = "jetty94"
[libraries.jetty94-apache-jsp]
module = "org.eclipse.jetty:apache-jsp"
version.ref = "jetty94"
[libraries.jetty94-apache-jstl]
module = "org.eclipse.jetty:apache-jstl"
version.ref = "jetty94"

[libraries.jetty-alpn-api]
module = "org.eclipse.jetty.alpn:alpn-api"
version.ref = "jetty-alpn-api"

[libraries.jmh-extras]
module = "pl.project13.scala:sbt-jmh-extras"
version.ref = "jmh-extras"

[libraries.joor]
module = "org.jooq:joor"
version.ref = "joor"

# json-unit 3.0.0 requires java17
[libraries.json-unit]
module = "net.javacrumbs.json-unit:json-unit"
version.ref = "json-unit"
[libraries.json-unit-fluent]
module = "net.javacrumbs.json-unit:json-unit-fluent"
version.ref = "json-unit"

# JSoup is only used for Gradle script and SAML testing.
[libraries.jsoup]
module = "org.jsoup:jsoup"
version.ref = "jsoup"

[libraries.junit4]
module = "junit:junit"
version.ref = "junit4"
javadocs = "https://junit.org/junit4/javadoc/latest/"

[libraries.junit5-jupiter-api]
module = "org.junit.jupiter:junit-jupiter-api"
# ":site:javadoc" fails when we use a newer version of Javadoc.
javadocs = "https://junit.org/junit5/docs/current/api/"
[libraries.junit5-jupiter-params]
module = "org.junit.jupiter:junit-jupiter-params"
[libraries.junit5-jupiter-engine]
module = "org.junit.jupiter:junit-jupiter-engine"
[libraries.junit5-vintage-engine]
module = "org.junit.vintage:junit-vintage-engine"
[libraries.junit5-platform-commons]
module = "org.junit.platform:junit-platform-commons"
[libraries.junit5-platform-launcher]
module = "org.junit.platform:junit-platform-launcher"

# requires a minimum of java 11 for 2.x.x
[libraries.junit-pioneer]
module = "org.junit-pioneer:junit-pioneer"
version.ref = "junit-pioneer"

[libraries.jwt]
module = "com.auth0:java-jwt"
version.ref = "jwt"
javadocs = "https://www.javadoc.io/doc/com.auth0/java-jwt/4.4.0/"

[libraries.kafka]
module = "org.apache.kafka:kafka-clients"
version.ref = "kafka"
javadocs = "https://kafka.apache.org/33/javadoc/"

[libraries.kotlin-allopen]
module = "org.jetbrains.kotlin:kotlin-allopen"
version.ref = "kotlin"
[libraries.kotlin-stdlib-jdk8]
module = "org.jetbrains.kotlin:kotlin-stdlib-jdk8"
version.ref = "kotlin"
[libraries.kotlin-reflect]
module = "org.jetbrains.kotlin:kotlin-reflect"
version.ref = "kotlin"

[libraries.kotlin-coroutines-core]
module = "org.jetbrains.kotlinx:kotlinx-coroutines-core"
version.ref = "kotlin-coroutine"
[libraries.kotlin-coroutines-jdk8]
module = "org.jetbrains.kotlinx:kotlinx-coroutines-jdk8"
version.ref = "kotlin-coroutine"
# kotlinx-coroutines-reactor is only used for testing :it:spring:boot2-kotlin
[libraries.kotlin-coroutines-reactor]
module = "org.jetbrains.kotlinx:kotlinx-coroutines-reactor"
version.ref = "kotlin-coroutine"
[libraries.kotlin-coroutines-rx2]
module = "org.jetbrains.kotlinx:kotlinx-coroutines-rx2"
version.ref = "kotlin-coroutine"
[libraries.kotlin-coroutines-test]
module = "org.jetbrains.kotlinx:kotlinx-coroutines-test"
version.ref = "kotlin-coroutine"
[libraries.kotlin-coroutines-debug]
module = "org.jetbrains.kotlinx:kotlinx-coroutines-debug"
version.ref = "kotlin-coroutine"

# Don't upgrade Logback 1.4.0 which requires Java 11
# TODO(ikhoon): Upgrade Logback to 1.3.0 when Spring Boot 2 supports it.
[libraries.logback12]
module = "ch.qos.logback:logback-classic"
version.ref = "logback12"
javadocs = "https://www.javadoc.io/doc/ch.qos.logback/logback-classic/1.2.12/"

[libraries.logback13]
module = "ch.qos.logback:logback-classic"
version.ref = "logback13"
javadocs = "https://www.javadoc.io/doc/ch.qos.logback/logback-classic/1.3.8/"

[libraries.logback14]
module = "ch.qos.logback:logback-classic"
version.ref = "logback14"
javadocs = "https://www.javadoc.io/doc/ch.qos.logback/logback-classic/1.4.7/"

[libraries.micrometer-core]
module = "io.micrometer:micrometer-core"
version.ref = "micrometer"
javadocs = "https://www.javadoc.io/doc/io.micrometer/micrometer-core/1.10.6/"
[libraries.micrometer-prometheus]
module = "io.micrometer:micrometer-registry-prometheus"
version.ref = "micrometer"
javadocs = "https://www.javadoc.io/doc/io.micrometer/micrometer-registry-prometheus/1.10.6/"
[libraries.micrometer-spring-legacy]
module = "io.micrometer:micrometer-spring-legacy"
version.ref = "micrometer"
javadocs = "https://www.javadoc.io/doc/io.micrometer/micrometer-spring-legacy/1.3.20/"
exclusions = ["org.springframework:spring-web", "org.springframework:spring-webmvc"]

[libraries.micrometer13-core]
module = "io.micrometer:micrometer-core"
version.ref = "micrometer13"
[libraries.micrometer13-prometheus]
module = "io.micrometer:micrometer-registry-prometheus"
version.ref = "micrometer13"
[libraries.micrometer13-spring-legacy]
module = "io.micrometer:micrometer-spring-legacy"
version.ref = "micrometer13"
exclusions = ["org.springframework:spring-web", "org.springframework:spring-webmvc"]

# mockito 5.x.x requires java 11
[libraries.mockito]
module = "org.mockito:mockito-core"
version.ref = "mockito"
[libraries.mockito-junit-jupiter]
module = "org.mockito:mockito-junit-jupiter"
version.ref = "mockito"

[libraries.monix-reactive_v212]
module = "io.monix:monix-reactive_2.12"
version.ref = "monix"
[libraries.monix-reactive_v213]
module = "io.monix:monix-reactive_2.13"
version.ref = "monix"
[libraries.monix-reactive_v3]
module = "io.monix:monix-reactive_3"
version.ref = "monix"

[libraries.munit_v212]
module = "org.scalameta:munit_2.12"
version.ref = "munit"
[libraries.munit_v213]
module = "org.scalameta:munit_2.13"
version.ref = "munit"
[libraries.munit_v3]
module = "org.scalameta:munit_3"
version.ref = "munit"

[libraries.netty-codec-http2]
module = "io.netty:netty-codec-http2"
[libraries.netty-codec-haproxy]
module = "io.netty:netty-codec-haproxy"
[libraries.netty-common]
module = "io.netty:netty-common"
javadocs = "https://netty.io/4.1/api/"
[libraries.netty-handler-proxy]
module = "io.netty:netty-handler-proxy"
[libraries.netty-transport]
module = "io.netty:netty-transport"
[libraries.netty-resolver-dns]
module = "io.netty:netty-resolver-dns"
[libraries.netty-resolver-dns-native-macos]
module = "io.netty:netty-resolver-dns-native-macos"
[libraries.netty-transport-native-unix-common]
module = "io.netty:netty-transport-native-unix-common"
[libraries.netty-transport-native-epoll]
module = "io.netty:netty-transport-native-epoll"
[libraries.netty-transport-native-kqueue]
module = "io.netty:netty-transport-native-kqueue"
[libraries.netty-tcnative-boringssl]
module = 'io.netty:netty-tcnative-boringssl-static'
[libraries.netty-io_uring]
module = "io.netty.incubator:netty-incubator-transport-native-io_uring"
version.ref = "netty-incubator-transport-native-io_uring"

[libraries.prometheus]
module = "io.prometheus:simpleclient_common"
version.ref = "prometheus"
javadocs = "https://prometheus.github.io/client_java/"

# Ensure that we use the same Protobuf version as what gRPC depends on.
# See: https://github.com/grpc/grpc-java/blob/master/build.gradle
#      (Switch to the right tag and look for "protobuf".)
#      e.g. https://github.com/grpc/grpc-java/blob/v1.48.0/gradle/libs.versions.toml
[libraries.protobuf-java]
module = "com.google.protobuf:protobuf-java"
version.ref = "protobuf"
[libraries.protobuf-java-util]
module = "com.google.protobuf:protobuf-java-util"
version.ref = "protobuf"
exclusions = "com.google.errorprone:error_prone_annotations"
[libraries.protobuf-protoc]
module = "com.google.protobuf:protoc"
version.ref = "protobuf"
[libraries.protobuf-gradle-plugin]
module = "com.google.protobuf:protobuf-gradle-plugin"
version.ref = "protobuf-gradle-plugin"

[libraries.protobuf-jackson]
module = "org.curioswitch.curiostack:protobuf-jackson"
version.ref = "protobuf-jackson"
exclusions = "javax.annotation:javax.annotation-api"
javadocs = "https://developers.curioswitch.org/apidocs/java/"

# Reactor 3.5 should be updated with Spring Boot 3
[libraries.reactor-core]
module = "io.projectreactor:reactor-core"
version.ref = "reactor"
javadocs = "https://projectreactor.io/docs/core/release/api/"
[libraries.reactor-test]
module = "io.projectreactor:reactor-test"
version.ref = "reactor"
[libraries.reactor-kotlin]
module = "io.projectreactor.kotlin:reactor-kotlin-extensions"
version.ref = "reactor-kotlin"

[libraries.reactor-grpc]
module = "com.salesforce.servicelibs:reactor-grpc"
version.ref = "reactive-grpc"
[libraries.reactor-grpc-stub]
module = "com.salesforce.servicelibs:reactor-grpc-stub"
version.ref = "reactive-grpc"

[libraries.resteasy-core]
module = "org.jboss.resteasy:resteasy-core"
version.ref = "resteasy"
[libraries.resteasy-core-spi]
module = "org.jboss.resteasy:resteasy-core-spi"
version.ref = "resteasy"
javadocs = "https://docs.jboss.org/resteasy/docs/5.0.6.Final/javadocs/"
[libraries.resteasy-client]
module = "org.jboss.resteasy:resteasy-client"
version.ref = "resteasy"
[libraries.resteasy-jackson2-provider]
module = "org.jboss.resteasy:resteasy-jackson2-provider"
version.ref = "resteasy"
# "provided" dependency required by RESTEasy "resteasy-core-spi"
# jboss 3.5.0 requires at least jdk 11
[libraries.resteasy-jboss-logging]
module = "org.jboss.logging:jboss-logging"
version.ref = "resteasy-jboss-logging"
javadocs = "https://javadoc.io/doc/org.jboss.logging/jboss-logging/3.4.3.Final/"
[libraries.resteasy-jboss-logging-annotations]
module = "org.jboss.logging:jboss-logging-annotations"
version.ref = "resteasy-jboss-logging-annotations"
javadocs = "https://javadoc.io/doc/org.jboss.logging/jboss-logging-annotations/2.2.1.Final/"

[libraries.rxjava2]
module = "io.reactivex.rxjava2:rxjava"
version.ref = "rxjava2"
javadocs = "http://reactivex.io/RxJava/2.x/javadoc/"
[libraries.rxjava3]
module = "io.reactivex.rxjava3:rxjava"
version.ref = "rxjava3"
javadocs = "http://reactivex.io/RxJava/3.x/javadoc/"

[libraries.shibboleth-utilities]
module = "net.shibboleth.utilities:java-support"
version.ref = "shibboleth-utilities"

# snappy-java is only used for testing zookeeper3 module.
[libraries.snappy]
module = "org.xerial.snappy:snappy-java"
version.ref = "snappy"

# Don"t upgrade OpenSAML to 4.x that requires Java 11.
[libraries.opensaml-core]
module = "org.opensaml:opensaml-core"
version.ref = "opensaml"
[libraries.opensaml-messaging-api]
module = "org.opensaml:opensaml-messaging-api"
version.ref = "opensaml"
[libraries.opensaml-messaging-impl]
module = "org.opensaml:opensaml-messaging-impl"
version.ref = "opensaml"
[libraries.opensaml-saml-api]
module = "org.opensaml:opensaml-saml-api"
version.ref = "opensaml"
[libraries.opensaml-saml-impl]
module = "org.opensaml:opensaml-saml-impl"
version.ref = "opensaml"
[libraries.opensaml-soap-api]
module = "org.opensaml:opensaml-soap-api"
version.ref = "opensaml"
[libraries.opensaml-soap-impl]
module = "org.opensaml:opensaml-soap-impl"
version.ref = "opensaml"

[libraries.okhttp2]
module = "com.squareup.okhttp:okhttp"
version = "2.7.5"
[libraries.okhttp3]
module = "com.squareup.okhttp:okhttp"
version.ref = "okhttp3"
[libraries.okhttp4]
module = "com.squareup.okhttp3:okhttp"
version.ref = "okhttp4"
[libraries.okhttp4-tls]
module = "com.squareup.okhttp3:okhttp-tls"
version.ref = "okhttp4"

[libraries.proguard]
module = "com.guardsquare:proguard-gradle"
version.ref = "proguard"

[libraries.retrofit2]
module = "com.squareup.retrofit2:retrofit"
version.ref = "retrofit2"
javadocs = "https://square.github.io/retrofit/2.x/retrofit/"
[libraries.retrofit2-converter-jackson]
module = "com.squareup.retrofit2:converter-jackson"
version.ref = "retrofit2"

[libraries.reactivestreams]
module = "org.reactivestreams:reactive-streams"
version.ref = "reactive-streams"
[libraries.reactivestreams-tck]
module = "org.reactivestreams:reactive-streams-tck"
version.ref = "reactive-streams"
exclusions = "org.yaml:snakeyaml"

# Upgrade once https://github.com/ronmamo/reflections/issues/279 is fixed.
[libraries.reflections]
module = "org.reflections:reflections"
version.ref = "reflections"
exclusions = [
    "com.google.errorprone:error_prone_annotations",
    "com.google.j2objc:j2objc-annotations",
    "org.codehaus.mojo:animal-sniffer-annotations"]
relocations = { from = "org.reflections", to = "com.linecorp.armeria.internal.shaded.reflections" }

[libraries.sangria_v212]
module = "org.sangria-graphql:sangria_2.12"
version.ref = "sangria"
[libraries.sangria_v213]
module = "org.sangria-graphql:sangria_2.13"
version.ref = "sangria"
[libraries.sangria-slowlog_v212]
module = "org.sangria-graphql:sangria-slowlog_2.12"
version.ref = "sangria-slowlog"
[libraries.sangria-slowlog_v213]
module = "org.sangria-graphql:sangria-slowlog_2.13"
version.ref = "sangria-slowlog"

# If you want to change `scala_v212` or `scala_v213`,
# you also need to change the scala version in `scala.gradle`.
[libraries.scala_v212]
module = "org.scala-lang:scala-library"
version.ref = "scala212"
[libraries.scala_v213]
module = "org.scala-lang:scala-library"
version.ref = "scala213"
[libraries.scala_v3]
module = "org.scala-lang:scala3-library_3"
version.ref = "scala3"

[libraries.scala-collection-compat_v212]
module = "org.scala-lang.modules:scala-collection-compat_2.12"
version.ref = "scala-collection-compat"
[libraries.scala-java8-compat_v212]
module = "org.scala-lang.modules:scala-java8-compat_2.12"
version.ref = "scala-java8-compat"
[libraries.scala-java8-compat_v213]
module = "org.scala-lang.modules:scala-java8-compat_2.13"
version.ref = "scala-java8-compat"
[libraries.scala-java8-compat_v3]
module = "org.scala-lang.modules:scala-java8-compat_3"
version.ref = "scala-java8-compat"

[libraries.scalapb-runtime_v212]
module = "com.thesamet.scalapb:scalapb-runtime_2.12"
version.ref = "scalapb"
[libraries.scalapb-runtime_v213]
module = "com.thesamet.scalapb:scalapb-runtime_2.13"
version.ref = "scalapb"
[libraries.scalapb-runtime_v3]
module = "com.thesamet.scalapb:scalapb-runtime_3"
version.ref = "scalapb"
[libraries.scalapb-runtime-grpc_v212]
module = "com.thesamet.scalapb:scalapb-runtime-grpc_2.12"
version.ref = "scalapb"
[libraries.scalapb-runtime-grpc_v213]
module = "com.thesamet.scalapb:scalapb-runtime-grpc_2.13"
version.ref = "scalapb"
[libraries.scalapb-runtime-grpc_v3]
module = "com.thesamet.scalapb:scalapb-runtime-grpc_3"
version.ref = "scalapb"
[libraries.scalapb-json4s_v212]
module = "com.thesamet.scalapb:scalapb-json4s_2.12"
version.ref = "scalapb-json"
[libraries.scalapb-json4s_v213]
module = "com.thesamet.scalapb:scalapb-json4s_2.13"
version.ref = "scalapb-json"
[libraries.scalapb-json4s_v3]
module = "com.thesamet.scalapb:scalapb-json4s_3"
version.ref = "scalapb-json"

[libraries.shadow-gradle-plugin]
module = "gradle.plugin.com.github.johnrengelman:shadow"
version.ref = "shadow-gradle-plugin"

[libraries.slf4j-api]
module = "org.slf4j:slf4j-api"
version.ref = "slf4j"
javadocs = "https://www.javadoc.io/doc/org.slf4j/slf4j-api/1.7.36/"
[libraries.slf4j-jcl-over-slf4j]
module = "org.slf4j:jcl-over-slf4j"
version.ref = "slf4j"
[libraries.slf4j-jul-to-slf4j]
module = "org.slf4j:jul-to-slf4j"
version.ref = "slf4j"
[libraries.slf4j-log4j-over-slf4j]
module = "org.slf4j:log4j-over-slf4j"
version.ref = "slf4j"
[libraries.slf4j-simple]
module = "org.slf4j:slf4j-simple"
version.ref = "slf4j"

[libraries.slf4j2-api]
module = "org.slf4j:slf4j-api"
version.ref = "slf4j2"
javadocs = "https://www.javadoc.io/doc/org.slf4j/slf4j-api/2.0.7/"

[libraries.spring6-web]
module = "org.springframework:spring-web"
version.ref = "spring6"

[libraries.spring-boot2-actuator-autoconfigure]
module = "org.springframework.boot:spring-boot-actuator-autoconfigure"
version.ref = "spring-boot2"
[libraries.spring-boot2-autoconfigure]
module = "org.springframework.boot:spring-boot-autoconfigure"
version.ref = "spring-boot2"
[libraries.spring-boot2-starter]
module = "org.springframework.boot:spring-boot-starter"
version.ref = "spring-boot2"
javadocs = "https://docs.spring.io/spring/docs/current/javadoc-api/"
[libraries.spring-boot2-starter-actuator]
module = "org.springframework.boot:spring-boot-starter-actuator"
version.ref = "spring-boot2"
[libraries.spring-boot2-starter-security]
module = "org.springframework.boot:spring-boot-starter-security"
version.ref = "spring-boot2"
[libraries.spring-boot2-starter-test]
module = "org.springframework.boot:spring-boot-starter-test"
version.ref = "spring-boot2"
[libraries.spring-boot2-starter-web]
module = "org.springframework.boot:spring-boot-starter-web"
version.ref = "spring-boot2"
[libraries.spring-boot2-starter-webflux]
module = "org.springframework.boot:spring-boot-starter-webflux"
version.ref = "spring-boot2"
exclusions = "org.springframework.boot:spring-boot-starter-reactor-netty"
[libraries.spring-boot2-configuration-processor]
module = "org.springframework.boot:spring-boot-configuration-processor"
version.ref = "spring-boot2"

[libraries.spring-boot3-actuator-autoconfigure]
module = "org.springframework.boot:spring-boot-actuator-autoconfigure"
version.ref = "spring-boot3"
[libraries.spring-boot3-autoconfigure]
module = "org.springframework.boot:spring-boot-autoconfigure"
version.ref = "spring-boot3"
[libraries.spring-boot3-starter]
module = "org.springframework.boot:spring-boot-starter"
version.ref = "spring-boot3"
javadocs = "https://docs.spring.io/spring/docs/current/javadoc-api/"
[libraries.spring-boot3-starter-actuator]
module = "org.springframework.boot:spring-boot-starter-actuator"
version.ref = "spring-boot3"
[libraries.spring-boot3-starter-jetty]
module = "org.springframework.boot:spring-boot-starter-jetty"
version.ref = "spring-boot3"
[libraries.spring-boot3-starter-security]
module = "org.springframework.boot:spring-boot-starter-security"
version.ref = "spring-boot3"
[libraries.spring-boot3-starter-test]
module = "org.springframework.boot:spring-boot-starter-test"
version.ref = "spring-boot3"
[libraries.spring-boot3-starter-web]
module = "org.springframework.boot:spring-boot-starter-web"
version.ref = "spring-boot3"
[libraries.spring-boot3-starter-webflux]
module = "org.springframework.boot:spring-boot-starter-webflux"
version.ref = "spring-boot3"
exclusions = "org.springframework.boot:spring-boot-starter-reactor-netty"
[libraries.spring-boot3-configuration-processor]
module = "org.springframework.boot:spring-boot-configuration-processor"
version.ref = "spring-boot3"

[libraries.testcontainers-consul]
module = "org.testcontainers:consul"
[libraries.testcontainers-junit-jupiter]
module = "org.testcontainers:junit-jupiter"

# jdk 11 is required from testng version 7.6
[libraries.testng]
module = "org.testng:testng"
version.ref = "testng"

[libraries.thrift09]
module = "org.apache.thrift:libthrift"
version.ref = "thrift09"
exclusions = [
    "javax.annotation:javax.annotation-api",
    "org.apache.httpcomponents:httpcore",
    "org.apache.httpcomponents:httpclient"]
[libraries.thrift012]
module = "org.apache.thrift:libthrift"
version.ref = "thrift012"
exclusions = [
    "javax.annotation:javax.annotation-api",
    "org.apache.httpcomponents:httpcore",
    "org.apache.httpcomponents:httpclient"]
[libraries.thrift013]
module = "org.apache.thrift:libthrift"
version.ref = "thrift013"
exclusions = [
    "javax.annotation:javax.annotation-api",
    "org.apache.httpcomponents:httpcore",
    "org.apache.httpcomponents:httpclient"]
[libraries.thrift014]
module = "org.apache.thrift:libthrift"
version.ref = "thrift014"
exclusions = [
    "javax.annotation:javax.annotation-api",
    "org.apache.httpcomponents:httpcore",
    "org.apache.httpcomponents:httpclient"]
[libraries.thrift015]
module = "org.apache.thrift:libthrift"
version.ref = "thrift015"
exclusions = [
    "javax.annotation:javax.annotation-api",
    "org.apache.httpcomponents:httpcore",
    "org.apache.httpcomponents:httpclient"]
[libraries.thrift016]
module = "org.apache.thrift:libthrift"
version.ref = "thrift016"
javadocs = "https://www.javadoc.io/doc/org.apache.thrift/libthrift/0.16.0/"
exclusions = [
    "javax.annotation:javax.annotation-api",
    "org.apache.httpcomponents:httpcore",
    "org.apache.httpcomponents:httpclient"]
[libraries.thrift017]
module = "org.apache.thrift:libthrift"
version.ref = "thrift017"
javadocs = "https://www.javadoc.io/doc/org.apache.thrift/libthrift/0.17.0/"
exclusions = [
    "javax.annotation:javax.annotation-api",
    "org.apache.httpcomponents:httpcore",
    "org.apache.httpcomponents:httpclient"]
[libraries.thrift018]
module = "org.apache.thrift:libthrift"
version.ref = "thrift018"
javadocs = "https://www.javadoc.io/doc/org.apache.thrift/libthrift/0.18.1/"
exclusions = [
    "javax.annotation:javax.annotation-api",
    "org.apache.httpcomponents:httpcore",
    "org.apache.httpcomponents:httpclient"]

[libraries.tomcat8-core]
module = "org.apache.tomcat.embed:tomcat-embed-core"
version.ref = "tomcat8"
javadocs = "https://tomcat.apache.org/tomcat-8.0-doc/api/"
[libraries.tomcat8-jasper]
module = "org.apache.tomcat.embed:tomcat-embed-jasper"
version.ref = "tomcat8"
[libraries.tomcat8-el]
module = "org.apache.tomcat.embed:tomcat-embed-el"
version.ref = "tomcat8"
[libraries.tomcat9-core]
module = "org.apache.tomcat.embed:tomcat-embed-core"
version.ref = "tomcat9"
javadocs = "https://tomcat.apache.org/tomcat-9.0-doc/api/"
[libraries.tomcat9-jasper]
module = "org.apache.tomcat.embed:tomcat-embed-jasper"
version.ref = "tomcat9"
[libraries.tomcat9-el]
module = "org.apache.tomcat.embed:tomcat-embed-el"
version.ref = "tomcat9"
[libraries.tomcat10-core]
module = "org.apache.tomcat.embed:tomcat-embed-core"
version.ref = "tomcat10"
javadocs = "https://tomcat.apache.org/tomcat-10.0-doc/api/"
[libraries.tomcat10-jasper]
module = "org.apache.tomcat.embed:tomcat-embed-jasper"
version.ref = "tomcat10"
[libraries.tomcat10-el]
module = "org.apache.tomcat.embed:tomcat-embed-el"
version.ref = "tomcat10"

# java-websocket is only used for testing in it:websocket module.
[libraries.java-websocket]
module = "org.java-websocket:Java-WebSocket"
version.ref = "java-websocket"

# Needed to work around the problem with Gradle not supporting POM relocation correctly.
[libraries.xml-apis]
module = "xml-apis:xml-apis"
version.ref = "xml-apis"

# Ensure that we use the same ZooKeeper version as what Curator depends on.
# See: https://github.com/apache/curator/blob/master/pom.xml
#      (Switch to the right tag to find out the right version.)
[libraries.zookeeper]
module = "org.apache.zookeeper:zookeeper"
version.ref = "zookeeper"
exclusions = [
    "io.netty:netty-all",
    "log4j:log4j",
    "org.slf4j:slf4j-log4j12"]

[libraries.zookeeper-junit]
module = "org.dmonix.junit:zookeeper-junit"
version.ref = "zookeeper-junit"

[libraries.resilience4j-circuitbreaker]
module = "io.github.resilience4j:resilience4j-circuitbreaker"
version.ref = "resilience4j"

# Only used for tests
[libraries.resilience4j-springboot2]
module = "io.github.resilience4j:resilience4j-spring-boot2"
version.ref = "resilience4j"
[libraries.resilience4j-micrometer]
module = "io.github.resilience4j:resilience4j-micrometer"
version.ref = "resilience4j"

[plugins]
jmh = { id = "me.champeau.jmh", version.ref = "jmh-gradle-plugin" }
osdetector = { id = "com.google.osdetector", version.ref = "osdetector" }
kotlin = { id = "org.jetbrains.kotlin.jvm", version.ref = "kotlin" }
kotlin-allopen = { id = "org.jetbrains.kotlin.plugin.allopen", version.ref = "kotlin" }
kotlin-spring = { id = "org.jetbrains.kotlin.plugin.spring", version.ref = "kotlin" }
scalafmt = { id = "cz.alenkacz.gradle.scalafmt", version.ref = "scalafmt-gradle-plugin" }
nexus-publish = { id = "io.github.gradle-nexus.publish-plugin", version.ref = "nexus-publish" }
ktlint = { id = "org.jlleitschuh.gradle.ktlint", version.ref = "ktlint-gradle-plugin" }
errorprone = { id = "net.ltgt.errorprone", version.ref = "errorprone-gradle-plugin" }
node-gradle = { id = "com.github.node-gradle.node", version.ref = "node-gradle-plugin" }
spring-boot = { id = "org.springframework.boot", version.ref = "spring-boot2" }<|MERGE_RESOLUTION|>--- conflicted
+++ resolved
@@ -70,18 +70,11 @@
 junit5 = "5.10.0"
 junit-pioneer = "1.9.1"
 jwt = "4.4.0"
-<<<<<<< HEAD
-kafka = "3.4.1"
-kotlin = "1.8.22"
-kotlin-coroutine = "1.7.1"
-krotodc = "1.0.5"
-ktlint-gradle-plugin = "11.4.0"
-=======
 kafka = "3.5.1"
 kotlin = "1.9.0"
 kotlin-coroutine = "1.7.3"
+krotodc = "1.0.5"
 ktlint-gradle-plugin = "11.5.0"
->>>>>>> 13b0caa3
 logback12 = "1.2.11"
 logback13 = "1.3.8"
 logback14 = "1.4.8"
