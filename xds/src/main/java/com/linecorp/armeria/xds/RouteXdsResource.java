--- conflicted
+++ resolved
@@ -35,13 +35,9 @@
     private final RouteConfiguration routeConfiguration;
     private final Map<String, ParsedFilterConfig> filterConfigs;
 
-<<<<<<< HEAD
     RouteXdsResource(RouteConfiguration routeConfiguration, String version, long revision) {
         super(version, revision);
-=======
-    RouteXdsResource(RouteConfiguration routeConfiguration) {
         XdsValidatorIndex.of().assertValid(routeConfiguration);
->>>>>>> 35b4274d
         this.routeConfiguration = routeConfiguration;
         filterConfigs = toParsedFilterConfigs(routeConfiguration.getTypedPerFilterConfigMap());
     }
