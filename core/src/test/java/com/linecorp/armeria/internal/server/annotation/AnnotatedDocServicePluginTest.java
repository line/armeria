/*
 * Copyright 2018 LINE Corporation
 *
 * LINE Corporation licenses this file to you under the Apache License,
 * version 2.0 (the "License"); you may not use this file except in compliance
 * with the License. You may obtain a copy of the License at:
 *
 *   https://www.apache.org/licenses/LICENSE-2.0
 *
 * Unless required by applicable law or agreed to in writing, software
 * distributed under the License is distributed on an "AS IS" BASIS, WITHOUT
 * WARRANTIES OR CONDITIONS OF ANY KIND, either express or implied. See the
 * License for the specific language governing permissions and limitations
 * under the License.
 */

package com.linecorp.armeria.internal.server.annotation;

import static com.google.common.collect.ImmutableList.toImmutableList;
import static com.google.common.collect.ImmutableMap.toImmutableMap;
import static com.google.common.collect.ImmutableSet.toImmutableSet;
import static com.linecorp.armeria.internal.server.annotation.AnnotatedDocServicePlugin.BEAN;
import static com.linecorp.armeria.internal.server.annotation.AnnotatedDocServicePlugin.INT;
import static com.linecorp.armeria.internal.server.annotation.AnnotatedDocServicePlugin.LONG;
import static com.linecorp.armeria.internal.server.annotation.AnnotatedDocServicePlugin.STRING;
import static com.linecorp.armeria.internal.server.annotation.AnnotatedDocServicePlugin.VOID;
import static com.linecorp.armeria.internal.server.annotation.AnnotatedDocServicePlugin.endpointInfo;
import static com.linecorp.armeria.internal.server.annotation.AnnotatedDocServicePlugin.toTypeSignature;
import static com.linecorp.armeria.internal.server.docs.DocServiceUtil.unifyFilter;
import static com.linecorp.armeria.server.docs.FieldLocation.HEADER;
import static com.linecorp.armeria.server.docs.FieldLocation.QUERY;
import static com.linecorp.armeria.server.docs.FieldRequirement.OPTIONAL;
import static com.linecorp.armeria.server.docs.FieldRequirement.REQUIRED;
import static org.assertj.core.api.Assertions.assertThat;

import java.util.Arrays;
import java.util.Comparator;
import java.util.List;
import java.util.Map;
import java.util.Set;
import java.util.concurrent.CompletableFuture;
import java.util.function.BiFunction;
import java.util.function.Function;

import org.junit.jupiter.api.Test;

import com.fasterxml.jackson.annotation.JsonProperty;
import com.fasterxml.jackson.databind.JsonNode;
import com.google.common.collect.ImmutableList;
import com.google.common.collect.ImmutableSet;

import com.linecorp.armeria.common.HttpMethod;
import com.linecorp.armeria.common.MediaType;
import com.linecorp.armeria.common.annotation.Nullable;
import com.linecorp.armeria.internal.server.annotation.AnnotatedDocServicePluginTest.RequestBean2.InsideBean;
import com.linecorp.armeria.server.Route;
import com.linecorp.armeria.server.RouteBuilder;
import com.linecorp.armeria.server.Server;
import com.linecorp.armeria.server.ServerBuilder;
import com.linecorp.armeria.server.annotation.Get;
import com.linecorp.armeria.server.annotation.Header;
import com.linecorp.armeria.server.annotation.Param;
import com.linecorp.armeria.server.annotation.Path;
import com.linecorp.armeria.server.annotation.RequestObject;
import com.linecorp.armeria.server.docs.DocServiceFilter;
import com.linecorp.armeria.server.docs.EndpointInfo;
import com.linecorp.armeria.server.docs.FieldInfo;
import com.linecorp.armeria.server.docs.MethodInfo;
import com.linecorp.armeria.server.docs.ServiceInfo;
import com.linecorp.armeria.server.docs.ServiceSpecification;
import com.linecorp.armeria.server.docs.TypeSignature;

class AnnotatedDocServicePluginTest {

    private static final String FOO_NAME = FooClass.class.getName();

    private static final String BAR_NAME = BarClass.class.getName();

    private static final AnnotatedDocServicePlugin plugin = new AnnotatedDocServicePlugin();

    @Test
    void testToTypeSignature() throws Exception {
        assertThat(toTypeSignature(Void.class)).isEqualTo(TypeSignature.ofBase("void"));
        assertThat(toTypeSignature(void.class)).isEqualTo(TypeSignature.ofBase("void"));
        assertThat(toTypeSignature(Boolean.class)).isEqualTo(TypeSignature.ofBase("boolean"));
        assertThat(toTypeSignature(boolean.class)).isEqualTo(TypeSignature.ofBase("boolean"));
        assertThat(toTypeSignature(Byte.class)).isEqualTo(TypeSignature.ofBase("byte"));
        assertThat(toTypeSignature(byte.class)).isEqualTo(TypeSignature.ofBase("byte"));
        assertThat(toTypeSignature(Short.class)).isEqualTo(TypeSignature.ofBase("short"));
        assertThat(toTypeSignature(short.class)).isEqualTo(TypeSignature.ofBase("short"));
        assertThat(toTypeSignature(Integer.class)).isEqualTo(TypeSignature.ofBase("int"));
        assertThat(toTypeSignature(int.class)).isEqualTo(TypeSignature.ofBase("int"));
        assertThat(toTypeSignature(Long.class)).isEqualTo(TypeSignature.ofBase("long"));
        assertThat(toTypeSignature(long.class)).isEqualTo(TypeSignature.ofBase("long"));
        assertThat(toTypeSignature(Float.class)).isEqualTo(TypeSignature.ofBase("float"));
        assertThat(toTypeSignature(float.class)).isEqualTo(TypeSignature.ofBase("float"));
        assertThat(toTypeSignature(Double.class)).isEqualTo(TypeSignature.ofBase("double"));
        assertThat(toTypeSignature(double.class)).isEqualTo(TypeSignature.ofBase("double"));
        assertThat(toTypeSignature(String.class)).isEqualTo(TypeSignature.ofBase("string"));

        assertThat(toTypeSignature(Byte[].class)).isEqualTo(TypeSignature.ofBase("binary"));
        assertThat(toTypeSignature(byte[].class)).isEqualTo(TypeSignature.ofBase("binary"));

        assertThat(toTypeSignature(int[].class)).isEqualTo(TypeSignature.ofList(TypeSignature.ofBase("int")));

        final TypeSignature typeVariable = toTypeSignature(FieldContainer.class.getDeclaredField("typeVariable")
                                                                               .getGenericType());
        assertThat(typeVariable).isEqualTo(TypeSignature.ofBase("T"));

        // Container types.

        final TypeSignature list = toTypeSignature(FieldContainer.class.getDeclaredField("list")
                                                                       .getGenericType());
        assertThat(list).isEqualTo(TypeSignature.ofList(TypeSignature.ofBase("string")));

        final TypeSignature set = toTypeSignature(FieldContainer.class.getDeclaredField("set")
                                                                      .getGenericType());
        assertThat(set).isEqualTo(TypeSignature.ofSet(TypeSignature.ofBase("float")));

        final TypeSignature map = toTypeSignature(FieldContainer.class.getDeclaredField("map")
                                                                      .getGenericType());
        assertThat(map).isEqualTo(TypeSignature.ofMap(TypeSignature.ofBase("long"),
                                                      TypeSignature.ofUnresolved("")));

        final TypeSignature future = toTypeSignature(FieldContainer.class.getDeclaredField("future")
                                                                         .getGenericType());
        assertThat(future).isEqualTo(TypeSignature.ofContainer("CompletableFuture",
                                                               TypeSignature.ofBase("double")));

        final TypeSignature typeVariableFuture =
                toTypeSignature(FieldContainer.class.getDeclaredField("typeVariableFuture").getGenericType());
        assertThat(typeVariableFuture).isEqualTo(TypeSignature.ofContainer("CompletableFuture",
                                                                           TypeSignature.ofBase("T")));

        final TypeSignature genericArray =
                toTypeSignature(FieldContainer.class.getDeclaredField("genericArray").getGenericType());
        assertThat(genericArray).isEqualTo(
                TypeSignature.ofList(TypeSignature.ofList(TypeSignature.ofBase("string"))));

        final TypeSignature biFunction =
                toTypeSignature(FieldContainer.class.getDeclaredField("biFunction").getGenericType());
        assertThat(biFunction).isEqualTo(TypeSignature.ofContainer("BiFunction",
                                                                   TypeSignature.ofBase("JsonNode"),
                                                                   TypeSignature.ofUnresolved(""),
                                                                   TypeSignature.ofBase("string")));

        assertThat(toTypeSignature(FieldContainer.class)).isEqualTo(TypeSignature.ofBase("FieldContainer"));
    }

    @Test
    void testNewEndpointInfo() {
        final String hostnamePattern = "*";

        Route route = withMethodAndTypes(Route.builder().path("/path"));
        EndpointInfo endpointInfo = endpointInfo(route, hostnamePattern);
        assertThat(endpointInfo).isEqualTo(EndpointInfo.builder("*", "exact:/path")
                                                       .availableMimeTypes(MediaType.PLAIN_TEXT_UTF_8,
                                                                           MediaType.JSON_UTF_8)
                                                       .build());

        route = withMethodAndTypes(Route.builder().path("prefix:/bar/baz"));
        endpointInfo = endpointInfo(route, hostnamePattern);
        assertThat(endpointInfo).isEqualTo(EndpointInfo.builder("*", "prefix:/bar/baz/")
                                                       .availableMimeTypes(MediaType.PLAIN_TEXT_UTF_8,
                                                                           MediaType.JSON_UTF_8)
                                                       .build());

        route = withMethodAndTypes(Route.builder().path("glob:/home/*/files/**"));
        endpointInfo = endpointInfo(route, hostnamePattern);
        assertThat(endpointInfo).isEqualTo(EndpointInfo.builder("*", "regex:^/home/([^/]+)/files/(.*)$")
                                                       .availableMimeTypes(MediaType.PLAIN_TEXT_UTF_8,
                                                                           MediaType.JSON_UTF_8)
                                                       .build());

        route = withMethodAndTypes(Route.builder().path("glob:/foo"));
        endpointInfo = endpointInfo(route, hostnamePattern);
        assertThat(endpointInfo).isEqualTo(EndpointInfo.builder("*", "exact:/foo")
                                                       .availableMimeTypes(MediaType.PLAIN_TEXT_UTF_8,
                                                                           MediaType.JSON_UTF_8)
                                                       .build());

        route = withMethodAndTypes(Route.builder().path("regex:^/files/(?<filePath>.*)$"));
        endpointInfo = endpointInfo(route, hostnamePattern);
        assertThat(endpointInfo).isEqualTo(EndpointInfo.builder("*", "regex:^/files/(?<filePath>.*)$")
                                                       .availableMimeTypes(MediaType.PLAIN_TEXT_UTF_8,
                                                                           MediaType.JSON_UTF_8)
                                                       .build());

        route = withMethodAndTypes(Route.builder().path("/service/{value}/test/:value2/something"));
        endpointInfo = endpointInfo(route, hostnamePattern);
        assertThat(endpointInfo).isEqualTo(
                EndpointInfo.builder("*", "/service/:value/test/:value2/something")
<<<<<<< HEAD
=======
                            .availableMimeTypes(MediaType.PLAIN_TEXT_UTF_8, MediaType.JSON_UTF_8)
                            .build());

        route = withMethodAndTypes(Route.builder().path("/service/{value}/test/{*value2}"));
        endpointInfo = endpointInfo(route, hostnamePattern);
        assertThat(endpointInfo).isEqualTo(
                EndpointInfo.builder("*", "/service/:value/test/:*value2")
>>>>>>> 5c88a92f
                            .availableMimeTypes(MediaType.PLAIN_TEXT_UTF_8, MediaType.JSON_UTF_8)
                            .build());

        route = withMethodAndTypes(Route.builder().path("/glob/", "glob:/home/*/files/**"));
        endpointInfo = endpointInfo(route, hostnamePattern);
        assertThat(endpointInfo).isEqualTo(
                EndpointInfo.builder("*", "regex:^/glob/home/([^/]+)/files/(.*)$")
                            .availableMimeTypes(MediaType.PLAIN_TEXT_UTF_8, MediaType.JSON_UTF_8)
                            .build());

        route = withMethodAndTypes(Route.builder()
                                        .path("/prefix: regex:/", "regex:^/files/(?<filePath>.*)$"));
        endpointInfo = endpointInfo(route, hostnamePattern);
        assertThat(endpointInfo).isEqualTo(
                EndpointInfo.builder("*", "regex:^/files/(?<filePath>.*)$")
                            .regexPathPrefix("prefix:/prefix: regex:/")
                            .availableMimeTypes(MediaType.PLAIN_TEXT_UTF_8, MediaType.JSON_UTF_8)
                            .build());
    }

    private static Route withMethodAndTypes(RouteBuilder builder) {
        return builder.methods(HttpMethod.GET)
                      .consumes(MediaType.PLAIN_TEXT_UTF_8)
                      .produces(MediaType.JSON_UTF_8)
                      .build();
    }

    @Test
    void testGenerateSpecification() {
        final Map<String, ServiceInfo> services = services((plugin, service, method) -> true,
                                                           (plugin, service, method) -> false,
                                                           new FooClass(),
                                                           new BarClass());

        assertThat(services).containsOnlyKeys(FOO_NAME, BAR_NAME);
        checkFooService(services.get(FOO_NAME));
        checkBarService(services.get(BAR_NAME));
    }

    @Test
    void include() {

        // 1. Nothing specified: include all methods.
        // 2. Exclude specified: include all methods except the methods which the exclude filter returns true.
        // 3. Include specified: include the methods which the include filter returns true.
        // 4. Include and exclude specified: include the methods which the include filter returns true and
        //    the exclude filter returns false.

        // 1. Nothing specified.
        DocServiceFilter include = (plugin, service, method) -> true;
        DocServiceFilter exclude = (plugin, service, method) -> false;
        Map<String, ServiceInfo> services = services(include, exclude, new FooClass(), new BarClass());
        assertThat(services).containsOnlyKeys(FOO_NAME, BAR_NAME);

        // 2. Exclude specified.
        exclude = DocServiceFilter.ofMethodName(FOO_NAME, "fooMethod");
        services = services(include, exclude, new FooClass(), new BarClass());
        assertThat(services).containsOnlyKeys(FOO_NAME, BAR_NAME);

        List<String> methods = methods(services);
        assertThat(methods).containsOnlyOnce("foo2Method");

        // 3-1. Include serviceName specified.
        include = DocServiceFilter.ofServiceName(FOO_NAME);
        // Set the exclude to the default.
        exclude = (plugin, service, method) -> false;
        services = services(include, exclude, new FooClass(), new BarClass());
        assertThat(services).containsOnlyKeys(FOO_NAME);

        methods = methods(services);
        assertThat(methods).containsExactlyInAnyOrder("fooMethod", "foo2Method");

        // 3-2. Include methodName specified.
        include = DocServiceFilter.ofMethodName(FOO_NAME, "fooMethod");
        services = services(include, exclude, new FooClass(), new BarClass());
        assertThat(services).containsOnlyKeys(FOO_NAME);

        methods = methods(services);
        assertThat(methods).containsOnlyOnce("fooMethod");

        // 4-1. Include and exclude specified.
        include = DocServiceFilter.ofServiceName(FOO_NAME);
        exclude = DocServiceFilter.ofMethodName(FOO_NAME, "fooMethod");
        services = services(include, exclude, new FooClass());
        assertThat(services).containsOnlyKeys(FOO_NAME);

        methods = methods(services);
        assertThat(methods).containsOnlyOnce("foo2Method");

        // 4-2. Include and exclude specified.
        include = DocServiceFilter.ofMethodName(FOO_NAME, "fooMethod");
        exclude = DocServiceFilter.ofServiceName(FOO_NAME);
        services = services(include, exclude, new FooClass(), new BarClass());
        assertThat(services.size()).isZero();
    }

    @Test
    void testMultiPath() {
        final Map<String, ServiceInfo> services = services(new MultiPathClass());
        final Map<String, MethodInfo> methods =
                services.get(MultiPathClass.class.getName()).methods().stream()
                        .collect(toImmutableMap(MethodInfo::name, Function.identity()));
        final Set<String> paths = methods.get("multiGet").endpoints()
                                         .stream().map(EndpointInfo::pathMapping)
                                         .collect(toImmutableSet());
        assertThat(paths).containsOnly("exact:/path1", "exact:/path2");
    }

    private static void checkFooService(ServiceInfo fooServiceInfo) {
        assertThat(fooServiceInfo.exampleHeaders()).isEmpty();
        final Map<String, MethodInfo> methods =
                fooServiceInfo.methods().stream()
                              .collect(toImmutableMap(MethodInfo::name, Function.identity()));
        assertThat(methods).containsKeys("fooMethod", "foo2Method");

        final MethodInfo fooMethod = methods.get("fooMethod");
        assertThat(fooMethod.exampleHeaders()).isEmpty();
        assertThat(fooMethod.exampleRequests()).isEmpty();

        assertThat(fooMethod.parameters()).hasSize(2);
        assertThat(fooMethod.parameters()).containsExactlyInAnyOrder(
                FieldInfo.builder("foo", STRING).requirement(REQUIRED)
                         .location(QUERY)
                         .build(),
                FieldInfo.builder("foo1", LONG).requirement(REQUIRED)
                         .location(HEADER)
                         .build());

        assertThat(fooMethod.returnTypeSignature()).isEqualTo(VOID);

        assertThat(fooMethod.endpoints()).containsExactly(EndpointInfo.builder("*", "exact:/foo")
                                                                      .defaultMimeType(MediaType.JSON)
                                                                      .build());
    }

    private static void checkBarService(ServiceInfo barServiceInfo) {
        assertThat(barServiceInfo.exampleHeaders()).isEmpty();
        final Map<String, MethodInfo> methods =
                barServiceInfo.methods().stream()
                              .collect(toImmutableMap(MethodInfo::name, Function.identity()));
        assertThat(methods).containsKeys("barMethod");

        final MethodInfo barMethod = methods.get("barMethod");
        assertThat(barMethod.exampleHeaders()).isEmpty();
        assertThat(barMethod.exampleRequests()).isEmpty();
        assertThat(barMethod.returnTypeSignature()).isEqualTo(VOID);

        assertThat(barMethod.endpoints()).containsExactly(EndpointInfo.builder("*", "exact:/bar")
                                                                      .defaultMimeType(MediaType.JSON)
                                                                      .build());

        final FieldInfo bar = FieldInfo.builder("bar", STRING).requirement(REQUIRED)
                                       .location(QUERY)
                                       .build();
        final List<FieldInfo> fieldInfos = barMethod.parameters();
        assertFieldInfos(fieldInfos, ImmutableList.of(bar, compositeBean()));
    }

    private static Map<String, ServiceInfo> services(Object... services) {
        final DocServiceFilter include = (plugin, service, method) -> true;
        final DocServiceFilter exclude = (plugin, service, method) -> false;
        return services(include, exclude, services);
    }

    private static Map<String, ServiceInfo> services(DocServiceFilter include,
                                                     DocServiceFilter exclude,
                                                     Object... services) {
        final ServerBuilder builder = Server.builder();
        Arrays.stream(services).forEach(builder::annotatedService);
        final Server server = builder.build();
        final ServiceSpecification specification =
                plugin.generateSpecification(ImmutableSet.copyOf(server.serviceConfigs()),
                                             unifyFilter(include, exclude));
        return specification.services()
                            .stream()
                            .collect(toImmutableMap(ServiceInfo::name, Function.identity()));
    }

    private static List<String> methods(Map<String, ServiceInfo> services) {
        return services.get(FOO_NAME).methods()
                       .stream()
                       .map(MethodInfo::name)
                       .collect(toImmutableList());
    }

    static FieldInfo compositeBean() {
        return FieldInfo.builder(CompositeBean.class.getSimpleName(), BEAN,
                                 createBean1(), createBean2()).build();
    }

    private static FieldInfo createBean1() {
        final FieldInfo uid = FieldInfo.builder("uid", STRING)
                                       .location(HEADER)
                                       .requirement(REQUIRED)
                                       .build();
        final FieldInfo seqNum = FieldInfo.builder("seqNum", LONG)
                                          .location(QUERY)
                                          .requirement(OPTIONAL)
                                          .build();
        return FieldInfo.builder(RequestBean1.class.getSimpleName(), BEAN, uid, seqNum).build();
    }

    private static FieldInfo createBean2() {
        final FieldInfo inside1 = FieldInfo.builder("inside1", LONG)
                                           .location(QUERY)
                                           .requirement(REQUIRED)
                                           .build();
        final FieldInfo inside2 = FieldInfo.builder("inside2", INT)
                                           .location(QUERY)
                                           .requirement(REQUIRED)
                                           .build();
        final FieldInfo insideBean = FieldInfo.builder(InsideBean.class.getSimpleName(), BEAN,
                                                       inside1, inside2).build();
        return FieldInfo.builder(RequestBean2.class.getSimpleName(), BEAN, insideBean).build();
    }

    private static void assertFieldInfos(List<FieldInfo> fieldInfos, List<FieldInfo> expected) {
        final Comparator<List<FieldInfo>> comparator = (o1, o2) -> {
            assertFieldInfos(o1, o2);
            // If assertFieldInfos does not throw an exception, it contains same elements.
            return 0;
        };
        assertThat(fieldInfos).usingComparatorForElementFieldsWithNames(
                comparator,
                "childFieldInfos").usingFieldByFieldElementComparator().containsExactlyInAnyOrderElementsOf(
                expected);
    }

    private static class FieldContainer<T> {
        T typeVariable;
        List<String> list;
        Set<Float> set;
        Map<Long, ?> map;
        CompletableFuture<Double> future;
        CompletableFuture<T> typeVariableFuture;
        List<String>[] genericArray;
        BiFunction<JsonNode, ?, String> biFunction;
    }

    private static class FooClass {

        @Get("/foo")
        public void fooMethod(@Param String foo, @Header long foo1) {}

        @Get("/foo2")
        public long foo2Method(@Param String foo2) {
            return 0;
        }
    }

    private static class BarClass {
        @Get("/bar")
        public void barMethod(@Param String bar, CompositeBean compositeBean) {}
    }

    private static class MultiPathClass {
        @Get
        @Path("/path1")
        @Path("/path2")
        public void multiGet() {}
    }

    static class CompositeBean {
        @RequestObject
        private RequestBean1 bean1;

        @RequestObject
        private RequestBean2 bean2;
    }

    static class RequestBean1 {
        @Nullable
        @JsonProperty
        @Param
        private Long seqNum;

        @JsonProperty
        private String uid;

        @Nullable
        private String notPopulatedStr;

        RequestBean1(@Header String uid) {
            this.uid = uid;
        }
    }

    static class RequestBean2 {

        @JsonProperty
        private InsideBean insideBean;

        public void setInsideBean(@RequestObject InsideBean insideBean) {
            this.insideBean = insideBean;
        }

        static class InsideBean {

            @JsonProperty
            @Param
            private Long inside1;

            @JsonProperty
            @Param
            private int inside2;
        }
    }
}<|MERGE_RESOLUTION|>--- conflicted
+++ resolved
@@ -190,8 +190,6 @@
         endpointInfo = endpointInfo(route, hostnamePattern);
         assertThat(endpointInfo).isEqualTo(
                 EndpointInfo.builder("*", "/service/:value/test/:value2/something")
-<<<<<<< HEAD
-=======
                             .availableMimeTypes(MediaType.PLAIN_TEXT_UTF_8, MediaType.JSON_UTF_8)
                             .build());
 
@@ -199,7 +197,6 @@
         endpointInfo = endpointInfo(route, hostnamePattern);
         assertThat(endpointInfo).isEqualTo(
                 EndpointInfo.builder("*", "/service/:value/test/:*value2")
->>>>>>> 5c88a92f
                             .availableMimeTypes(MediaType.PLAIN_TEXT_UTF_8, MediaType.JSON_UTF_8)
                             .build());
 
