--- conflicted
+++ resolved
@@ -423,56 +423,19 @@
      * Creates a {@link GraphqlService}.
      */
     public GraphqlService build() {
-<<<<<<< HEAD
+        checkArgument(enableWebSocket || webSocketServiceCustomizer == null,
+                      "enableWebSocket must be true to customize WebSocketServiceBuilder");
         final GraphQL graphql = buildGraphql();
         final Function<? super ServiceRequestContext, ? extends DataLoaderRegistry> dataLoaderRegistryFactory =
                 buildDataLoaderRegistry();
-=======
-        checkArgument(enableWebSocket || webSocketServiceCustomizer == null,
-                      "enableWebSocket must be true to customize WebSocketServiceBuilder");
-
-        final GraphQLSchema schema = buildSchema();
-        GraphQL.Builder builder = GraphQL.newGraphQL(schema)
-                                         .executionIdProvider(executionIdGenerator.asExecutionProvider());
-        final List<Instrumentation> instrumentations = this.instrumentations.build();
-        if (!instrumentations.isEmpty()) {
-            builder = builder.instrumentation(new ChainedInstrumentation(instrumentations));
-        }
-
-        final List<GraphqlConfigurator> graphqlBuilders = graphqlBuilderConsumers.build();
-        for (GraphqlConfigurator configurer : graphqlBuilders) {
-            configurer.configure(builder);
-        }
-
-        Function<? super ServiceRequestContext, ? extends DataLoaderRegistry> dataLoaderRegistryFactory = null;
-        if (this.dataLoaderRegistryFactory != null) {
-            dataLoaderRegistryFactory = this.dataLoaderRegistryFactory;
-        } else if (dataLoaderRegistryConsumers != null) {
-            final DataLoaderRegistry dataLoaderRegistry = new DataLoaderRegistry();
-            for (Consumer<? super DataLoaderRegistry> configurer : dataLoaderRegistryConsumers.build()) {
-                configurer.accept(dataLoaderRegistry);
-            }
-            dataLoaderRegistryFactory = ctx -> dataLoaderRegistry;
-        } else {
-            assert dataLoaderRegistryFactory == null && dataLoaderRegistryConsumers == null;
-            dataLoaderRegistryFactory = ctx -> new DataLoaderRegistry();
-        }
-
->>>>>>> 1fa54422
+
         final GraphqlErrorHandler errorHandler;
         if (this.errorHandler == null) {
             errorHandler = GraphqlErrorHandler.of();
         } else {
             errorHandler = this.errorHandler.orElse(GraphqlErrorHandler.of());
         }
-<<<<<<< HEAD
-        return new DefaultGraphqlService(graphql,
-                                         dataLoaderRegistryFactory,
-                                         useBlockingTaskExecutor,
-                                         errorHandler);
-=======
-
-        final DefaultGraphqlService graphqlService = new DefaultGraphqlService(builder.build(),
+        final DefaultGraphqlService graphqlService = new DefaultGraphqlService(graphql,
                                                                                dataLoaderRegistryFactory,
                                                                                useBlockingTaskExecutor,
                                                                                errorHandler);
@@ -482,7 +445,6 @@
         } else {
             return graphqlService;
         }
->>>>>>> 1fa54422
     }
 
     private GraphQL buildGraphql() {
