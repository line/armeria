/*
 * Copyright 2016 LINE Corporation
 *
 * LINE Corporation licenses this file to you under the Apache License,
 * version 2.0 (the "License"); you may not use this file except in compliance
 * with the License. You may obtain a copy of the License at:
 *
 *   https://www.apache.org/licenses/LICENSE-2.0
 *
 * Unless required by applicable law or agreed to in writing, software
 * distributed under the License is distributed on an "AS IS" BASIS, WITHOUT
 * WARRANTIES OR CONDITIONS OF ANY KIND, either express or implied. See the
 * License for the specific language governing permissions and limitations
 * under the License.
 */

package com.linecorp.armeria.server.grpc;

import static com.google.common.base.MoreObjects.firstNonNull;
import static com.google.common.collect.ImmutableMap.toImmutableMap;
import static com.linecorp.armeria.internal.common.grpc.GrpcExchangeTypeUtil.toExchangeType;
import static java.util.Objects.requireNonNull;

import java.time.Duration;
import java.util.AbstractMap.SimpleImmutableEntry;
import java.util.List;
import java.util.Map;
import java.util.Map.Entry;
import java.util.Objects;
import java.util.Set;
import java.util.concurrent.CompletableFuture;
import java.util.concurrent.Executor;
import java.util.concurrent.TimeUnit;
import java.util.function.Function;

import org.slf4j.Logger;
import org.slf4j.LoggerFactory;

import com.google.common.collect.ImmutableList;
import com.google.common.collect.ImmutableMap;
import com.google.common.collect.ImmutableSet;
import com.google.common.primitives.Ints;
import com.google.common.util.concurrent.MoreExecutors;

import com.linecorp.armeria.common.ExchangeType;
import com.linecorp.armeria.common.HttpRequest;
import com.linecorp.armeria.common.HttpResponse;
import com.linecorp.armeria.common.HttpResponseWriter;
import com.linecorp.armeria.common.HttpStatus;
import com.linecorp.armeria.common.MediaType;
import com.linecorp.armeria.common.ResponseHeaders;
import com.linecorp.armeria.common.ResponseHeadersBuilder;
import com.linecorp.armeria.common.SerializationFormat;
import com.linecorp.armeria.common.annotation.Nullable;
import com.linecorp.armeria.common.grpc.GrpcJsonMarshaller;
import com.linecorp.armeria.common.grpc.GrpcSerializationFormats;
import com.linecorp.armeria.common.grpc.protocol.ArmeriaMessageDeframer;
import com.linecorp.armeria.common.grpc.protocol.GrpcHeaderNames;
import com.linecorp.armeria.common.logging.RequestLogProperty;
import com.linecorp.armeria.common.util.SafeCloseable;
import com.linecorp.armeria.common.util.TimeoutMode;
import com.linecorp.armeria.internal.common.grpc.InternalGrpcExceptionHandler;
import com.linecorp.armeria.internal.common.grpc.MetadataUtil;
import com.linecorp.armeria.internal.common.grpc.StatusAndMetadata;
import com.linecorp.armeria.internal.common.grpc.TimeoutHeaderUtil;
import com.linecorp.armeria.internal.server.grpc.AbstractServerCall;
import com.linecorp.armeria.internal.server.grpc.ServerStatusAndMetadata;
import com.linecorp.armeria.server.AbstractHttpService;
import com.linecorp.armeria.server.Route;
import com.linecorp.armeria.server.RoutingContext;
import com.linecorp.armeria.server.ServiceConfig;
import com.linecorp.armeria.server.ServiceRequestContext;

import io.grpc.Codec.Identity;
import io.grpc.CompressorRegistry;
import io.grpc.DecompressorRegistry;
import io.grpc.Metadata;
import io.grpc.MethodDescriptor;
import io.grpc.MethodDescriptor.MethodType;
import io.grpc.Server;
import io.grpc.ServerCall;
import io.grpc.ServerCall.Listener;
import io.grpc.ServerMethodDefinition;
import io.grpc.ServerServiceDefinition;
import io.grpc.ServiceDescriptor;
import io.grpc.Status;
import io.netty.util.AttributeKey;

/**
 * The framed {@link GrpcService} implementation.
 */
final class FramedGrpcService extends AbstractHttpService implements GrpcService {

    private static final Logger logger = LoggerFactory.getLogger(FramedGrpcService.class);
    static final Listener<?> EMPTY_LISTENER = new EmptyListener<>();

    static final AttributeKey<ServerMethodDefinition<?, ?>> RESOLVED_GRPC_METHOD =
            AttributeKey.valueOf(FramedGrpcService.class, "RESOLVED_GRPC_METHOD");

    private static Map<String, GrpcJsonMarshaller> getJsonMarshallers(
            HandlerRegistry registry,
            Set<SerializationFormat> supportedSerializationFormats,
            Function<? super ServiceDescriptor, ? extends GrpcJsonMarshaller> jsonMarshallerFactory) {
        if (supportedSerializationFormats.stream().noneMatch(GrpcSerializationFormats::isJson)) {
            return ImmutableMap.of();
        } else {
            try {
                return registry.services().stream()
                               .map(ServerServiceDefinition::getServiceDescriptor)
                               .distinct()
                               .collect(toImmutableMap(ServiceDescriptor::getName, jsonMarshallerFactory));
            } catch (Exception e) {
                logger.warn("Failed to instantiate a JSON marshaller. Consider disabling gRPC-JSON " +
                            "serialization with {}.supportedSerializationFormats() " +
                            "or using {}.ofGson() instead.",
                            GrpcServiceBuilder.class.getName(), GrpcJsonMarshaller.class.getName(), e);
                return ImmutableMap.of();
            }
        }
    }

    private final HandlerRegistry registry;
    private final Set<Route> routes;
    private final Map<String, ExchangeType> exchangeTypes;
    private final DecompressorRegistry decompressorRegistry;
    private final CompressorRegistry compressorRegistry;
    private final Set<SerializationFormat> supportedSerializationFormats;
    private final Map<String, GrpcJsonMarshaller> jsonMarshallers;
    @Nullable
    private final ProtoReflectionServiceInterceptor protoReflectionServiceInterceptor;
    private final int maxResponseMessageLength;
    private final boolean useBlockingTaskExecutor;
    private final boolean unsafeWrapRequestBuffers;
    private final boolean useClientTimeoutHeader;
    private final boolean useMethodMarshaller;
    private final String advertisedEncodingsHeader;
    private final Map<SerializationFormat, ResponseHeaders> defaultHeaders;
    @Nullable
    private final GrpcHealthCheckService grpcHealthCheckService;

    private int maxRequestMessageLength;
    private final boolean lookupMethodFromAttribute;
    private final boolean autoCompression;

    FramedGrpcService(HandlerRegistry registry,
                      DecompressorRegistry decompressorRegistry,
                      CompressorRegistry compressorRegistry,
                      Set<SerializationFormat> supportedSerializationFormats,
                      Function<? super ServiceDescriptor, ? extends GrpcJsonMarshaller> jsonMarshallerFactory,
                      @Nullable ProtoReflectionServiceInterceptor protoReflectionServiceInterceptor,
                      int maxRequestMessageLength, int maxResponseMessageLength,
                      boolean useBlockingTaskExecutor,
                      boolean unsafeWrapRequestBuffers,
                      boolean useClientTimeoutHeader,
                      boolean lookupMethodFromAttribute,
                      @Nullable GrpcHealthCheckService grpcHealthCheckService,
                      boolean autoCompression, boolean useMethodMarshaller) {
        this.registry = requireNonNull(registry, "registry");
        routes = ImmutableSet.copyOf(registry.methodsByRoute().keySet());
        exchangeTypes = registry.methods().entrySet().stream()
                                .collect(toImmutableMap(e -> '/' + e.getKey(),
                                                        e -> toExchangeType(
                                                                e.getValue().getMethodDescriptor().getType())));
        this.decompressorRegistry = requireNonNull(decompressorRegistry, "decompressorRegistry");
        this.compressorRegistry = requireNonNull(compressorRegistry, "compressorRegistry");
        this.supportedSerializationFormats = supportedSerializationFormats;
        this.useClientTimeoutHeader = useClientTimeoutHeader;
        jsonMarshallers = getJsonMarshallers(registry, supportedSerializationFormats, jsonMarshallerFactory);
        this.protoReflectionServiceInterceptor = protoReflectionServiceInterceptor;
        this.maxRequestMessageLength = maxRequestMessageLength;
        this.maxResponseMessageLength = maxResponseMessageLength;
        this.useBlockingTaskExecutor = useBlockingTaskExecutor;
        this.unsafeWrapRequestBuffers = unsafeWrapRequestBuffers;
        this.lookupMethodFromAttribute = lookupMethodFromAttribute;
        this.autoCompression = autoCompression;
        this.useMethodMarshaller = useMethodMarshaller;

        advertisedEncodingsHeader = String.join(",", decompressorRegistry.getAdvertisedMessageEncodings());

        defaultHeaders = supportedSerializationFormats
                .stream()
                .map(format -> {
                    final ResponseHeadersBuilder builder =
                            ResponseHeaders
                                    .builder(HttpStatus.OK)
                                    .contentType(format.mediaType())
                                    .add(GrpcHeaderNames.GRPC_ENCODING, Identity.NONE.getMessageEncoding());
                    if (!advertisedEncodingsHeader.isEmpty()) {
                        builder.add(GrpcHeaderNames.GRPC_ACCEPT_ENCODING, advertisedEncodingsHeader);
                    }
                    return new SimpleImmutableEntry<>(format, builder.build());
                })
                .collect(toImmutableMap(Entry::getKey, Entry::getValue));
        this.grpcHealthCheckService = grpcHealthCheckService;
    }

    @Override
    public ExchangeType exchangeType(RoutingContext routingContext) {
        // An invalid path will be handled later by 'doPost()'.
        return firstNonNull(exchangeTypes.get(routingContext.result().routingResult().path()),
                            ExchangeType.BIDI_STREAMING);
    }

    @Override
    protected HttpResponse doPost(ServiceRequestContext ctx, HttpRequest req) throws Exception {
        final MediaType contentType = req.contentType();
        final SerializationFormat serializationFormat = findSerializationFormat(contentType);
        if (serializationFormat == null) {
            return HttpResponse.of(HttpStatus.UNSUPPORTED_MEDIA_TYPE,
                                   MediaType.PLAIN_TEXT_UTF_8,
                                   "Missing or invalid Content-Type header.");
        }

        ctx.logBuilder().serializationFormat(serializationFormat);

        final ServerMethodDefinition<?, ?> method = methodDefinition(ctx);
        if (method == null) {
            final ResponseHeaders defaultHeaders = this.defaultHeaders.get(serializationFormat);
            assert defaultHeaders != null;
            return HttpResponse.of(
                    (ResponseHeaders) AbstractServerCall.statusToTrailers(
                            ctx,
                            defaultHeaders.toBuilder(),
                            Status.UNIMPLEMENTED.withDescription(
                                    "Method not found: " + ctx.config().route().patternString()),
                            new Metadata()));
        }

        if (useClientTimeoutHeader) {
            final String timeoutHeader = req.headers().get(GrpcHeaderNames.GRPC_TIMEOUT);
            if (timeoutHeader != null) {
                try {
                    final long timeout = TimeoutHeaderUtil.fromHeaderValue(timeoutHeader);
                    if (timeout == 0) {
                        ctx.clearRequestTimeout();
                    } else {
                        ctx.setRequestTimeout(TimeoutMode.SET_FROM_NOW, Duration.ofNanos(timeout));
                    }
                } catch (IllegalArgumentException e) {
                    final Metadata metadata = new Metadata();
                    final InternalGrpcExceptionHandler exceptionHandler = registry.getExceptionHandler(method);
                    assert exceptionHandler != null;
                    final Status status = Status.INVALID_ARGUMENT.withCause(e);
                    final ResponseHeaders defaultHeaders = this.defaultHeaders.get(serializationFormat);
                    assert defaultHeaders != null;
                    return HttpResponse.of(
                            (ResponseHeaders) AbstractServerCall.statusToTrailers(
<<<<<<< HEAD
                                    ctx, defaultHeaders.toBuilder(),
                                    applyExceptionHandler(ctx, exceptionHandler, status, e, metadata),
=======
                                    ctx, defaultHeaders.get(serializationFormat).toBuilder(),
                                    exceptionHandler.handle(ctx, status, e, metadata),
>>>>>>> 8fb68c4e
                                    metadata));
                }
            } else {
                if (Boolean.TRUE.equals(ctx.attr(AbstractUnframedGrpcService.IS_UNFRAMED_GRPC))) {
                    // For unframed gRPC, we use the default timeout.
                } else {
                    // For framed gRPC, as per gRPC specification, if timeout is omitted a server should assume
                    // an infinite timeout.
                    // https://github.com/grpc/grpc/blob/master/doc/PROTOCOL-HTTP2.md#protocol
                    ctx.clearRequestTimeout();
                }
            }
        }

        ctx.logBuilder().defer(RequestLogProperty.REQUEST_CONTENT,
                               RequestLogProperty.RESPONSE_CONTENT);

        final HttpResponse res;
        if (method.getMethodDescriptor().getType() == MethodType.UNARY) {
            final CompletableFuture<HttpResponse> resFuture = new CompletableFuture<>();
            res = HttpResponse.of(resFuture);
            startCall(registry.simpleMethodName(method.getMethodDescriptor()), method, ctx, req, res,
                      resFuture, serializationFormat);
        } else {
            res = HttpResponse.streaming();
            startCall(registry.simpleMethodName(method.getMethodDescriptor()), method, ctx, req, res, null,
                      serializationFormat);
        }
        return res;
    }

    private <I, O> void startCall(
            String simpleMethodName,
            ServerMethodDefinition<I, O> methodDef,
            ServiceRequestContext ctx,
            HttpRequest req,
            HttpResponse res,
            @Nullable CompletableFuture<HttpResponse> resFuture,
            SerializationFormat serializationFormat) {
        final MethodDescriptor<I, O> methodDescriptor = methodDef.getMethodDescriptor();
        final Executor blockingExecutor;
        if (useBlockingTaskExecutor || registry.needToUseBlockingTaskExecutor(methodDef)) {
            blockingExecutor = MoreExecutors.newSequentialExecutor(ctx.blockingTaskExecutor());
        } else {
            blockingExecutor = null;
        }
        final AbstractServerCall<I, O> call = newServerCall(simpleMethodName, methodDef, ctx, req,
                                                            res, resFuture, serializationFormat,
                                                            blockingExecutor);
        if (blockingExecutor != null) {
            blockingExecutor.execute(() -> startCall(methodDef, ctx, req, methodDescriptor, call));
        } else {
            try (SafeCloseable ignored = ctx.push()) {
                startCall(methodDef, ctx, req, methodDescriptor, call);
            }
        }
    }

    private static <I, O> void startCall(ServerMethodDefinition<I, O> methodDef, ServiceRequestContext ctx,
                                         HttpRequest req, MethodDescriptor<I, O> methodDescriptor,
                                         AbstractServerCall<I, O> call) {
        final Listener<I> listener;
        final Metadata headers = MetadataUtil.copyFromHeaders(req.headers());
        try {
            listener = methodDef.getServerCallHandler()
                                .startCall(call, headers);
        } catch (Throwable t) {
            call.setListener((Listener<I>) EMPTY_LISTENER);
            call.close(t);
            return;
        }
        if (listener == null) {
            // This will never happen for normal generated stubs but could conceivably happen for manually
            // constructed ones.
            throw new NullPointerException(
                    "startCall() returned a null listener for method " + methodDescriptor.getFullMethodName());
        }

        call.setListener(listener);
        call.startDeframing();
        ctx.whenRequestCancelling().handle((cancellationCause, unused) -> {
            final StatusAndMetadata statusAndMetadata = call.exceptionHandler().handle(ctx, cancellationCause);
            call.close(new ServerStatusAndMetadata(statusAndMetadata.status(), statusAndMetadata.metadata(),
                                                   true));
            return null;
        });
    }

    private <I, O> AbstractServerCall<I, O> newServerCall(
            String simpleMethodName, ServerMethodDefinition<I, O> methodDef,
            ServiceRequestContext ctx, HttpRequest req,
            HttpResponse res, @Nullable CompletableFuture<HttpResponse> resFuture,
            SerializationFormat serializationFormat, @Nullable Executor blockingExecutor) {

        final MethodDescriptor<I, O> methodDescriptor = methodDef.getMethodDescriptor();
<<<<<<< HEAD
        final GrpcExceptionHandlerFunction exceptionHandler = registry.getExceptionHandler(methodDef);
        assert exceptionHandler != null;
        final GrpcJsonMarshaller jsonMarshaller = jsonMarshallers.get(methodDescriptor.getServiceName());
        final ResponseHeaders defaultHeaders = this.defaultHeaders.get(serializationFormat);
        assert defaultHeaders != null;

=======
        final InternalGrpcExceptionHandler exceptionHandler = registry.getExceptionHandler(
                methodDef);
>>>>>>> 8fb68c4e
        if (methodDescriptor.getType() == MethodType.UNARY) {
            assert resFuture != null;
            return new UnaryServerCall<>(
                    req,
                    methodDescriptor,
                    simpleMethodName,
                    compressorRegistry,
                    decompressorRegistry,
                    res,
                    resFuture,
                    maxRequestMessageLength,
                    maxResponseMessageLength,
                    ctx,
                    serializationFormat,
                    jsonMarshaller,
                    unsafeWrapRequestBuffers,
                    defaultHeaders,
                    exceptionHandler,
                    blockingExecutor,
                    autoCompression,
                    useMethodMarshaller);
        } else {
            return new StreamingServerCall<>(
                    req,
                    methodDescriptor,
                    simpleMethodName,
                    compressorRegistry,
                    decompressorRegistry,
                    (HttpResponseWriter) res,
                    maxRequestMessageLength,
                    maxResponseMessageLength,
                    ctx,
                    serializationFormat,
                    jsonMarshaller,
                    unsafeWrapRequestBuffers,
                    defaultHeaders,
                    exceptionHandler,
                    blockingExecutor,
                    autoCompression,
                    useMethodMarshaller);
        }
    }

    @Override
    public void serviceAdded(ServiceConfig cfg) {
        if (maxRequestMessageLength == ArmeriaMessageDeframer.NO_MAX_INBOUND_MESSAGE_SIZE) {
            maxRequestMessageLength = Ints.saturatedCast(cfg.maxRequestLength());
        }

        if (protoReflectionServiceInterceptor != null) {
            final Map<String, ServerServiceDefinition> grpcServices =
                    cfg.server().config().virtualHosts().stream()
                       .flatMap(host -> host.serviceConfigs().stream())
                       .map(serviceConfig -> serviceConfig.service().as(FramedGrpcService.class))
                       .filter(Objects::nonNull)
                       .flatMap(service -> service.services().stream())
                       // Armeria allows the same service to be registered multiple times at different
                       // paths, but proto reflection service only supports a single instance of each
                       // service so we dedupe here.
                       .collect(toImmutableMap(def -> def.getServiceDescriptor().getName(),
                                               Function.identity(),
                                               (a, b) -> a));
            protoReflectionServiceInterceptor.setServer(newDummyServer(grpcServices));
        }

        if (grpcHealthCheckService != null) {
            grpcHealthCheckService.serviceAdded(cfg);
        }
    }

    @Nullable
    @Override
    public ServerMethodDefinition<?, ?> methodDefinition(ServiceRequestContext ctx) {
        // method could be set in HttpJsonTranscodingService.
        final ServerMethodDefinition<?, ?> method =
                lookupMethodFromAttribute ? ctx.attr(RESOLVED_GRPC_METHOD) : null;
        if (method != null) {
            return method;
        }
        return GrpcService.super.methodDefinition(ctx);
    }

    private static Server newDummyServer(Map<String, ServerServiceDefinition> grpcServices) {
        return new Server() {
            @Override
            public Server start() {
                throw new UnsupportedOperationException();
            }

            @Override
            public List<ServerServiceDefinition> getServices() {
                return ImmutableList.copyOf(grpcServices.values());
            }

            @Override
            public List<ServerServiceDefinition> getImmutableServices() {
                // NB: This will probably go away in favor of just getServices above, so we
                // implement both the same.
                // https://github.com/grpc/grpc-java/issues/4600
                return getServices();
            }

            @Override
            public List<ServerServiceDefinition> getMutableServices() {
                // Armeria does not have the concept of mutable services.
                return ImmutableList.of();
            }

            @Override
            public Server shutdown() {
                throw new UnsupportedOperationException();
            }

            @Override
            public Server shutdownNow() {
                throw new UnsupportedOperationException();
            }

            @Override
            public boolean isShutdown() {
                throw new UnsupportedOperationException();
            }

            @Override
            public boolean isTerminated() {
                throw new UnsupportedOperationException();
            }

            @Override
            public boolean awaitTermination(long timeout, TimeUnit unit) {
                throw new UnsupportedOperationException();
            }

            @Override
            public void awaitTermination() {
                throw new UnsupportedOperationException();
            }
        };
    }

    @Override
    public boolean isFramed() {
        return true;
    }

    @Override
    public List<ServerServiceDefinition> services() {
        final List<ServerServiceDefinition> services = registry.services();
        assert services instanceof ImmutableList;
        return services;
    }

    @Override
    public Map<String, ServerMethodDefinition<?, ?>> methods() {
        return registry.methods();
    }

    @Override
    public Map<Route, ServerMethodDefinition<?, ?>> methodsByRoute() {
        return registry.methodsByRoute();
    }

    @Override
    public Set<SerializationFormat> supportedSerializationFormats() {
        return supportedSerializationFormats;
    }

    @Nullable
    private SerializationFormat findSerializationFormat(@Nullable MediaType contentType) {
        if (contentType == null) {
            return null;
        }

        for (SerializationFormat format : supportedSerializationFormats) {
            if (format.isAccepted(contentType)) {
                return format;
            }
        }

        return null;
    }

    @Override
    public Set<Route> routes() {
        return routes;
    }

    private static class EmptyListener<T> extends ServerCall.Listener<T> {}
}<|MERGE_RESOLUTION|>--- conflicted
+++ resolved
@@ -245,13 +245,8 @@
                     assert defaultHeaders != null;
                     return HttpResponse.of(
                             (ResponseHeaders) AbstractServerCall.statusToTrailers(
-<<<<<<< HEAD
                                     ctx, defaultHeaders.toBuilder(),
-                                    applyExceptionHandler(ctx, exceptionHandler, status, e, metadata),
-=======
-                                    ctx, defaultHeaders.get(serializationFormat).toBuilder(),
                                     exceptionHandler.handle(ctx, status, e, metadata),
->>>>>>> 8fb68c4e
                                     metadata));
                 }
             } else {
@@ -347,17 +342,13 @@
             SerializationFormat serializationFormat, @Nullable Executor blockingExecutor) {
 
         final MethodDescriptor<I, O> methodDescriptor = methodDef.getMethodDescriptor();
-<<<<<<< HEAD
-        final GrpcExceptionHandlerFunction exceptionHandler = registry.getExceptionHandler(methodDef);
+        final InternalGrpcExceptionHandler exceptionHandler =
+                registry.getExceptionHandler(methodDef);
         assert exceptionHandler != null;
         final GrpcJsonMarshaller jsonMarshaller = jsonMarshallers.get(methodDescriptor.getServiceName());
         final ResponseHeaders defaultHeaders = this.defaultHeaders.get(serializationFormat);
         assert defaultHeaders != null;
 
-=======
-        final InternalGrpcExceptionHandler exceptionHandler = registry.getExceptionHandler(
-                methodDef);
->>>>>>> 8fb68c4e
         if (methodDescriptor.getType() == MethodType.UNARY) {
             assert resFuture != null;
             return new UnaryServerCall<>(
