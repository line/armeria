/*
 * Copyright 2022 LINE Corporation
 *
 * LINE Corporation licenses this file to you under the Apache License,
 * version 2.0 (the "License"); you may not use this file except in compliance
 * with the License. You may obtain a copy of the License at:
 *
 *   https://www.apache.org/licenses/LICENSE-2.0
 *
 * Unless required by applicable law or agreed to in writing, software
 * distributed under the License is distributed on an "AS IS" BASIS, WITHOUT
 * WARRANTIES OR CONDITIONS OF ANY KIND, either express or implied. See the
 * License for the specific language governing permissions and limitations
 * under the License.
 */

package com.linecorp.armeria.server;

import java.nio.ByteBuffer;
import java.util.function.Consumer;
import java.util.function.Supplier;

import javax.net.ssl.KeyManagerFactory;
import javax.net.ssl.SSLEngine;
import javax.net.ssl.SSLEngineResult;
import javax.net.ssl.SSLException;
import javax.net.ssl.SSLSession;

<<<<<<< HEAD
import com.linecorp.armeria.common.annotation.Nullable;
=======
import com.google.common.collect.ImmutableList;

import com.linecorp.armeria.common.util.TlsEngineType;
>>>>>>> 2219de19
import com.linecorp.armeria.internal.common.util.SslContextUtil;

import io.netty.buffer.ByteBufAllocator;
import io.netty.handler.ssl.SslContext;
import io.netty.handler.ssl.SslContextBuilder;
import io.netty.handler.ssl.util.InsecureTrustManagerFactory;
import io.netty.util.ReferenceCountUtil;

/**
 * Utilities for server {@link SslContext}.
 */
final class ServerSslContextUtil {

    /**
     * Makes sure the specified {@link SslContext} is configured properly. If configured as client context or
     * key store password is not given to key store when {@link SslContext} was created using
     * {@link KeyManagerFactory}, the validation will fail and an {@link IllegalStateException} will be raised.
     */
    static SSLSession validateSslContext(SslContext sslContext, TlsEngineType tlsEngineType) {
        if (!sslContext.isServer()) {
            throw new IllegalArgumentException("sslContext: " + sslContext + " (expected: server context)");
        }

        SSLEngine serverEngine = null;
        SSLEngine clientEngine = null;
        final SSLSession sslSession;

        try {
            serverEngine = sslContext.newEngine(ByteBufAllocator.DEFAULT);
            serverEngine.setUseClientMode(false);
            serverEngine.setNeedClientAuth(false);

            // Create a client-side engine with very permissive settings.
            final SslContext sslContextClient =
                    buildSslContext(() -> SslContextBuilder.forClient()
                                                           .trustManager(InsecureTrustManagerFactory.INSTANCE),
<<<<<<< HEAD
                                    true, null);
=======
                                    tlsEngineType, true, ImmutableList.of());
>>>>>>> 2219de19
            clientEngine = sslContextClient.newEngine(ByteBufAllocator.DEFAULT);
            clientEngine.setUseClientMode(true);
            clientEngine.setEnabledProtocols(clientEngine.getSupportedProtocols());
            clientEngine.setEnabledCipherSuites(clientEngine.getSupportedCipherSuites());

            final ByteBuffer packetBuf = ByteBuffer.allocate(clientEngine.getSession().getPacketBufferSize());

            // Wrap an empty app buffer to initiate handshake.
            wrap(clientEngine, packetBuf);

            // Feed the handshake packet to the server engine.
            packetBuf.flip();
            unwrap(serverEngine, packetBuf);

            // See if the server has something to say.
            packetBuf.clear();
            wrap(serverEngine, packetBuf);

            sslSession = serverEngine.getHandshakeSession();
        } catch (SSLException e) {
            throw new IllegalStateException("failed to validate SSL/TLS configuration: " + e.getMessage(), e);
        } finally {
            ReferenceCountUtil.release(serverEngine);
            ReferenceCountUtil.release(clientEngine);
        }

        return sslSession;
    }

    static SslContext buildSslContext(
            Supplier<SslContextBuilder> sslContextBuilderSupplier,
            TlsEngineType tlsEngineType,
            boolean tlsAllowUnsafeCiphers,
            @Nullable Consumer<? super SslContextBuilder> tlsCustomizer) {
        return SslContextUtil
<<<<<<< HEAD
                .createSslContext(sslContextBuilderSupplier,
                        /* forceHttp1 */ false, tlsAllowUnsafeCiphers, tlsCustomizer, null);
=======
                .createSslContext(sslContextBuilderSupplier,/* forceHttp1 */ false, tlsEngineType,
                                  tlsAllowUnsafeCiphers, tlsCustomizers, null);
>>>>>>> 2219de19
    }

    private static void unwrap(SSLEngine engine, ByteBuffer packetBuf) throws SSLException {
        final ByteBuffer appBuf = ByteBuffer.allocate(engine.getSession().getApplicationBufferSize());
        // Limit the number of unwrap() calls to 8 times, to prevent a potential infinite loop.
        // 8 is an arbitrary number, it can be any number greater than 2.
        for (int i = 0; i < 8; i++) {
            appBuf.clear();
            final SSLEngineResult result = engine.unwrap(packetBuf, appBuf);
            switch (result.getHandshakeStatus()) {
                case NEED_UNWRAP:
                    continue;
                case NEED_TASK:
                    engine.getDelegatedTask().run();
                    continue;
            }
            break;
        }
    }

    private static void wrap(SSLEngine sslEngine, ByteBuffer packetBuf) throws SSLException {
        final ByteBuffer appBuf = ByteBuffer.allocate(0);
        // Limit the number of wrap() calls to 8 times, to prevent a potential infinite loop.
        // 8 is an arbitrary number, it can be any number greater than 2.
        for (int i = 0; i < 8; i++) {
            final SSLEngineResult result = sslEngine.wrap(appBuf, packetBuf);
            switch (result.getHandshakeStatus()) {
                case NEED_WRAP:
                    continue;
                case NEED_TASK:
                    sslEngine.getDelegatedTask().run();
                    continue;
            }
            break;
        }
    }

    private ServerSslContextUtil() {}
}<|MERGE_RESOLUTION|>--- conflicted
+++ resolved
@@ -26,13 +26,10 @@
 import javax.net.ssl.SSLException;
 import javax.net.ssl.SSLSession;
 
-<<<<<<< HEAD
-import com.linecorp.armeria.common.annotation.Nullable;
-=======
 import com.google.common.collect.ImmutableList;
 
 import com.linecorp.armeria.common.util.TlsEngineType;
->>>>>>> 2219de19
+import com.linecorp.armeria.common.annotation.Nullable;
 import com.linecorp.armeria.internal.common.util.SslContextUtil;
 
 import io.netty.buffer.ByteBufAllocator;
@@ -69,11 +66,7 @@
             final SslContext sslContextClient =
                     buildSslContext(() -> SslContextBuilder.forClient()
                                                            .trustManager(InsecureTrustManagerFactory.INSTANCE),
-<<<<<<< HEAD
-                                    true, null);
-=======
-                                    tlsEngineType, true, ImmutableList.of());
->>>>>>> 2219de19
+                                    tlsEngineType, true, null);
             clientEngine = sslContextClient.newEngine(ByteBufAllocator.DEFAULT);
             clientEngine.setUseClientMode(true);
             clientEngine.setEnabledProtocols(clientEngine.getSupportedProtocols());
@@ -109,13 +102,8 @@
             boolean tlsAllowUnsafeCiphers,
             @Nullable Consumer<? super SslContextBuilder> tlsCustomizer) {
         return SslContextUtil
-<<<<<<< HEAD
-                .createSslContext(sslContextBuilderSupplier,
-                        /* forceHttp1 */ false, tlsAllowUnsafeCiphers, tlsCustomizer, null);
-=======
                 .createSslContext(sslContextBuilderSupplier,/* forceHttp1 */ false, tlsEngineType,
-                                  tlsAllowUnsafeCiphers, tlsCustomizers, null);
->>>>>>> 2219de19
+                                  tlsAllowUnsafeCiphers, tlsCustomizer, null);
     }
 
     private static void unwrap(SSLEngine engine, ByteBuffer packetBuf) throws SSLException {
