--- conflicted
+++ resolved
@@ -79,53 +79,13 @@
     private final Sampler<? super ServiceRequestContext> sampler;
 
     /**
-<<<<<<< HEAD
-     * Creates a new instance.
-     *
-     * @deprecated Use {@link LoggingService#newDecorator()}.
-     */
-    @Deprecated
-    public LoggingService(Service<I, O> delegate) {
-        this(delegate, LogLevel.INFO);
-    }
-
-    /**
-     * Creates a new instance.
-     *
-     * @deprecated Use {@link LoggingServiceBuilder}.
-     */
-    @Deprecated
-    public LoggingService(Service<I, O> delegate, LogLevel level) {
-        this(delegate,
-             null,
-             level,
-             level,
-             level,
-             Function.identity(),
-             Function.identity(),
-             Function.identity(),
-             Function.identity(),
-             Function.identity(),
-             Function.identity(),
-             Function.identity(),
-             Sampler.always());
-    }
-
-    /**
-     * Creates a new instance that logs {@link Request}s and {@link Response}s at the specified
-=======
      * Creates a new instance that logs {@link HttpRequest}s and {@link HttpResponse}s at the specified
->>>>>>> b478d561
      * {@link LogLevel}s with the specified sanitizers.
      * If the logger is null, it means that the logger from {@link ServiceRequestContext#logger()} is used.
      */
     LoggingService(
-<<<<<<< HEAD
-            Service<I, O> delegate,
+            HttpService delegate,
             @Nullable Logger logger,
-=======
-            HttpService delegate,
->>>>>>> b478d561
             LogLevel requestLogLevel,
             LogLevel successfulResponseLogLevel,
             LogLevel failedResponseLogLevel,
