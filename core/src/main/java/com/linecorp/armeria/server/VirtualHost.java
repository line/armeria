--- conflicted
+++ resolved
@@ -84,12 +84,9 @@
     private final int port;
     @Nullable
     private final SslContext sslContext;
-<<<<<<< HEAD
     private final TlsProvider tlsProvider;
-=======
     @Nullable
     private final TlsEngineType tlsEngineType;
->>>>>>> 2219de19
     private final Router<ServiceConfig> router;
     private final List<ServiceConfig> serviceConfigs;
     private final ServiceConfig fallbackServiceConfig;
@@ -113,11 +110,8 @@
 
     VirtualHost(String defaultHostname, String hostnamePattern, int port,
                 @Nullable SslContext sslContext,
-<<<<<<< HEAD
                 @Nullable TlsProvider tlsProvider,
-=======
                 @Nullable TlsEngineType tlsEngineType,
->>>>>>> 2219de19
                 Iterable<ServiceConfig> serviceConfigs,
                 ServiceConfig fallbackServiceConfig,
                 RejectedRouteHandler rejectionHandler,
@@ -146,11 +140,8 @@
         }
         this.port = port;
         this.sslContext = sslContext;
-<<<<<<< HEAD
         this.tlsProvider = tlsProvider;
-=======
         this.tlsEngineType = tlsEngineType;
->>>>>>> 2219de19
         this.defaultServiceNaming = defaultServiceNaming;
         this.defaultLogName = defaultLogName;
         this.requestTimeoutMillis = requestTimeoutMillis;
@@ -184,17 +175,10 @@
     }
 
     VirtualHost withNewSslContext(SslContext sslContext) {
-<<<<<<< HEAD
         return new VirtualHost(originalDefaultHostname, originalHostnamePattern, port, sslContext, tlsProvider,
-                               serviceConfigs, fallbackServiceConfig, RejectedRouteHandler.DISABLED,
-                               host -> accessLogger, defaultServiceNaming, defaultLogName, requestTimeoutMillis,
-                               maxRequestLength, verboseResponses,
-=======
-        return new VirtualHost(originalDefaultHostname, originalHostnamePattern, port, sslContext,
                                tlsEngineType, serviceConfigs, fallbackServiceConfig,
                                RejectedRouteHandler.DISABLED, host -> accessLogger, defaultServiceNaming,
                                defaultLogName, requestTimeoutMillis, maxRequestLength, verboseResponses,
->>>>>>> 2219de19
                                accessLogWriter, blockingTaskExecutor, requestAutoAbortDelayMillis,
                                successFunction, multipartUploadsLocation, multipartRemovalStrategy,
                                serviceWorkerGroup,
@@ -608,20 +592,12 @@
         final ServiceConfig fallbackServiceConfig =
                 this.fallbackServiceConfig.withDecoratedService(decorator);
 
-<<<<<<< HEAD
         return new VirtualHost(originalDefaultHostname, originalHostnamePattern, port, sslContext, tlsProvider,
-                               serviceConfigs, fallbackServiceConfig, RejectedRouteHandler.DISABLED,
-                               host -> accessLogger, defaultServiceNaming, defaultLogName, requestTimeoutMillis,
-                               maxRequestLength, verboseResponses, accessLogWriter, blockingTaskExecutor,
-                               requestAutoAbortDelayMillis, successFunction, multipartUploadsLocation,
-=======
-        return new VirtualHost(originalDefaultHostname, originalHostnamePattern, port, sslContext,
                                tlsEngineType, serviceConfigs, fallbackServiceConfig,
                                RejectedRouteHandler.DISABLED, host -> accessLogger, defaultServiceNaming,
                                defaultLogName, requestTimeoutMillis, maxRequestLength, verboseResponses,
                                accessLogWriter, blockingTaskExecutor, requestAutoAbortDelayMillis,
                                successFunction, multipartUploadsLocation, multipartRemovalStrategy,
->>>>>>> 2219de19
                                serviceWorkerGroup, shutdownSupports, requestIdGenerator);
     }
 
