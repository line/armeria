--- conflicted
+++ resolved
@@ -25,6 +25,7 @@
 import com.linecorp.armeria.common.HttpMethod;
 import com.linecorp.armeria.common.HttpRequest;
 import com.linecorp.armeria.common.HttpResponse;
+import com.linecorp.armeria.common.SuccessFunction;
 import com.linecorp.armeria.common.annotation.Nullable;
 import com.linecorp.armeria.server.logging.AccessLogWriter;
 
@@ -53,15 +54,12 @@
 
         // Test if FooService.serviceAdded() is invoked.
         final ServiceConfig cfg = new ServiceConfig(Route.ofCatchAll(), outer, /* defaultLogName */ null,
-                /* defaultServiceName */ null,
+                                                    /* defaultServiceName */ null,
                                                     ServiceNaming.of("FooService"), 1, 1, true,
                                                     AccessLogWriter.disabled(), false,
                                                     CommonPools.blockingTaskExecutor(), true,
-<<<<<<< HEAD
+                                                    SuccessFunction.always(),
                                                     Files.newTemporaryFolder().toPath());
-=======
-                                                    (requestContext, requestLog) -> true);
->>>>>>> c8d1f5ef
         outer.serviceAdded(cfg);
         assertThat(inner.cfg).isSameAs(cfg);
     }
