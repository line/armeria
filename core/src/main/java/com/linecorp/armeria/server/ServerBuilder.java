--- conflicted
+++ resolved
@@ -1188,17 +1188,6 @@
     }
 
     /**
-     * Decorates all {@link HttpService}s with the specified {@code decorator} with its order.
-     * FIXME(heowc): Fix javadocs.
-     *
-     * @param decorator the {@link Function} that decorates {@link HttpService}s
-     * @param order the {@code decorator}'s order
-     */
-    public ServerBuilder decorator(Function<? super HttpService, ? extends HttpService> decorator, int order) {
-        return decorator(Route.ofCatchAll(), decorator, order);
-    }
-
-    /**
      * Decorates all {@link HttpService}s with the specified {@link DecoratingHttpServiceFunction}.
      * The specified decorator(s) is/are executed in reverse order of the insertion.
      *
@@ -1233,7 +1222,6 @@
 
     /**
      * Decorates {@link HttpService}s whose {@link Route} matches the specified {@code pathPattern}.
-<<<<<<< HEAD
      * FIXME(heowc): Fix javadoc.
      */
     public ServerBuilder decorator(
@@ -1243,9 +1231,7 @@
 
     /**
      * Decorates {@link HttpService}s whose {@link Route} matches the specified {@code pathPattern}.
-=======
      * The specified decorator(s) is/are executed in reverse order of the insertion.
->>>>>>> 9fb000b8
      *
      * @param decoratingHttpServiceFunction the {@link DecoratingHttpServiceFunction} that decorates
      *                                      {@link HttpService}.
