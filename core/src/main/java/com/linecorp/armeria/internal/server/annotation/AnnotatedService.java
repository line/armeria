/*
 * Copyright 2017 LINE Corporation
 *
 * LINE Corporation licenses this file to you under the Apache License,
 * version 2.0 (the "License"); you may not use this file except in compliance
 * with the License. You may obtain a copy of the License at:
 *
 *   https://www.apache.org/licenses/LICENSE-2.0
 *
 * Unless required by applicable law or agreed to in writing, software
 * distributed under the License is distributed on an "AS IS" BASIS, WITHOUT
 * WARRANTIES OR CONDITIONS OF ANY KIND, either express or implied. See the
 * License for the specific language governing permissions and limitations
 * under the License.
 */

package com.linecorp.armeria.internal.server.annotation;

import static com.google.common.base.Preconditions.checkArgument;
<<<<<<< HEAD
import static com.linecorp.armeria.internal.server.annotation.ResponseConverterFunctionUtil.newResponseConverter;
=======
import static com.linecorp.armeria.internal.common.util.ObjectCollectingUtil.collectFrom;
import static com.linecorp.armeria.internal.server.annotation.ClassUtil.typeToClass;
import static com.linecorp.armeria.internal.server.annotation.ClassUtil.unwrapUnaryAsyncType;
>>>>>>> 3e85b616
import static java.util.Objects.requireNonNull;

import java.lang.invoke.MethodHandle;
import java.lang.invoke.MethodHandles;
import java.lang.reflect.Method;
import java.lang.reflect.Modifier;
import java.lang.reflect.ParameterizedType;
import java.lang.reflect.Type;
import java.util.List;
import java.util.concurrent.CompletableFuture;
import java.util.concurrent.CompletionStage;
import java.util.concurrent.ExecutorService;
import java.util.concurrent.ScheduledExecutorService;
import java.util.function.Function;

import org.slf4j.Logger;
import org.slf4j.LoggerFactory;

import com.google.common.collect.ImmutableList;

import com.linecorp.armeria.common.AggregatedHttpResponse;
import com.linecorp.armeria.common.ExchangeType;
import com.linecorp.armeria.common.Flags;
import com.linecorp.armeria.common.HttpHeaderNames;
import com.linecorp.armeria.common.HttpHeaders;
import com.linecorp.armeria.common.HttpRequest;
import com.linecorp.armeria.common.HttpResponse;
import com.linecorp.armeria.common.HttpStatus;
import com.linecorp.armeria.common.MediaType;
import com.linecorp.armeria.common.ResponseHeaders;
import com.linecorp.armeria.common.ResponseHeadersBuilder;
import com.linecorp.armeria.common.annotation.Nullable;
import com.linecorp.armeria.common.util.Exceptions;
import com.linecorp.armeria.common.util.SafeCloseable;
import com.linecorp.armeria.common.util.UnmodifiableFuture;
import com.linecorp.armeria.internal.server.annotation.AnnotatedValueResolver.AggregatedResult;
import com.linecorp.armeria.internal.server.annotation.AnnotatedValueResolver.AggregationStrategy;
import com.linecorp.armeria.internal.server.annotation.AnnotatedValueResolver.AggregationType;
import com.linecorp.armeria.internal.server.annotation.AnnotatedValueResolver.ResolverContext;
import com.linecorp.armeria.server.HttpService;
import com.linecorp.armeria.server.Route;
import com.linecorp.armeria.server.RoutingContext;
import com.linecorp.armeria.server.ServiceRequestContext;
import com.linecorp.armeria.server.SimpleDecoratingHttpService;
import com.linecorp.armeria.server.annotation.ExceptionHandlerFunction;
import com.linecorp.armeria.server.annotation.ExceptionVerbosity;
import com.linecorp.armeria.server.annotation.FallthroughException;
import com.linecorp.armeria.server.annotation.HttpResult;
import com.linecorp.armeria.server.annotation.Path;
import com.linecorp.armeria.server.annotation.ResponseConverterFunction;
import com.linecorp.armeria.server.annotation.ServiceName;

/**
 * An {@link HttpService} which is defined by a {@link Path} or HTTP method annotations.
 * This class is not supposed to be instantiated by a user. Please check out the documentation
 * <a href="https://armeria.dev/docs/server-annotated-service">Annotated HTTP Service</a> to use this.
 */
public final class AnnotatedService implements HttpService {
    private static final Logger logger = LoggerFactory.getLogger(AnnotatedService.class);

    /**
     * The CGLIB class separator: {@code "$$"}.
     */
    private static final String CGLIB_CLASS_SEPARATOR = "$$";

    private static final MethodHandles.Lookup lookup = MethodHandles.lookup();

    private static final CompletableFuture<AggregatedResult>
            NO_AGGREGATION_FUTURE = UnmodifiableFuture.completedFuture(AggregatedResult.EMPTY);

    private final Object object;
    private final Method method;
    private final MethodHandle methodHandle;
    @Nullable
    private final MethodHandle callKotlinSuspendingMethod;
    private final boolean isKotlinSuspendingMethod;
    private final List<AnnotatedValueResolver> resolvers;

    private final AggregationStrategy aggregationStrategy;
    @Nullable
    private final ExceptionHandlerFunction exceptionHandler;
    private final ResponseConverterFunction responseConverter;
    private final Type actualReturnType;

    private final Route route;
    private final HttpStatus defaultStatus;
    private final HttpHeaders defaultHttpHeaders;
    private final HttpHeaders defaultHttpTrailers;

    private final ResponseType responseType;
    private final boolean useBlockingTaskExecutor;
    private final String serviceName;
    private final boolean serviceNameSetByAnnotation;

    AnnotatedService(Object object, Method method,
                     List<AnnotatedValueResolver> resolvers,
                     List<ExceptionHandlerFunction> exceptionHandlers,
                     List<ResponseConverterFunction> responseConverters,
                     Route route,
                     HttpStatus defaultStatus,
                     HttpHeaders defaultHttpHeaders,
                     HttpHeaders defaultHttpTrailers,
                     boolean useBlockingTaskExecutor) {
        this.object = requireNonNull(object, "object");
        this.method = requireNonNull(method, "method");
        checkArgument(!method.isVarArgs(), "%s#%s declared to take a variable number of arguments",
                      method.getDeclaringClass().getSimpleName(), method.getName());
        isKotlinSuspendingMethod = KotlinUtil.isSuspendingFunction(method);
        this.resolvers = requireNonNull(resolvers, "resolvers");

        requireNonNull(exceptionHandlers, "exceptionHandlers");
        if (exceptionHandlers.isEmpty()) {
            exceptionHandler = null;
        } else {
            exceptionHandler = new CompositeExceptionHandlerFunction(object.getClass().getSimpleName(),
                                                                     method.getName(), exceptionHandlers);
        }

        actualReturnType = getActualReturnType(method);
        responseConverter = newResponseConverter(
                actualReturnType, requireNonNull(responseConverters, "responseConverters"));
        aggregationStrategy = AggregationStrategy.from(resolvers);
        this.route = requireNonNull(route, "route");

        this.defaultStatus = requireNonNull(defaultStatus, "defaultStatus");
        this.defaultHttpHeaders = requireNonNull(defaultHttpHeaders, "defaultHttpHeaders");
        this.defaultHttpTrailers = requireNonNull(defaultHttpTrailers, "defaultHttpTrailers");
        this.useBlockingTaskExecutor = useBlockingTaskExecutor;
        final Class<?> returnType = method.getReturnType();
        if (HttpResponse.class.isAssignableFrom(returnType)) {
            responseType = ResponseType.HTTP_RESPONSE;
        } else if (CompletionStage.class.isAssignableFrom(returnType)) {
            responseType = ResponseType.COMPLETION_STAGE;
        } else if (isKotlinSuspendingMethod) {
            responseType = ResponseType.KOTLIN_COROUTINES;
        } else if (ScalaUtil.isScalaFuture(returnType)) {
            responseType = ResponseType.SCALA_FUTURE;
        } else {
            responseType = ResponseType.OTHER_OBJECTS;
        }
        callKotlinSuspendingMethod = KotlinUtil.getCallKotlinSuspendingMethod();

        ServiceName serviceName = AnnotationUtil.findFirst(method, ServiceName.class);
        if (serviceName == null) {
            serviceName = AnnotationUtil.findFirst(object.getClass(), ServiceName.class);
        }
        if (serviceName != null) {
            this.serviceName = serviceName.value();
            serviceNameSetByAnnotation = true;
        } else {
            this.serviceName = getUserClass(object.getClass()).getName();
            serviceNameSetByAnnotation = false;
        }

        this.method.setAccessible(true);
        // following must be called only after method.setAccessible(true)
        methodHandle = asMethodHandle(method, object);
    }

    private static Type getActualReturnType(Method method) {
        final Class<?> returnType;
        final Type genericReturnType;

        if (KotlinUtil.isKFunction(method)) {
            returnType = KotlinUtil.kFunctionReturnType(method);
            if (KotlinUtil.isReturnTypeNothing(method)) {
                genericReturnType = KotlinUtil.kFunctionReturnType(method);
            } else {
                genericReturnType = KotlinUtil.kFunctionGenericReturnType(method);
            }
        } else {
            returnType = method.getReturnType();
            genericReturnType = method.getGenericReturnType();
        }

        if (HttpResult.class.isAssignableFrom(returnType)) {
            final ParameterizedType type = (ParameterizedType) genericReturnType;
            warnIfHttpResponseArgumentExists(type, type);
            return type.getActualTypeArguments()[0];
        } else {
            return genericReturnType;
        }
    }

    private static void warnIfHttpResponseArgumentExists(Type returnType, ParameterizedType type) {
        for (final Type arg : type.getActualTypeArguments()) {
            if (arg instanceof ParameterizedType) {
                warnIfHttpResponseArgumentExists(returnType, (ParameterizedType) arg);
            } else if (arg instanceof Class) {
                final Class<?> clazz = (Class<?>) arg;
                if (HttpResponse.class.isAssignableFrom(clazz) ||
                    AggregatedHttpResponse.class.isAssignableFrom(clazz)) {
                    logger.warn("{} in the return type '{}' may take precedence over {}.",
                                clazz.getSimpleName(), returnType, HttpResult.class.getSimpleName());
                }
            }
        }
    }

    public String serviceName() {
        return serviceName;
    }

    public boolean serviceNameSetByAnnotation() {
        return serviceNameSetByAnnotation;
    }

    public String methodName() {
        return method.getName();
    }

    Object object() {
        return object;
    }

    Method method() {
        return method;
    }

    List<AnnotatedValueResolver> annotatedValueResolvers() {
        return resolvers;
    }

    Route route() {
        return route;
    }

    @Override
    public HttpResponse serve(ServiceRequestContext ctx, HttpRequest req) throws Exception {
        final HttpResponse response = HttpResponse.from(serve0(ctx, req));
        if (exceptionHandler == null) {
            // If an error occurs, the default ExceptionHandler will handle the error.
            if (Flags.annotatedServiceExceptionVerbosity() == ExceptionVerbosity.ALL &&
                logger.isWarnEnabled()) {
                return response.peekError(cause -> {
                    logger.warn("{} Exception raised by method '{}' in '{}':",
                                ctx, methodName(), object.getClass().getSimpleName(), Exceptions.peel(cause));
                });
            }
        }
        return response;
    }

    HttpService withExceptionHandler(HttpService service) {
        if (exceptionHandler == null) {
            return service;
        }
        return new ExceptionHandlingHttpService(service, exceptionHandler);
    }

    /**
     * Executes the service method in different ways regarding its return type and whether the request is
     * required to be aggregated. If the return type of the method is not a {@link CompletionStage} or
     * {@link HttpResponse}, it will be executed in the blocking task executor.
     */
    private CompletionStage<HttpResponse> serve0(ServiceRequestContext ctx, HttpRequest req) {
        final CompletableFuture<AggregatedResult> f;
        switch (AnnotatedValueResolver.aggregationType(aggregationStrategy, req.headers())) {
            case MULTIPART:
                f = FileAggregatedMultipart.aggregateMultipart(ctx, req).thenApply(AggregatedResult::new);
                break;
            case ALL:
                f = req.aggregate().thenApply(AggregatedResult::new);
                break;
            case NONE:
                f = NO_AGGREGATION_FUTURE;
                break;
            default:
                // Should never reach here.
                throw new Error();
        }

        ctx.mutateAdditionalResponseHeaders(mutator -> mutator.add(defaultHttpHeaders));
        ctx.mutateAdditionalResponseTrailers(mutator -> mutator.add(defaultHttpTrailers));

        switch (responseType) {
            case HTTP_RESPONSE:
                if (useBlockingTaskExecutor) {
                    return f.thenApplyAsync(aReq -> (HttpResponse) invoke(ctx, req, aReq),
                                            ctx.blockingTaskExecutor());
                } else {
                    return f.thenApply(aReq -> (HttpResponse) invoke(ctx, req, aReq));
                }

            case COMPLETION_STAGE:
            case KOTLIN_COROUTINES:
            case SCALA_FUTURE:
                final CompletableFuture<?> composedFuture;
                if (useBlockingTaskExecutor) {
                    composedFuture = f.thenComposeAsync(
                            aReq -> toCompletionStage(invoke(ctx, req, aReq), ctx.blockingTaskExecutor()),
                            ctx.blockingTaskExecutor());
                } else {
                    composedFuture = f.thenCompose(
                            aReq -> toCompletionStage(invoke(ctx, req, aReq), ctx.eventLoop()));
                }
                return composedFuture.thenApply(result -> convertResponse(ctx, result));
            default:
                final Function<AggregatedResult, HttpResponse> defaultApplyFunction =
                        aReq -> convertResponse(ctx, invoke(ctx, req, aReq));
                if (useBlockingTaskExecutor) {
                    return f.thenApplyAsync(defaultApplyFunction, ctx.blockingTaskExecutor());
                } else {
                    return f.thenApply(defaultApplyFunction);
                }
        }
    }

    /**
     * Invokes the service method with arguments.
     */
    @Nullable
    private Object invoke(ServiceRequestContext ctx, HttpRequest req, AggregatedResult aggregatedResult) {
        try (SafeCloseable ignored = ctx.push()) {
            final ResolverContext resolverContext = new ResolverContext(ctx, req, aggregatedResult);
            final Object[] arguments = AnnotatedValueResolver.toArguments(resolvers, resolverContext);
            if (isKotlinSuspendingMethod) {
                assert callKotlinSuspendingMethod != null;
                final ScheduledExecutorService executor;
                // The request context will be injected by ArmeriaRequestCoroutineContext
                if (useBlockingTaskExecutor) {
                    executor = ctx.blockingTaskExecutor().withoutContext();
                } else {
                    executor = ctx.eventLoop().withoutContext();
                }
                return callKotlinSuspendingMethod.invoke(
                        method, object, arguments,
                        executor,
                        ctx);
            } else {
                return methodHandle.invoke(arguments);
            }
        } catch (Throwable cause) {
            return HttpResponse.ofFailure(cause);
        }
    }

    /**
     * Converts the specified {@code result} to an {@link HttpResponse}.
     */
    private HttpResponse convertResponse(ServiceRequestContext ctx, @Nullable Object result) {
        if (result instanceof HttpResponse) {
            return (HttpResponse) result;
        }
        if (result instanceof AggregatedHttpResponse) {
            return ((AggregatedHttpResponse) result).toHttpResponse();
        }

        final ResponseHeaders headers;
        final HttpHeaders trailers;

        if (result instanceof HttpResult) {
            final HttpResult<?> httpResult = (HttpResult<?>) result;
            headers = buildResponseHeaders(ctx, httpResult.headers());
            result = httpResult.content();
            trailers = httpResult.trailers();
        } else {
            headers = buildResponseHeaders(ctx);
            trailers = HttpHeaders.of();
        }

        return convertResponseInternal(ctx, headers, result, trailers);
    }

    private HttpResponse convertResponseInternal(ServiceRequestContext ctx,
                                                 ResponseHeaders headers,
                                                 @Nullable Object result,
                                                 HttpHeaders trailers) {
        if (result instanceof CompletionStage) {
            final CompletionStage<?> future = (CompletionStage<?>) result;
            return HttpResponse.from(
                    future.thenApply(object -> convertResponseInternal(ctx, headers, object, trailers)));
        }

        try (SafeCloseable ignored = ctx.push()) {
            return responseConverter.convertResponse(ctx, headers, result, trailers);
        } catch (Exception cause) {
            return HttpResponse.ofFailure(cause);
        }
    }

    private ResponseHeaders buildResponseHeaders(ServiceRequestContext ctx, HttpHeaders customHeaders) {
        final ResponseHeadersBuilder builder;

        // Prefer ResponseHeaders#toBuilder because builder#add(Iterable) is an expensive operation.
        if (customHeaders instanceof ResponseHeaders) {
            builder = ((ResponseHeaders) customHeaders).toBuilder();
        } else {
            builder = ResponseHeaders.builder();
            builder.add(customHeaders);
            if (!builder.contains(HttpHeaderNames.STATUS)) {
                builder.status(defaultStatus);
            }
        }
        return maybeAddContentType(ctx, builder).build();
    }

    private ResponseHeaders buildResponseHeaders(ServiceRequestContext ctx) {
        return maybeAddContentType(ctx, ResponseHeaders.builder(defaultStatus)).build();
    }

    private static ResponseHeadersBuilder maybeAddContentType(ServiceRequestContext ctx,
                                                              ResponseHeadersBuilder builder) {
        if (builder.status().isContentAlwaysEmpty()) {
            return builder;
        }
        if (builder.contentType() != null) {
            return builder;
        }
        final MediaType negotiatedResponseMediaType = ctx.negotiatedResponseMediaType();
        if (negotiatedResponseMediaType != null) {
            builder.contentType(negotiatedResponseMediaType);
        }
        return builder;
    }

    /**
     * Converts the specified {@code obj} with {@link CompletableFuture}.
     */
    private static CompletionStage<?> toCompletionStage(@Nullable Object obj, ExecutorService executor) {
        if (obj instanceof CompletionStage) {
            return (CompletionStage<?>) obj;
        }
        if (obj != null && ScalaUtil.isScalaFuture(obj.getClass())) {
            return ScalaUtil.FutureConverter.toCompletableFuture((scala.concurrent.Future<?>) obj, executor);
        }
        return UnmodifiableFuture.completedFuture(obj);
    }

    @Override
    public ExchangeType exchangeType(RoutingContext routingContext) {
        final boolean isRequestStreaming =
                AnnotatedValueResolver.aggregationType(aggregationStrategy,
                                                       routingContext.headers()) != AggregationType.ALL;
        Boolean isResponseStreaming =
                responseConverter.isResponseStreaming(
                        actualReturnType, routingContext.result().routingResult()
                                                        .negotiatedResponseMediaType());
        if (isResponseStreaming == null) {
            isResponseStreaming = true;
        }
        if (isRequestStreaming) {
            return isResponseStreaming ? ExchangeType.BIDI_STREAMING : ExchangeType.REQUEST_STREAMING;
        } else {
            return isResponseStreaming ? ExchangeType.RESPONSE_STREAMING : ExchangeType.UNARY;
        }
    }

    /**
     * An {@link ExceptionHandlerFunction} which wraps a list of {@link ExceptionHandlerFunction}s.
     */
    private static final class CompositeExceptionHandlerFunction implements ExceptionHandlerFunction {

        private final String className;
        private final String methodName;
        private final List<ExceptionHandlerFunction> functions;

        CompositeExceptionHandlerFunction(String className, String methodName,
                                          List<ExceptionHandlerFunction> functions) {
            this.className = className;
            this.methodName = methodName;
            this.functions = ImmutableList.copyOf(functions);
        }

        @Override
        public HttpResponse handleException(ServiceRequestContext ctx, HttpRequest req, Throwable cause) {
            final Throwable peeledCause = Exceptions.peel(cause);
            if (Flags.annotatedServiceExceptionVerbosity() == ExceptionVerbosity.ALL &&
                logger.isWarnEnabled()) {
                logger.warn("{} Exception raised by method '{}' in '{}':",
                            ctx, methodName, className, peeledCause);
            }

            for (final ExceptionHandlerFunction func : functions) {
                try {
                    final HttpResponse response = func.handleException(ctx, req, peeledCause);
                    // Check the return value just in case, then pass this exception to the default handler
                    // if it is null.
                    if (response == null) {
                        break;
                    }
                    return response;
                } catch (FallthroughException ignore) {
                    // Do nothing.
                } catch (Exception e) {
                    logger.warn("{} Unexpected exception from an exception handler {}:",
                                ctx, func.getClass().getName(), e);
                }
            }

            return HttpResponse.ofFailure(peeledCause);
        }
    }

    private static final class ExceptionHandlingHttpService extends SimpleDecoratingHttpService {

        private final ExceptionHandlerFunction exceptionHandler;

        ExceptionHandlingHttpService(HttpService service, ExceptionHandlerFunction exceptionHandler) {
            super(service);
            this.exceptionHandler = exceptionHandler;
        }

        @Override
        public HttpResponse serve(ServiceRequestContext ctx, HttpRequest req) {
            try {
                final HttpResponse response = unwrap().serve(ctx, req);
                return response.recover(cause -> {
                    try (SafeCloseable ignored = ctx.push()) {
                        return exceptionHandler.handleException(ctx, req, cause);
                    }
                });
            } catch (Exception ex) {
                return exceptionHandler.handleException(ctx, req, ex);
            }
        }
    }

    /**
<<<<<<< HEAD
=======
     * A response converter implementation which creates an {@link HttpResponse} with
     * the objects published from a {@link Publisher} or {@link Stream}.
     */
    @VisibleForTesting
    static final class AggregatedResponseConverterFunction implements ResponseConverterFunction {

        private final ResponseConverterFunction responseConverter;

        AggregatedResponseConverterFunction(ResponseConverterFunction responseConverter) {
            this.responseConverter = responseConverter;
        }

        @Override
        public Boolean isResponseStreaming(Type returnType, @Nullable MediaType contentType) {
            final Class<?> clazz = typeToClass(unwrapUnaryAsyncType(returnType));
            if (clazz == null) {
                return null;
            }

            if (HttpResponse.class.isAssignableFrom(clazz)) {
                return true;
            }
            if (Publisher.class.isAssignableFrom(clazz) || Stream.class.isAssignableFrom(clazz)) {
                return false;
            }

            return null;
        }

        @Override
        @SuppressWarnings("unchecked")
        public HttpResponse convertResponse(ServiceRequestContext ctx,
                                            ResponseHeaders headers,
                                            @Nullable Object result,
                                            HttpHeaders trailers) throws Exception {
            final CompletableFuture<?> f;
            if (result instanceof Publisher) {
                f = collectFrom((Publisher<Object>) result, ctx);
            } else if (result instanceof Stream) {
                f = collectFrom((Stream<Object>) result, ctx.blockingTaskExecutor());
            } else {
                return ResponseConverterFunction.fallthrough();
            }

            assert f != null;
            return HttpResponse.from(f.thenApply(aggregated -> {
                try {
                    return responseConverter.convertResponse(ctx, headers, aggregated, trailers);
                } catch (Exception ex) {
                    return Exceptions.throwUnsafely(ex);
                }
            }));
        }
    }

    /**
>>>>>>> 3e85b616
     * Returns the user-defined class for the given class: usually simply the given class,
     * but the original class in case of a CGLIB-generated subclass.
     */
    private static Class<?> getUserClass(Class<?> clazz) {
        // Forked from https://github.com/spring-projects/spring-framework/blob/1565f4b83e7c48eeec9dc74f7eb042dce4dbb49a/spring-core/src/main/java/org/springframework/util/ClassUtils.java#L896-L904
        if (clazz.getName().contains(CGLIB_CLASS_SEPARATOR)) {
            final Class<?> superclass = clazz.getSuperclass();
            if (superclass != null && superclass != Object.class) {
                return superclass;
            }
        }
        return clazz;
    }

    /**
     * Response type classification of the annotated {@link Method}.
     */
    private enum ResponseType {
        HTTP_RESPONSE, COMPLETION_STAGE, KOTLIN_COROUTINES, SCALA_FUTURE, OTHER_OBJECTS
    }

    /**
     * Converts {@link Method} to {@link MethodHandle}, optionally accepting {@code object} instance of the
     * declaring class in case of non-static methods. Result {@link MethodHandle} must be assigned to
     * a {@code final} field in order to enable Java compiler optimizations.
     * @param method the {@link Method} to be converted to a {@link MethodHandle}
     * @param object an instance of declaring class for non-static methods, or {@link null} for static methods
     * @return a {@link MethodHandle} corresponding to the supplied {@link Method}
     */
    private static MethodHandle asMethodHandle(Method method, @Nullable Object object) {
        MethodHandle methodHandle;
        try {
            // an investigation showed no difference in performance between the MethodHandle
            // obtained via either MethodHandles.Lookup#unreflect or MethodHandles.Lookup#findVirtual
            methodHandle = lookup.unreflect(method);
        } catch (IllegalAccessException e) {
            // this is extremely unlikely considering that we've already executed method.setAccessible(true)
            throw new RuntimeException(e);
        }
        if (!Modifier.isStatic(method.getModifiers())) {
            // bind non-static methods to an instance of the declaring class
            methodHandle = methodHandle.bindTo(requireNonNull(object, "object"));
        }
        final int parameterCount = method.getParameterCount();
        // allows MethodHandle accepting an Object[] argument and
        // spreading its elements as positional arguments
        return methodHandle.asSpreader(Object[].class, parameterCount);
    }
}<|MERGE_RESOLUTION|>--- conflicted
+++ resolved
@@ -17,13 +17,7 @@
 package com.linecorp.armeria.internal.server.annotation;
 
 import static com.google.common.base.Preconditions.checkArgument;
-<<<<<<< HEAD
 import static com.linecorp.armeria.internal.server.annotation.ResponseConverterFunctionUtil.newResponseConverter;
-=======
-import static com.linecorp.armeria.internal.common.util.ObjectCollectingUtil.collectFrom;
-import static com.linecorp.armeria.internal.server.annotation.ClassUtil.typeToClass;
-import static com.linecorp.armeria.internal.server.annotation.ClassUtil.unwrapUnaryAsyncType;
->>>>>>> 3e85b616
 import static java.util.Objects.requireNonNull;
 
 import java.lang.invoke.MethodHandle;
@@ -543,65 +537,6 @@
     }
 
     /**
-<<<<<<< HEAD
-=======
-     * A response converter implementation which creates an {@link HttpResponse} with
-     * the objects published from a {@link Publisher} or {@link Stream}.
-     */
-    @VisibleForTesting
-    static final class AggregatedResponseConverterFunction implements ResponseConverterFunction {
-
-        private final ResponseConverterFunction responseConverter;
-
-        AggregatedResponseConverterFunction(ResponseConverterFunction responseConverter) {
-            this.responseConverter = responseConverter;
-        }
-
-        @Override
-        public Boolean isResponseStreaming(Type returnType, @Nullable MediaType contentType) {
-            final Class<?> clazz = typeToClass(unwrapUnaryAsyncType(returnType));
-            if (clazz == null) {
-                return null;
-            }
-
-            if (HttpResponse.class.isAssignableFrom(clazz)) {
-                return true;
-            }
-            if (Publisher.class.isAssignableFrom(clazz) || Stream.class.isAssignableFrom(clazz)) {
-                return false;
-            }
-
-            return null;
-        }
-
-        @Override
-        @SuppressWarnings("unchecked")
-        public HttpResponse convertResponse(ServiceRequestContext ctx,
-                                            ResponseHeaders headers,
-                                            @Nullable Object result,
-                                            HttpHeaders trailers) throws Exception {
-            final CompletableFuture<?> f;
-            if (result instanceof Publisher) {
-                f = collectFrom((Publisher<Object>) result, ctx);
-            } else if (result instanceof Stream) {
-                f = collectFrom((Stream<Object>) result, ctx.blockingTaskExecutor());
-            } else {
-                return ResponseConverterFunction.fallthrough();
-            }
-
-            assert f != null;
-            return HttpResponse.from(f.thenApply(aggregated -> {
-                try {
-                    return responseConverter.convertResponse(ctx, headers, aggregated, trailers);
-                } catch (Exception ex) {
-                    return Exceptions.throwUnsafely(ex);
-                }
-            }));
-        }
-    }
-
-    /**
->>>>>>> 3e85b616
      * Returns the user-defined class for the given class: usually simply the given class,
      * but the original class in case of a CGLIB-generated subclass.
      */
