/*
 * Copyright 2021 LINE Corporation
 *
 * LINE Corporation licenses this file to you under the Apache License,
 * version 2.0 (the "License"); you may not use this file except in compliance
 * with the License. You may obtain a copy of the License at:
 *
 *   https://www.apache.org/licenses/LICENSE-2.0
 *
 * Unless required by applicable law or agreed to in writing, software
 * distributed under the License is distributed on an "AS IS" BASIS, WITHOUT
 * WARRANTIES OR CONDITIONS OF ANY KIND, either express or implied. See the
 * License for the specific language governing permissions and limitations
 * under the License.
 */

package com.linecorp.armeria.client.thrift;

import static com.google.common.base.Preconditions.checkArgument;
import static com.linecorp.armeria.client.thrift.ThriftClientOptions.MAX_RESPONSE_CONTAINER_LENGTH;
import static com.linecorp.armeria.client.thrift.ThriftClientOptions.MAX_RESPONSE_STRING_LENGTH;
import static java.util.Objects.requireNonNull;

import java.net.URI;
import java.time.Duration;
import java.util.Map.Entry;
import java.util.function.Consumer;
import java.util.function.Function;
import java.util.function.Supplier;

import org.apache.thrift.protocol.TBinaryProtocol;
import org.apache.thrift.protocol.TCompactProtocol;

import com.linecorp.armeria.client.AbstractClientOptionsBuilder;
import com.linecorp.armeria.client.ClientBuilderParams;
import com.linecorp.armeria.client.ClientFactory;
import com.linecorp.armeria.client.ClientOption;
import com.linecorp.armeria.client.ClientOptionValue;
import com.linecorp.armeria.client.ClientOptions;
import com.linecorp.armeria.client.ClientRequestContext;
import com.linecorp.armeria.client.DecoratingHttpClientFunction;
import com.linecorp.armeria.client.DecoratingRpcClientFunction;
import com.linecorp.armeria.client.Endpoint;
import com.linecorp.armeria.client.HttpClient;
import com.linecorp.armeria.client.RpcClient;
import com.linecorp.armeria.client.endpoint.EndpointGroup;
import com.linecorp.armeria.client.redirect.RedirectConfig;
import com.linecorp.armeria.common.RequestId;
import com.linecorp.armeria.common.Scheme;
import com.linecorp.armeria.common.SerializationFormat;
import com.linecorp.armeria.common.SuccessFunction;
import com.linecorp.armeria.common.TlsProvider;
import com.linecorp.armeria.common.annotation.Nullable;
import com.linecorp.armeria.common.annotation.UnstableApi;
import com.linecorp.armeria.common.auth.AuthToken;
import com.linecorp.armeria.common.auth.BasicToken;
import com.linecorp.armeria.common.auth.OAuth1aToken;
import com.linecorp.armeria.common.auth.OAuth2Token;
import com.linecorp.armeria.common.thrift.ThriftSerializationFormats;

/**
 * Creates a new Thrift client that connects to the specified {@link URI} using the builder pattern.
 * Use the factory methods in {@link ThriftClients} if you do not have many options to override.
 */
@UnstableApi
public final class ThriftClientBuilder extends AbstractClientOptionsBuilder {

    @Nullable
    private final EndpointGroup endpointGroup;

    @Nullable
    private URI uri;
    @Nullable
    private String path;
    private Scheme scheme;

    ThriftClientBuilder(URI uri) {
        requireNonNull(uri, "uri");
        checkArgument(uri.getScheme() != null, "uri must have scheme: %s", uri);
        endpointGroup = null;
        this.uri = uri;
        scheme = Scheme.parse(uri.getScheme());
        validateOrSetSerializationFormat();
    }

    ThriftClientBuilder(Scheme scheme, EndpointGroup endpointGroup) {
        requireNonNull(scheme, "scheme");
        requireNonNull(endpointGroup, "endpointGroup");
        uri = null;
        this.scheme = scheme;
        validateOrSetSerializationFormat();
        this.endpointGroup = endpointGroup;
    }

    private void validateOrSetSerializationFormat() {
        if (scheme.serializationFormat() == SerializationFormat.NONE) {
            // If not set, TBinary is used as a default serialization format.
            serializationFormat(ThriftSerializationFormats.BINARY);
        } else {
            ensureThriftSerializationFormat(scheme.serializationFormat());
        }
    }

    /**
     * Sets the Thrift {@link SerializationFormat}. If not set, the {@link Scheme#serializationFormat()}
     * specified when creating this builder will be used by default.
     *
     * @see ThriftSerializationFormats
     */
    public ThriftClientBuilder serializationFormat(SerializationFormat serializationFormat) {
        requireNonNull(serializationFormat, "serializationFormat");
        ensureThriftSerializationFormat(serializationFormat);
        scheme = Scheme.of(serializationFormat, scheme.sessionProtocol());
        if (uri != null) {
            final String rawUri = uri.toString();
            uri = URI.create(scheme + rawUri.substring(rawUri.indexOf(':')));
        }
        return this;
    }

    private static void ensureThriftSerializationFormat(SerializationFormat serializationFormat) {
        checkArgument(ThriftSerializationFormats.isThrift(serializationFormat),
                      "serializationFormat: %s (expected: one of %s)",
                      serializationFormat, ThriftSerializationFormats.values());
    }

    /**
     * Sets the path for the Thrift endpoint.
     * This method will be useful if your Thrift service is bound to a path.
     * For example:
     * <pre>{@code
     * // A Thrift service is bound to "/thrift"
     * Server.builder()
     *       .service("/thrift", THttpService.of(new MyThriftService()))
     *       .build();
     *
     * // Set "/thrift" to the Thrift service path.
     * ThriftClients.builder("https://api.example.com")
     *              .path("/thrift")
     *              .build(MyThriftService.XXXIface.class)
     * }</pre>
     */
    public ThriftClientBuilder path(String path) {
        requireNonNull(path, "path");
        checkArgument(!path.isEmpty(), "path is empty.");
        checkArgument(path.charAt(0) == '/', "path: %s (must start with '/')", path);

        this.path = path;
        return this;
    }

    /**
     * Sets the maximum allowed number of bytes to read from the transport for
     * variable-length fields (such as strings or binary).
     * If unspecified, the value of {@link ClientOptions#maxResponseLength()} will be used instead.
     *
     * <p>Note that this option is only valid for {@link TBinaryProtocol} and {@link TCompactProtocol}.
     *
     * @param maxResponseStringLength the maximum allowed string length. {@code 0} disables the length limit.
     */
    public ThriftClientBuilder maxResponseStringLength(int maxResponseStringLength) {
        checkArgument(maxResponseStringLength >= 0, "maxResponseStringLength: %s (expected: >= 0)",
                      maxResponseStringLength);
        return option(MAX_RESPONSE_STRING_LENGTH.newValue(maxResponseStringLength));
    }

    /**
     * Sets the maximum allowed size of containers to read from the transport for maps, sets and lists.
     * If unspecified, the value of {@link ClientOptions#maxResponseLength()} will be used instead.
     *
     * <p>Note that this option is only valid for {@link TBinaryProtocol} and {@link TCompactProtocol}.
     *
     * @param maxResponseContainerLength the maximum allowed string length. {@code 0} disables the length limit.
     */
    public ThriftClientBuilder maxResponseContainerLength(int maxResponseContainerLength) {
        checkArgument(maxResponseContainerLength >= 0, "maxResponseContainerLength: %s (expected: >= 0)",
                      maxResponseContainerLength);
        return option(MAX_RESPONSE_CONTAINER_LENGTH.newValue(maxResponseContainerLength));
    }

    /**
     * Returns a newly-created Thrift client which implements the specified {@code clientType}, based on the
     * properties of this builder.
     */
    public <T> T build(Class<T> clientType) {
        requireNonNull(clientType, "clientType");

        final Object client;
        final ClientOptions options = buildOptions();
        final ClientFactory factory = options.factory();
        URI uri = this.uri;
        if (uri != null) {
            if (path != null) {
                uri = uri.resolve(path);
            }
            client = factory.newClient(ClientBuilderParams.of(uri, clientType, options));
        } else {
            assert endpointGroup != null;
            client = factory.newClient(ClientBuilderParams.of(scheme, endpointGroup,
                                                              path, clientType, options));
        }

        @SuppressWarnings("unchecked")
        final T cast = (T) client;
        return cast;
    }

    // Override the return type of the chaining methods in the superclass.

    @Override
    public ThriftClientBuilder options(ClientOptions options) {
        return (ThriftClientBuilder) super.options(options);
    }

    @Override
    public ThriftClientBuilder options(ClientOptionValue<?>... options) {
        return (ThriftClientBuilder) super.options(options);
    }

    @Override
    public ThriftClientBuilder options(Iterable<ClientOptionValue<?>> options) {
        return (ThriftClientBuilder) super.options(options);
    }

    @Override
    public <T> ThriftClientBuilder option(ClientOption<T> option, T value) {
        return (ThriftClientBuilder) super.option(option, value);
    }

    @Override
    public <T> ThriftClientBuilder option(ClientOptionValue<T> optionValue) {
        return (ThriftClientBuilder) super.option(optionValue);
    }

    @Override
    public ThriftClientBuilder factory(ClientFactory factory) {
        return (ThriftClientBuilder) super.factory(factory);
    }

    @Override
    public ThriftClientBuilder writeTimeout(Duration writeTimeout) {
        return (ThriftClientBuilder) super.writeTimeout(writeTimeout);
    }

    @Override
    public ThriftClientBuilder writeTimeoutMillis(long writeTimeoutMillis) {
        return (ThriftClientBuilder) super.writeTimeoutMillis(writeTimeoutMillis);
    }

    @Override
    public ThriftClientBuilder responseTimeout(Duration responseTimeout) {
        return (ThriftClientBuilder) super.responseTimeout(responseTimeout);
    }

    @Override
    public ThriftClientBuilder responseTimeoutMillis(long responseTimeoutMillis) {
        return (ThriftClientBuilder) super.responseTimeoutMillis(responseTimeoutMillis);
    }

    @Override
    public ThriftClientBuilder maxResponseLength(long maxResponseLength) {
        return (ThriftClientBuilder) super.maxResponseLength(maxResponseLength);
    }

    @Override
    public ThriftClientBuilder requestAutoAbortDelay(Duration delay) {
        return (ThriftClientBuilder) super.requestAutoAbortDelay(delay);
    }

    @Override
    public ThriftClientBuilder requestAutoAbortDelayMillis(long delayMillis) {
        return (ThriftClientBuilder) super.requestAutoAbortDelayMillis(delayMillis);
    }

    @Override
    public ThriftClientBuilder requestIdGenerator(Supplier<RequestId> requestIdGenerator) {
        return (ThriftClientBuilder) super.requestIdGenerator(requestIdGenerator);
    }

    @Override
    public ThriftClientBuilder successFunction(SuccessFunction successFunction) {
        return (ThriftClientBuilder) super.successFunction(successFunction);
    }

    @Override
    public ThriftClientBuilder endpointRemapper(
            Function<? super Endpoint, ? extends EndpointGroup> endpointRemapper) {
        return (ThriftClientBuilder) super.endpointRemapper(endpointRemapper);
    }

    @Override
<<<<<<< HEAD
    public ThriftClientBuilder tlsProvider(TlsProvider tlsProvider) {
        return (ThriftClientBuilder) super.tlsProvider(tlsProvider);
=======
    public ThriftClientBuilder contextHook(Supplier<? extends AutoCloseable> contextHook) {
        return (ThriftClientBuilder) super.contextHook(contextHook);
>>>>>>> 12a2e42c
    }

    @Override
    public ThriftClientBuilder decorator(Function<? super HttpClient, ? extends HttpClient> decorator) {
        return (ThriftClientBuilder) super.decorator(decorator);
    }

    @Override
    public ThriftClientBuilder decorator(DecoratingHttpClientFunction decorator) {
        return (ThriftClientBuilder) super.decorator(decorator);
    }

    @Override
    public ThriftClientBuilder rpcDecorator(
            Function<? super RpcClient, ? extends RpcClient> decorator) {
        return (ThriftClientBuilder) super.rpcDecorator(decorator);
    }

    @Override
    public ThriftClientBuilder rpcDecorator(DecoratingRpcClientFunction decorator) {
        return (ThriftClientBuilder) super.rpcDecorator(decorator);
    }

    @Override
    public ThriftClientBuilder clearDecorators() {
        return (ThriftClientBuilder) super.clearDecorators();
    }

    @Override
    public ThriftClientBuilder addHeader(CharSequence name, Object value) {
        return (ThriftClientBuilder) super.addHeader(name, value);
    }

    @Override
    public ThriftClientBuilder addHeaders(Iterable<? extends Entry<? extends CharSequence, ?>> headers) {
        return (ThriftClientBuilder) super.addHeaders(headers);
    }

    @Override
    public ThriftClientBuilder setHeader(CharSequence name, Object value) {
        return (ThriftClientBuilder) super.setHeader(name, value);
    }

    @Override
    public ThriftClientBuilder setHeaders(Iterable<? extends Entry<? extends CharSequence, ?>> headers) {
        return (ThriftClientBuilder) super.setHeaders(headers);
    }

    @Override
    public ThriftClientBuilder auth(BasicToken token) {
        return (ThriftClientBuilder) super.auth(token);
    }

    @Override
    public ThriftClientBuilder auth(OAuth1aToken token) {
        return (ThriftClientBuilder) super.auth(token);
    }

    @Override
    public ThriftClientBuilder auth(OAuth2Token token) {
        return (ThriftClientBuilder) super.auth(token);
    }

    @Override
    public ThriftClientBuilder auth(AuthToken token) {
        return (ThriftClientBuilder) super.auth(token);
    }

    @Override
    public ThriftClientBuilder followRedirects() {
        return (ThriftClientBuilder) super.followRedirects();
    }

    @Override
    public ThriftClientBuilder followRedirects(RedirectConfig redirectConfig) {
        return (ThriftClientBuilder) super.followRedirects(redirectConfig);
    }

    @Override
    public ThriftClientBuilder contextCustomizer(
            Consumer<? super ClientRequestContext> contextCustomizer) {
        return (ThriftClientBuilder) super.contextCustomizer(contextCustomizer);
    }
}<|MERGE_RESOLUTION|>--- conflicted
+++ resolved
@@ -289,13 +289,13 @@
     }
 
     @Override
-<<<<<<< HEAD
+    public ThriftClientBuilder contextHook(Supplier<? extends AutoCloseable> contextHook) {
+        return (ThriftClientBuilder) super.contextHook(contextHook);
+    }
+
+    @Override
     public ThriftClientBuilder tlsProvider(TlsProvider tlsProvider) {
         return (ThriftClientBuilder) super.tlsProvider(tlsProvider);
-=======
-    public ThriftClientBuilder contextHook(Supplier<? extends AutoCloseable> contextHook) {
-        return (ThriftClientBuilder) super.contextHook(contextHook);
->>>>>>> 12a2e42c
     }
 
     @Override
