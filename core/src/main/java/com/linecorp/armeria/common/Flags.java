--- conflicted
+++ resolved
@@ -15,13 +15,7 @@
  */
 package com.linecorp.armeria.common;
 
-<<<<<<< HEAD
-=======
-import static com.google.common.collect.ImmutableList.toImmutableList;
-import static com.google.common.collect.ImmutableSet.toImmutableSet;
-
 import java.io.File;
->>>>>>> 088202fe
 import java.io.IOException;
 import java.net.InetAddress;
 import java.nio.channels.ClosedChannelException;
@@ -367,33 +361,11 @@
             getValue(FlagsProvider::tlsAllowUnsafeCiphers, "tlsAllowUnsafeCiphers");
 
     private static final Set<TransientServiceOption> TRANSIENT_SERVICE_OPTIONS =
-<<<<<<< HEAD
             getValue(FlagsProvider::transientServiceOptions, "transientServiceOptions");
 
     private static final boolean DEFAULT_USE_LEGACY_ROUTE_DECORATOR_ORDERING =
             getValue(FlagsProvider::useLegacyRouteDecoratorOrdering, "useLegacyRouteDecoratorOrdering");
 
-=======
-            Sets.immutableEnumSet(
-                    Streams.stream(CSV_SPLITTER.split(getNormalized(
-                                   "transientServiceOptions", "", val -> {
-                                       try {
-                                           Streams.stream(CSV_SPLITTER.split(val))
-                                                  .forEach(feature -> TransientServiceOption
-                                                          .valueOf(Ascii.toUpperCase(feature)));
-                                           return true;
-                                       } catch (Exception e) {
-                                           return false;
-                                       }
-                                   }))).map(feature -> TransientServiceOption.valueOf(
-                                   Ascii.toUpperCase(feature)))
-                           .collect(toImmutableSet()));
-
-    private static final boolean
-            DEFAULT_USE_LEGACY_ROUTE_DECORATOR_ORDERING = getBoolean("useLegacyRouteDecoratorOrdering", false);
-
-    private static final boolean DEFAULT_USE_DEFAULT_SOCKET_OPTIONS = true;
->>>>>>> 088202fe
     private static final boolean USE_DEFAULT_SOCKET_OPTIONS =
             getValue(FlagsProvider::useDefaultSocketOptions, "useDefaultSocketOptions");
 
