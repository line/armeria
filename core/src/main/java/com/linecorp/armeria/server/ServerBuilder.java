--- conflicted
+++ resolved
@@ -1671,19 +1671,13 @@
             }
         }
 
-<<<<<<< HEAD
         final Map<ChannelOption<?>, Object> newChildChannelOptions =
                 ChannelUtil.applyDefaultChannelOptions(
                         childChannelOptions, idleTimeoutMillis, pingIntervalMillis);
 
-        final Server server = new Server(new ServerConfig(
-                ports, setSslContextIfAbsent(defaultVirtualHost, defaultSslContext), virtualHosts,
-                workerGroup, shutdownWorkerGroupOnStop, startStopExecutor, maxNumConnections,
-=======
         return new ServerConfig(
                 ports, setSslContextIfAbsent(defaultVirtualHost, defaultSslContext),
                 virtualHosts, workerGroup, shutdownWorkerGroupOnStop, startStopExecutor, maxNumConnections,
->>>>>>> 0fbd1cc9
                 idleTimeoutMillis, pingIntervalMillis, maxConnectionAgeMillis, maxNumRequestsPerConnection,
                 http2InitialConnectionWindowSize,
                 http2InitialStreamWindowSize, http2MaxStreamsPerConnection,
