--- conflicted
+++ resolved
@@ -37,12 +37,8 @@
     void emptyContent() {
         final RequestHeaders headers = RequestHeaders.of(HttpMethod.GET, "/");
         final EmptyContentDecodedHttpRequest req =
-<<<<<<< HEAD
-                new EmptyContentDecodedHttpRequest(eventLoop.get(), 1, 3, headers, true, null);
-=======
-                new EmptyContentDecodedHttpRequest(eventLoop.get(), 1, 3, headers, true, null, null,
+                new EmptyContentDecodedHttpRequest(eventLoop.get(), 1, 3, headers, true, null,
                                                    ExchangeType.BIDI_STREAMING);
->>>>>>> c62c68a9
 
         StepVerifier.create(req)
                     .expectComplete()
