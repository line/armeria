--- conflicted
+++ resolved
@@ -107,24 +107,14 @@
     }
 
     @Override
-<<<<<<< HEAD
-    public ContextPathAnnotatedServiceConfigSetters<T> queryDelimiter(String delimiter) {
-        return (ContextPathAnnotatedServiceConfigSetters<T>) super.queryDelimiter(delimiter);
-=======
     public ContextPathAnnotatedServiceConfigSetters queryDelimiter(String delimiter) {
         return (ContextPathAnnotatedServiceConfigSetters) super.queryDelimiter(delimiter);
->>>>>>> 7efd95bc
-    }
-
-    @Override
-<<<<<<< HEAD
-    public ContextPathAnnotatedServiceConfigSetters<T> requestTimeout(Duration requestTimeout) {
-        return (ContextPathAnnotatedServiceConfigSetters<T>) super.requestTimeout(requestTimeout);
-=======
+    }
+
+    @Override
     public ContextPathAnnotatedServiceConfigSetters requestTimeout(
             Duration requestTimeout) {
         return (ContextPathAnnotatedServiceConfigSetters) super.requestTimeout(requestTimeout);
->>>>>>> 7efd95bc
     }
 
     @Override
@@ -134,36 +124,21 @@
     }
 
     @Override
-<<<<<<< HEAD
-    public ContextPathAnnotatedServiceConfigSetters<T> maxRequestLength(long maxRequestLength) {
-        return (ContextPathAnnotatedServiceConfigSetters<T>) super.maxRequestLength(maxRequestLength);
-=======
     public ContextPathAnnotatedServiceConfigSetters maxRequestLength(
             long maxRequestLength) {
         return (ContextPathAnnotatedServiceConfigSetters) super.maxRequestLength(maxRequestLength);
->>>>>>> 7efd95bc
-    }
-
-    @Override
-<<<<<<< HEAD
-    public ContextPathAnnotatedServiceConfigSetters<T> verboseResponses(boolean verboseResponses) {
-        return (ContextPathAnnotatedServiceConfigSetters<T>) super.verboseResponses(verboseResponses);
-=======
+    }
+
+    @Override
     public ContextPathAnnotatedServiceConfigSetters verboseResponses(
             boolean verboseResponses) {
         return (ContextPathAnnotatedServiceConfigSetters) super.verboseResponses(verboseResponses);
->>>>>>> 7efd95bc
-    }
-
-    @Override
-<<<<<<< HEAD
-    public ContextPathAnnotatedServiceConfigSetters<T> accessLogFormat(String accessLogFormat) {
-        return (ContextPathAnnotatedServiceConfigSetters<T>) super.accessLogFormat(accessLogFormat);
-=======
+    }
+
+    @Override
     public ContextPathAnnotatedServiceConfigSetters accessLogFormat(
             String accessLogFormat) {
         return (ContextPathAnnotatedServiceConfigSetters) super.accessLogFormat(accessLogFormat);
->>>>>>> 7efd95bc
     }
 
     @Override
@@ -182,11 +157,7 @@
     @Override
     public ContextPathAnnotatedServiceConfigSetters decorator(
             Function<? super HttpService, ? extends HttpService> decorator) {
-<<<<<<< HEAD
-        return (ContextPathAnnotatedServiceConfigSetters<T>) super.decorator(decorator);
-=======
         return (ContextPathAnnotatedServiceConfigSetters) super.decorator(decorator);
->>>>>>> 7efd95bc
     }
 
     @SafeVarargs
@@ -199,11 +170,7 @@
     @Override
     public ContextPathAnnotatedServiceConfigSetters decorators(
             Iterable<? extends Function<? super HttpService, ? extends HttpService>> decorators) {
-<<<<<<< HEAD
-        return (ContextPathAnnotatedServiceConfigSetters<T>) super.decorators(decorators);
-=======
         return (ContextPathAnnotatedServiceConfigSetters) super.decorators(decorators);
->>>>>>> 7efd95bc
     }
 
     @Override
@@ -219,14 +186,9 @@
     }
 
     @Override
-<<<<<<< HEAD
-    public ContextPathAnnotatedServiceConfigSetters<T> defaultLogName(String defaultLogName) {
-        return (ContextPathAnnotatedServiceConfigSetters<T>) super.defaultLogName(defaultLogName);
-=======
     public ContextPathAnnotatedServiceConfigSetters defaultLogName(
             String defaultLogName) {
         return (ContextPathAnnotatedServiceConfigSetters) super.defaultLogName(defaultLogName);
->>>>>>> 7efd95bc
     }
 
     @Override
@@ -244,35 +206,21 @@
     }
 
     @Override
-<<<<<<< HEAD
-    public ContextPathAnnotatedServiceConfigSetters<T> blockingTaskExecutor(int numThreads) {
-        return (ContextPathAnnotatedServiceConfigSetters<T>) super.blockingTaskExecutor(numThreads);
-=======
     public ContextPathAnnotatedServiceConfigSetters blockingTaskExecutor(
             int numThreads) {
         return (ContextPathAnnotatedServiceConfigSetters) super.blockingTaskExecutor(numThreads);
->>>>>>> 7efd95bc
     }
 
     @Override
     public ContextPathAnnotatedServiceConfigSetters successFunction(
             SuccessFunction successFunction) {
-<<<<<<< HEAD
-        return (ContextPathAnnotatedServiceConfigSetters<T>) super.successFunction(successFunction);
-=======
         return (ContextPathAnnotatedServiceConfigSetters) super.successFunction(successFunction);
->>>>>>> 7efd95bc
-    }
-
-    @Override
-<<<<<<< HEAD
-    public ContextPathAnnotatedServiceConfigSetters<T> requestAutoAbortDelay(Duration delay) {
-        return (ContextPathAnnotatedServiceConfigSetters<T>) super.requestAutoAbortDelay(delay);
-=======
+    }
+
+    @Override
     public ContextPathAnnotatedServiceConfigSetters requestAutoAbortDelay(
             Duration delay) {
         return (ContextPathAnnotatedServiceConfigSetters) super.requestAutoAbortDelay(delay);
->>>>>>> 7efd95bc
     }
 
     @Override
@@ -295,61 +243,38 @@
     }
 
     @Override
-<<<<<<< HEAD
-    public ContextPathAnnotatedServiceConfigSetters<T> addHeader(CharSequence name, Object value) {
-        return (ContextPathAnnotatedServiceConfigSetters<T>) super.addHeader(name, value);
-=======
     public ContextPathAnnotatedServiceConfigSetters addHeader(CharSequence name,
                                                               Object value) {
         return (ContextPathAnnotatedServiceConfigSetters) super.addHeader(name, value);
->>>>>>> 7efd95bc
     }
 
     @Override
     public ContextPathAnnotatedServiceConfigSetters addHeaders(
             Iterable<? extends Entry<? extends CharSequence, ?>> defaultHeaders) {
-<<<<<<< HEAD
-        return (ContextPathAnnotatedServiceConfigSetters<T>) super.addHeaders(defaultHeaders);
-=======
         return (ContextPathAnnotatedServiceConfigSetters) super.addHeaders(defaultHeaders);
->>>>>>> 7efd95bc
-    }
-
-    @Override
-<<<<<<< HEAD
-    public ContextPathAnnotatedServiceConfigSetters<T> setHeader(CharSequence name, Object value) {
-        return (ContextPathAnnotatedServiceConfigSetters<T>) super.setHeader(name, value);
-=======
+    }
+
+    @Override
     public ContextPathAnnotatedServiceConfigSetters setHeader(CharSequence name,
                                                               Object value) {
         return (ContextPathAnnotatedServiceConfigSetters) super.setHeader(name, value);
->>>>>>> 7efd95bc
     }
 
     @Override
     public ContextPathAnnotatedServiceConfigSetters setHeaders(
             Iterable<? extends Entry<? extends CharSequence, ?>> defaultHeaders) {
-<<<<<<< HEAD
-        return (ContextPathAnnotatedServiceConfigSetters<T>) super.setHeaders(defaultHeaders);
-=======
         return (ContextPathAnnotatedServiceConfigSetters) super.setHeaders(defaultHeaders);
->>>>>>> 7efd95bc
     }
 
     @Override
     public ContextPathAnnotatedServiceConfigSetters errorHandler(
             ServiceErrorHandler serviceErrorHandler) {
-<<<<<<< HEAD
-        return (ContextPathAnnotatedServiceConfigSetters<T>) super.errorHandler(serviceErrorHandler);
-    }
-
-    @SuppressWarnings("unchecked")
-    @Override
-    public ContextPathAnnotatedServiceConfigSetters<T> contextHook(
+        return (ContextPathAnnotatedServiceConfigSetters) super.errorHandler(serviceErrorHandler);
+    }
+
+    @Override
+    public ContextPathAnnotatedServiceConfigSetters contextHook(
             Supplier<? extends AutoCloseable> contextHook) {
-        return (ContextPathAnnotatedServiceConfigSetters<T>) super.contextHook(contextHook);
-=======
-        return (ContextPathAnnotatedServiceConfigSetters) super.errorHandler(serviceErrorHandler);
->>>>>>> 7efd95bc
+        return (ContextPathAnnotatedServiceConfigSetters) super.contextHook(contextHook);
     }
 }