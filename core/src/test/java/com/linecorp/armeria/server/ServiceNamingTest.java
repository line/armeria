--- conflicted
+++ resolved
@@ -44,11 +44,8 @@
                                   AccessLogWriter.common(), CommonPools.blockingTaskExecutor(),
                                   SuccessFunction.always(),
                                   Files.newTemporaryFolder().toPath(), ImmutableList.of(), HttpHeaders.of(),
-<<<<<<< HEAD
-                                  ServerErrorHandler.ofDefault().asServiceErrorHandler());
-=======
-                                  (routingCtx) -> RequestId.of(1L));
->>>>>>> f7693104
+                                  routingCtx -> RequestId.of(1L),
+                                  ServerErrorHandler.ofDefault().asServiceErrorHandler());
         when(ctx.config()).thenReturn(config);
         final String serviceName = ServiceNaming.fullTypeName().serviceName(ctx);
         assertThat(serviceName).isEqualTo(HealthCheckService.class.getName());
@@ -63,11 +60,8 @@
                                   AccessLogWriter.common(), CommonPools.blockingTaskExecutor(),
                                   SuccessFunction.always(),
                                   Files.newTemporaryFolder().toPath(), ImmutableList.of(), HttpHeaders.of(),
-<<<<<<< HEAD
-                                  ServerErrorHandler.ofDefault().asServiceErrorHandler());
-=======
-                                  (routingCtx) -> RequestId.of(1L));
->>>>>>> f7693104
+                                  routingCtx -> RequestId.of(1L),
+                                  ServerErrorHandler.ofDefault().asServiceErrorHandler());
         when(ctx.config()).thenReturn(config);
         final String serviceName = ServiceNaming.fullTypeName().serviceName(ctx);
         assertThat(serviceName)
@@ -83,11 +77,8 @@
                                   AccessLogWriter.common(), CommonPools.blockingTaskExecutor(),
                                   SuccessFunction.always(),
                                   Files.newTemporaryFolder().toPath(), ImmutableList.of(), HttpHeaders.of(),
-<<<<<<< HEAD
-                                  ServerErrorHandler.ofDefault().asServiceErrorHandler());
-=======
-                                  (routingCtx) -> RequestId.of(1L));
->>>>>>> f7693104
+                                  routingCtx -> RequestId.of(1L),
+                                  ServerErrorHandler.ofDefault().asServiceErrorHandler());
         when(ctx.config()).thenReturn(config);
         final String serviceName = ServiceNaming.fullTypeName().serviceName(ctx);
         assertThat(serviceName).isEqualTo(ServiceNamingTest.class.getName() + "$TrailingDollarSign");
@@ -102,11 +93,8 @@
                                   AccessLogWriter.common(), CommonPools.blockingTaskExecutor(),
                                   SuccessFunction.always(),
                                   Files.newTemporaryFolder().toPath(), ImmutableList.of(), HttpHeaders.of(),
-<<<<<<< HEAD
-                                  ServerErrorHandler.ofDefault().asServiceErrorHandler());
-=======
-                                  (routingCtx) -> RequestId.of(1L));
->>>>>>> f7693104
+                                  routingCtx -> RequestId.of(1L),
+                                  ServerErrorHandler.ofDefault().asServiceErrorHandler());
         when(ctx.config()).thenReturn(config);
         final String serviceName = ServiceNaming.fullTypeName().serviceName(ctx);
         assertThat(serviceName).isEqualTo(ServiceNamingTest.class.getName() + "$TrailingDollarSign");
@@ -121,11 +109,8 @@
                                   AccessLogWriter.common(), CommonPools.blockingTaskExecutor(),
                                   SuccessFunction.always(),
                                   Files.newTemporaryFolder().toPath(), ImmutableList.of(), HttpHeaders.of(),
-<<<<<<< HEAD
-                                  ServerErrorHandler.ofDefault().asServiceErrorHandler());
-=======
-                                  (routingCtx) -> RequestId.of(1L));
->>>>>>> f7693104
+                                  routingCtx -> RequestId.of(1L),
+                                  ServerErrorHandler.ofDefault().asServiceErrorHandler());
         when(ctx.config()).thenReturn(config);
         final String serviceName = ServiceNaming.fullTypeName().serviceName(ctx);
         assertThat(serviceName).isEqualTo(ServiceNamingTest.class.getName());
@@ -140,11 +125,8 @@
                                   AccessLogWriter.common(), CommonPools.blockingTaskExecutor(),
                                   SuccessFunction.always(),
                                   Files.newTemporaryFolder().toPath(), ImmutableList.of(), HttpHeaders.of(),
-<<<<<<< HEAD
-                                  ServerErrorHandler.ofDefault().asServiceErrorHandler());
-=======
-                                  (routingCtx) -> RequestId.of(1L));
->>>>>>> f7693104
+                                  routingCtx -> RequestId.of(1L),
+                                  ServerErrorHandler.ofDefault().asServiceErrorHandler());
         when(ctx.config()).thenReturn(config);
         final String serviceName = ServiceNaming.simpleTypeName().serviceName(ctx);
         assertThat(serviceName).isEqualTo(HealthCheckService.class.getSimpleName());
@@ -159,11 +141,8 @@
                                   AccessLogWriter.common(), CommonPools.blockingTaskExecutor(),
                                   SuccessFunction.always(),
                                   Files.newTemporaryFolder().toPath(), ImmutableList.of(), HttpHeaders.of(),
-<<<<<<< HEAD
-                                  ServerErrorHandler.ofDefault().asServiceErrorHandler());
-=======
-                                  (routingCtx) -> RequestId.of(1L));
->>>>>>> f7693104
+                                  routingCtx -> RequestId.of(1L),
+                                  ServerErrorHandler.ofDefault().asServiceErrorHandler());
         when(ctx.config()).thenReturn(config);
         final String serviceName = ServiceNaming.simpleTypeName().serviceName(ctx);
         assertThat(serviceName)
@@ -179,11 +158,8 @@
                                   AccessLogWriter.common(), CommonPools.blockingTaskExecutor(),
                                   SuccessFunction.always(),
                                   Files.newTemporaryFolder().toPath(), ImmutableList.of(), HttpHeaders.of(),
-<<<<<<< HEAD
-                                  ServerErrorHandler.ofDefault().asServiceErrorHandler());
-=======
-                                  (routingCtx) -> RequestId.of(1L));
->>>>>>> f7693104
+                                  routingCtx -> RequestId.of(1L),
+                                  ServerErrorHandler.ofDefault().asServiceErrorHandler());
         when(ctx.config()).thenReturn(config);
         final String serviceName = ServiceNaming.simpleTypeName().serviceName(ctx);
         assertThat(serviceName).isEqualTo(ServiceNamingTest.class.getSimpleName() + "$TrailingDollarSign");
@@ -198,11 +174,8 @@
                                   AccessLogWriter.common(), CommonPools.blockingTaskExecutor(),
                                   SuccessFunction.always(),
                                   Files.newTemporaryFolder().toPath(), ImmutableList.of(), HttpHeaders.of(),
-<<<<<<< HEAD
-                                  ServerErrorHandler.ofDefault().asServiceErrorHandler());
-=======
-                                  (routingCtx) -> RequestId.of(1L));
->>>>>>> f7693104
+                                  routingCtx -> RequestId.of(1L),
+                                  ServerErrorHandler.ofDefault().asServiceErrorHandler());
         when(ctx.config()).thenReturn(config);
         final String serviceName = ServiceNaming.simpleTypeName().serviceName(ctx);
         assertThat(serviceName).isEqualTo(ServiceNamingTest.class.getSimpleName() + "$TrailingDollarSign");
@@ -217,11 +190,8 @@
                                   AccessLogWriter.common(), CommonPools.blockingTaskExecutor(),
                                   SuccessFunction.always(),
                                   Files.newTemporaryFolder().toPath(), ImmutableList.of(), HttpHeaders.of(),
-<<<<<<< HEAD
-                                  ServerErrorHandler.ofDefault().asServiceErrorHandler());
-=======
-                                  (routingCtx) -> RequestId.of(1L));
->>>>>>> f7693104
+                                  routingCtx -> RequestId.of(1L),
+                                  ServerErrorHandler.ofDefault().asServiceErrorHandler());
         when(ctx.config()).thenReturn(config);
         final String serviceName = ServiceNaming.simpleTypeName().serviceName(ctx);
         assertThat(serviceName).isEqualTo(ServiceNamingTest.class.getSimpleName());
@@ -236,11 +206,8 @@
                                   AccessLogWriter.common(), CommonPools.blockingTaskExecutor(),
                                   SuccessFunction.always(),
                                   Files.newTemporaryFolder().toPath(), ImmutableList.of(), HttpHeaders.of(),
-<<<<<<< HEAD
-                                  ServerErrorHandler.ofDefault().asServiceErrorHandler());
-=======
-                                  (routingCtx) -> RequestId.of(1L));
->>>>>>> f7693104
+                                  routingCtx -> RequestId.of(1L),
+                                  ServerErrorHandler.ofDefault().asServiceErrorHandler());
         when(ctx.config()).thenReturn(config);
         final String serviceName = ServiceNaming.shorten().serviceName(ctx);
         assertThat(serviceName).isEqualTo("c.l.a.s.h." + HealthCheckService.class.getSimpleName());
@@ -255,11 +222,8 @@
                                   AccessLogWriter.common(), CommonPools.blockingTaskExecutor(),
                                   SuccessFunction.always(),
                                   Files.newTemporaryFolder().toPath(), ImmutableList.of(), HttpHeaders.of(),
-<<<<<<< HEAD
-                                  ServerErrorHandler.ofDefault().asServiceErrorHandler());
-=======
-                                  (routingCtx) -> RequestId.of(1L));
->>>>>>> f7693104
+                                  routingCtx -> RequestId.of(1L),
+                                  ServerErrorHandler.ofDefault().asServiceErrorHandler());
         when(ctx.config()).thenReturn(config);
         final String serviceName = ServiceNaming.shorten().serviceName(ctx);
         assertThat(serviceName).isEqualTo("c.l.a.s." + ServiceNamingTest.class.getSimpleName() + '$' +
@@ -275,11 +239,8 @@
                                   AccessLogWriter.common(), CommonPools.blockingTaskExecutor(),
                                   SuccessFunction.always(),
                                   Files.newTemporaryFolder().toPath(), ImmutableList.of(), HttpHeaders.of(),
-<<<<<<< HEAD
-                                  ServerErrorHandler.ofDefault().asServiceErrorHandler());
-=======
-                                  (routingCtx) -> RequestId.of(1L));
->>>>>>> f7693104
+                                  routingCtx -> RequestId.of(1L),
+                                  ServerErrorHandler.ofDefault().asServiceErrorHandler());
         when(ctx.config()).thenReturn(config);
         final String serviceName = ServiceNaming.shorten().serviceName(ctx);
         assertThat(serviceName)
@@ -295,11 +256,8 @@
                                   AccessLogWriter.common(), CommonPools.blockingTaskExecutor(),
                                   SuccessFunction.always(),
                                   Files.newTemporaryFolder().toPath(), ImmutableList.of(), HttpHeaders.of(),
-<<<<<<< HEAD
-                                  ServerErrorHandler.ofDefault().asServiceErrorHandler());
-=======
-                                  (routingCtx) -> RequestId.of(1L));
->>>>>>> f7693104
+                                  routingCtx -> RequestId.of(1L),
+                                  ServerErrorHandler.ofDefault().asServiceErrorHandler());
         when(ctx.config()).thenReturn(config);
         final String serviceName = ServiceNaming.shorten().serviceName(ctx);
         assertThat(serviceName)
@@ -315,11 +273,8 @@
                                   AccessLogWriter.common(), CommonPools.blockingTaskExecutor(),
                                   SuccessFunction.always(),
                                   Files.newTemporaryFolder().toPath(), ImmutableList.of(), HttpHeaders.of(),
-<<<<<<< HEAD
-                                  ServerErrorHandler.ofDefault().asServiceErrorHandler());
-=======
-                                  (routingCtx) -> RequestId.of(1L));
->>>>>>> f7693104
+                                  routingCtx -> RequestId.of(1L),
+                                  ServerErrorHandler.ofDefault().asServiceErrorHandler());
         when(ctx.config()).thenReturn(config);
         final String serviceName = ServiceNaming.shorten().serviceName(ctx);
         assertThat(serviceName)
