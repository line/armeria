--- conflicted
+++ resolved
@@ -62,18 +62,9 @@
     private static final AtomicIntegerFieldUpdater<DefaultRequestLog> flagsUpdater =
             AtomicIntegerFieldUpdater.newUpdater(DefaultRequestLog.class, "flags");
 
-<<<<<<< HEAD
     private static final AtomicIntegerFieldUpdater<DefaultRequestLog> deferredFlagsUpdater =
             AtomicIntegerFieldUpdater.newUpdater(DefaultRequestLog.class, "deferredFlags");
 
-    @VisibleForTesting
-    static final int REQUEST_STRING_BUILDER_CAPACITY = 190;
-
-    @VisibleForTesting
-    static final int RESPONSE_STRING_BUILDER_CAPACITY = 203;
-
-=======
->>>>>>> eefaf60f
     private static final RequestHeaders DUMMY_REQUEST_HEADERS_HTTP =
             RequestHeaders.builder(HttpMethod.UNKNOWN, "?").scheme("http").authority("?").build();
     private static final RequestHeaders DUMMY_REQUEST_HEADERS_HTTPS =
@@ -871,8 +862,7 @@
             assert sessionProtocol != null;
             scheme = Scheme.of(serializationFormat, sessionProtocol);
         }
-<<<<<<< HEAD
-=======
+
         if (name == null) {
             final RpcRequest rpcReq = ctx.rpcRequest();
             if (rpcReq != null) {
@@ -881,10 +871,6 @@
                 name = ((RpcRequest) requestContent).method();
             }
         }
-        if (requestContentPreview == null) {
-            requestContentPreview(requestContentPreviewer.produce());
-        }
->>>>>>> eefaf60f
         this.requestEndTimeNanos = requestEndTimeNanos;
         this.requestCause = requestCause;
         updateAvailability(flags);
