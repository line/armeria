/*
 * Copyright 2018 LINE Corporation
 *
 * LINE Corporation licenses this file to you under the Apache License,
 * version 2.0 (the "License"); you may not use this file except in compliance
 * with the License. You may obtain a copy of the License at:
 *
 *   https://www.apache.org/licenses/LICENSE-2.0
 *
 * Unless required by applicable law or agreed to in writing, software
 * distributed under the License is distributed on an "AS IS" BASIS, WITHOUT
 * WARRANTIES OR CONDITIONS OF ANY KIND, either express or implied. See the
 * License for the specific language governing permissions and limitations
 * under the License.
 */
package com.linecorp.armeria.client;

import java.lang.reflect.Array;
import java.net.InetAddress;
import java.net.InetSocketAddress;
import java.net.SocketAddress;
import java.net.URI;
import java.net.UnknownHostException;
import java.util.ArrayDeque;
import java.util.ArrayList;
import java.util.Deque;
import java.util.EnumMap;
import java.util.HashMap;
import java.util.IdentityHashMap;
import java.util.List;
import java.util.Map;
import java.util.concurrent.CompletableFuture;
import java.util.concurrent.ScheduledFuture;
import java.util.concurrent.TimeUnit;
import java.util.function.BiFunction;
import java.util.function.Consumer;
import java.util.function.Function;

import javax.annotation.Nullable;

import org.slf4j.Logger;
import org.slf4j.LoggerFactory;

import com.google.common.base.MoreObjects;

import com.linecorp.armeria.client.proxy.ConnectProxyConfig;
import com.linecorp.armeria.client.proxy.ProxyConfig;
import com.linecorp.armeria.client.proxy.ProxyConfigSelector;
import com.linecorp.armeria.client.proxy.ProxyType;
import com.linecorp.armeria.client.proxy.Socks4ProxyConfig;
import com.linecorp.armeria.client.proxy.Socks5ProxyConfig;
import com.linecorp.armeria.common.ClosedSessionException;
import com.linecorp.armeria.common.SessionProtocol;
import com.linecorp.armeria.common.logging.ClientConnectionTimingsBuilder;
import com.linecorp.armeria.common.util.AsyncCloseable;
import com.linecorp.armeria.common.util.AsyncCloseableSupport;

import io.micrometer.core.instrument.MeterRegistry;
import io.netty.bootstrap.Bootstrap;
import io.netty.channel.Channel;
import io.netty.channel.ChannelFuture;
import io.netty.channel.ChannelFutureListener;
import io.netty.channel.ChannelInitializer;
import io.netty.channel.ChannelOption;
import io.netty.channel.EventLoop;
import io.netty.handler.proxy.HttpProxyHandler;
import io.netty.handler.proxy.ProxyHandler;
import io.netty.handler.proxy.Socks4ProxyHandler;
import io.netty.handler.proxy.Socks5ProxyHandler;
import io.netty.handler.ssl.SslContext;
import io.netty.util.AttributeKey;
import io.netty.util.NetUtil;
import io.netty.util.concurrent.Future;
import io.netty.util.concurrent.Promise;
import reactor.core.scheduler.NonBlocking;

final class HttpChannelPool implements AsyncCloseable {

    private static final Logger logger = LoggerFactory.getLogger(HttpChannelPool.class);
    private static final Channel[] EMPTY_CHANNELS = new Channel[0];
    static final AttributeKey<PoolKey> POOL_KEY = AttributeKey.valueOf(PoolKey.class, "POOL_KEY");

    private final EventLoop eventLoop;
    private final AsyncCloseableSupport closeable = AsyncCloseableSupport.of(this::closeAsync);

    // Fields for pooling connections:
    private final Map<PoolKey, Deque<PooledChannel>>[] pool;
    private final Map<PoolKey, ChannelAcquisitionFuture>[] pendingAcquisitions;
    private final Map<Channel, Boolean> allChannels;
    private final ConnectionPoolListener listener;

    // Fields for creating a new connection:
    private final Bootstrap[] bootstraps;
    private final MeterRegistry meterRegistry;
    private final int connectTimeoutMillis;
    private final boolean useHttp1Pipelining;
    private final long idleTimeoutMillis;
    private final long pingIntervalMillis;

    private final ProxyConfigSelector proxyConfigSelector;
    private final SslContext sslCtxHttp1Or2;
    private final SslContext sslCtxHttp1Only;

    HttpChannelPool(HttpClientFactory clientFactory, EventLoop eventLoop,
                    SslContext sslCtxHttp1Or2, SslContext sslCtxHttp1Only,
                    ConnectionPoolListener listener) {
        this.eventLoop = eventLoop;
        pool = newEnumMap(
                Map.class,
                unused -> new HashMap<>(),
                SessionProtocol.H1, SessionProtocol.H1C,
                SessionProtocol.H2, SessionProtocol.H2C);
        pendingAcquisitions = newEnumMap(
                Map.class,
                unused -> new HashMap<>(),
                SessionProtocol.HTTP, SessionProtocol.HTTPS,
                SessionProtocol.H1, SessionProtocol.H1C,
                SessionProtocol.H2, SessionProtocol.H2C);
        allChannels = new IdentityHashMap<>();
        this.listener = listener;
        this.sslCtxHttp1Only = sslCtxHttp1Only;
        this.sslCtxHttp1Or2 = sslCtxHttp1Or2;

        final Bootstrap baseBootstrap = clientFactory.newBootstrap();
        baseBootstrap.group(eventLoop);
        bootstraps = newEnumMap(
                Bootstrap.class,
                desiredProtocol -> {
                    final SslContext sslCtx = sslContext(desiredProtocol);
                    final Bootstrap bootstrap = baseBootstrap.clone();
                    bootstrap.handler(new ChannelInitializer<Channel>() {
                        @Override
                        protected void initChannel(Channel ch) throws Exception {
                            ch.pipeline().addLast(
                                    new HttpClientPipelineConfigurator(clientFactory, desiredProtocol, sslCtx));
                        }
                    });
                    return bootstrap;
                },
                SessionProtocol.HTTP, SessionProtocol.HTTPS,
                SessionProtocol.H1, SessionProtocol.H1C,
                SessionProtocol.H2, SessionProtocol.H2C);
        meterRegistry = clientFactory.meterRegistry();
        connectTimeoutMillis = (Integer) baseBootstrap.config().options()
                                                      .get(ChannelOption.CONNECT_TIMEOUT_MILLIS);
        useHttp1Pipelining = clientFactory.useHttp1Pipelining();
        idleTimeoutMillis = clientFactory.idleTimeoutMillis();
        pingIntervalMillis = clientFactory.pingIntervalMillis();
        proxyConfigSelector = clientFactory.proxyConfigSelector();
    }

    private SslContext sslContext(SessionProtocol desiredProtocol) {
        return desiredProtocol == SessionProtocol.H1 || desiredProtocol == SessionProtocol.H1C ?
               sslCtxHttp1Only : sslCtxHttp1Or2;
    }

    private void configureProxy(Channel ch, ProxyConfig proxyConfig, SessionProtocol desiredProtocol) {
        if (proxyConfig.proxyType() == ProxyType.DIRECT) {
            return;
        }
        final ProxyHandler proxyHandler;
        final InetSocketAddress proxyAddress = proxyConfig.proxyAddress();
        assert proxyAddress != null;
        switch (proxyConfig.proxyType()) {
            case SOCKS4:
                final Socks4ProxyConfig socks4ProxyConfig = (Socks4ProxyConfig) proxyConfig;
                proxyHandler = new Socks4ProxyHandler(proxyAddress, socks4ProxyConfig.username());
                break;
            case SOCKS5:
                final Socks5ProxyConfig socks5ProxyConfig = (Socks5ProxyConfig) proxyConfig;
                proxyHandler = new Socks5ProxyHandler(proxyAddress, socks5ProxyConfig.username(),
                                                      socks5ProxyConfig.password());
                break;
            case CONNECT:
                final ConnectProxyConfig connectProxyConfig = (ConnectProxyConfig) proxyConfig;
                final String username = connectProxyConfig.username();
                final String password = connectProxyConfig.password();
                if (username == null || password == null) {
                    proxyHandler = new HttpProxyHandler(proxyAddress);
                } else {
                    proxyHandler = new HttpProxyHandler(proxyAddress, username, password);
                }
                break;
            default:
                throw new Error(); // Should never reach here.
        }
        proxyHandler.setConnectTimeoutMillis(connectTimeoutMillis);
        ch.pipeline().addFirst(proxyHandler);

        if (proxyConfig instanceof ConnectProxyConfig && ((ConnectProxyConfig) proxyConfig).useTls()) {
            final SslContext sslCtx = sslContext(desiredProtocol);
            ch.pipeline().addFirst(sslCtx.newHandler(ch.alloc()));
        }
    }

    /**
     * Returns an array whose index signifies {@link SessionProtocol#ordinal()}. Similar to {@link EnumMap}.
     */
    private static <T> T[] newEnumMap(Class<?> elementType,
                                      Function<SessionProtocol, T> factory,
                                      SessionProtocol... allowedProtocols) {
        @SuppressWarnings("unchecked")
        final T[] maps = (T[]) Array.newInstance(elementType, SessionProtocol.values().length);
        // Attempting to access the array with an unallowed protocol will trigger NPE,
        // which will help us find a bug.
        for (SessionProtocol p : allowedProtocols) {
            maps[p.ordinal()] = factory.apply(p);
        }
        return maps;
    }

    private Bootstrap getBootstrap(SessionProtocol desiredProtocol) {
        return bootstraps[desiredProtocol.ordinal()];
    }

    @Nullable
    private Deque<PooledChannel> getPool(SessionProtocol protocol, PoolKey key) {
        return pool[protocol.ordinal()].get(key);
    }

    private Deque<PooledChannel> getOrCreatePool(SessionProtocol protocol, PoolKey key) {
        return pool[protocol.ordinal()].computeIfAbsent(key, k -> new ArrayDeque<>());
    }

    @Nullable
    private ChannelAcquisitionFuture getPendingAcquisition(SessionProtocol desiredProtocol, PoolKey key) {
        return pendingAcquisitions[desiredProtocol.ordinal()].get(key);
    }

    private void setPendingAcquisition(SessionProtocol desiredProtocol, PoolKey key,
                                       ChannelAcquisitionFuture future) {
        pendingAcquisitions[desiredProtocol.ordinal()].put(key, future);
    }

    private void removePendingAcquisition(SessionProtocol desiredProtocol, PoolKey key) {
        pendingAcquisitions[desiredProtocol.ordinal()].remove(key);
    }

    /**
     * Attempts to acquire a {@link Channel} which is matched by the specified condition immediately.
     *
     * @return {@code null} is there's no match left in the pool and thus a new connection has to be
     *         requested via {@link #acquireLater(SessionProtocol, PoolKey, ClientConnectionTimingsBuilder)}.
     */
    @Nullable
    PooledChannel acquireNow(SessionProtocol desiredProtocol, PoolKey key) {
        PooledChannel ch;
        switch (desiredProtocol) {
            case HTTP:
                ch = acquireNowExact(key, SessionProtocol.H2C);
                if (ch == null) {
                    ch = acquireNowExact(key, SessionProtocol.H1C);
                }
                break;
            case HTTPS:
                ch = acquireNowExact(key, SessionProtocol.H2);
                if (ch == null) {
                    ch = acquireNowExact(key, SessionProtocol.H1);
                }
                break;
            default:
                ch = acquireNowExact(key, desiredProtocol);
        }
        return ch;
    }

    @Nullable
    private PooledChannel acquireNowExact(PoolKey key, SessionProtocol protocol) {
        final Deque<PooledChannel> queue = getPool(protocol, key);
        if (queue == null) {
            return null;
        }

        // Find the most recently released channel while cleaning up the unhealthy channels.
        for (int i = queue.size(); i > 0; i--) {
            final PooledChannel pooledChannel = queue.peekLast();
            assert pooledChannel != null;
            if (!isHealthy(pooledChannel)) {
                queue.removeLast();
                continue;
            }

            final HttpSession session = HttpSession.get(pooledChannel.get());
            if (!session.incrementNumUnfinishedResponses()) {
                // The channel is full of streams so we cannot create a new one.
                // Move the channel to the beginning of the queue so it has low priority.
                queue.removeLast();
                queue.addFirst(pooledChannel);
                continue;
            }

            if (!protocol.isMultiplex()) {
                queue.removeLast();
            }
            return pooledChannel;
        }

        return null;
    }

    private static boolean isHealthy(PooledChannel pooledChannel) {
        final Channel ch = pooledChannel.get();
        return ch.isActive() && HttpSession.get(ch).canSendRequest();
    }

    @Nullable
    private static SessionProtocol getProtocolIfHealthy(Channel ch) {
        if (!ch.isActive()) {
            return null;
        }

        // Note that we do not need to check 'HttpSession.isActive()'
        // because an inactive session always returns null.
        return HttpSession.get(ch).protocol();
    }

    /**
     * Acquires a new {@link Channel} which is matched by the specified condition by making a connection
     * attempt or waiting for the current connection attempt in progress.
     */
    CompletableFuture<PooledChannel> acquireLater(SessionProtocol desiredProtocol, PoolKey key,
                                                  ClientConnectionTimingsBuilder timingsBuilder) {
        final ChannelAcquisitionFuture promise = new ChannelAcquisitionFuture();
        if (!usePendingAcquisition(desiredProtocol, key, promise, timingsBuilder)) {
            connect(desiredProtocol, key, promise, timingsBuilder);
        }
        return promise;
    }

    /**
     * Tries to use the pending HTTP/2 connection to avoid creating an extra connection.
     *
     * @return {@code true} if succeeded to reuse the pending connection.
     */
    private boolean usePendingAcquisition(SessionProtocol desiredProtocol, PoolKey key,
                                          ChannelAcquisitionFuture promise,
                                          ClientConnectionTimingsBuilder timingsBuilder) {

        if (desiredProtocol == SessionProtocol.H1 || desiredProtocol == SessionProtocol.H1C) {
            // Can't use HTTP/1 connections because they will not be available in the pool until
            // the request is done.
            return false;
        }

        final ChannelAcquisitionFuture pendingAcquisition = getPendingAcquisition(desiredProtocol, key);
        if (pendingAcquisition == null) {
            return false;
        }

        timingsBuilder.pendingAcquisitionStart();
        pendingAcquisition.piggyback(desiredProtocol, key, promise, timingsBuilder);
        return true;
    }

    private void connect(SessionProtocol desiredProtocol, PoolKey key, ChannelAcquisitionFuture promise,
                         ClientConnectionTimingsBuilder timingsBuilder) {
        setPendingAcquisition(desiredProtocol, key, promise);
        timingsBuilder.socketConnectStart();

        final InetSocketAddress remoteAddress;
        try {
            remoteAddress = toRemoteAddress(key);
        } catch (UnknownHostException e) {
            notifyConnect(desiredProtocol, key, eventLoop.newFailedFuture(e), promise, timingsBuilder);
            return;
        }

        // Fail immediately if it is sure that the remote address doesn't support the desired protocol.
        if (SessionProtocolNegotiationCache.isUnsupported(remoteAddress, desiredProtocol)) {
            notifyConnect(desiredProtocol, key,
                          eventLoop.newFailedFuture(
                                  new SessionProtocolNegotiationException(
                                          desiredProtocol, "previously failed negotiation")),
                          promise, timingsBuilder);
            return;
        }

        // Create a new connection.
        final Promise<Channel> sessionPromise = eventLoop.newPromise();
        connect(remoteAddress, desiredProtocol, key, sessionPromise);

        if (sessionPromise.isDone()) {
            notifyConnect(desiredProtocol, key, sessionPromise, promise, timingsBuilder);
        } else {
            sessionPromise.addListener((Future<Channel> future) -> {
                notifyConnect(desiredProtocol, key, future, promise, timingsBuilder);
            });
        }
    }

    /**
     * A low-level operation that triggers a new connection attempt. Used only by:
     * <ul>
     *   <li>{@link #connect(SessionProtocol, PoolKey, ChannelAcquisitionFuture,
     *       ClientConnectionTimingsBuilder)} - The pool has been exhausted.</li>
     *   <li>{@link HttpSessionHandler} - HTTP/2 upgrade has failed.</li>
     * </ul>
     */
    void connect(SocketAddress remoteAddress, SessionProtocol desiredProtocol,
                 PoolKey poolKey, Promise<Channel> sessionPromise) {

        final Bootstrap bootstrap = getBootstrap(desiredProtocol);

        final Channel channel = bootstrap.register().channel();
        channel.attr(POOL_KEY).set(poolKey);
        configureProxy(channel, poolKey.proxyConfig, desiredProtocol);
        final ChannelFuture connectFuture = channel.connect(remoteAddress);

        connectFuture.addListener((ChannelFuture future) -> {
            if (future.isSuccess()) {
                initSession(desiredProtocol, future, sessionPromise);
            } else {
                invokeProxyConnectFailed(poolKey, future.cause());
                sessionPromise.tryFailure(future.cause());
            }
        });
    }

    void invokeProxyConnectFailed(PoolKey poolKey, Throwable cause) {
        try {
            final ProxyConfig proxyConfig = poolKey.proxyConfig;
            if (proxyConfig.proxyType() != ProxyType.DIRECT) {
                final InetSocketAddress proxyAddress = proxyConfig.proxyAddress();
                assert proxyAddress != null;
                proxyConfigSelector.connectFailed(poolKey.connUri, proxyAddress, cause);
            }
        } catch (Throwable t) {
            logger.warn("Exception while invoking proxy connectFailed for <{}> ", poolKey, t);
        }
    }

    private static InetSocketAddress toRemoteAddress(PoolKey key) throws UnknownHostException {
        final InetAddress inetAddr = InetAddress.getByAddress(
                key.host, NetUtil.createByteArrayFromIpAddressString(key.ipAddr));
        return new InetSocketAddress(inetAddr, key.port);
    }

    private void initSession(SessionProtocol desiredProtocol, ChannelFuture connectFuture,
                             Promise<Channel> sessionPromise) {
        assert connectFuture.isSuccess();

        final Channel ch = connectFuture.channel();
        final EventLoop eventLoop = ch.eventLoop();
        assert eventLoop.inEventLoop();

        final ScheduledFuture<?> timeoutFuture = eventLoop.schedule(() -> {
            if (sessionPromise.tryFailure(new SessionProtocolNegotiationException(
                    desiredProtocol, "connection established, but session creation timed out: " + ch))) {
                ch.close();
            }
        }, connectTimeoutMillis, TimeUnit.MILLISECONDS);

        ch.pipeline().addLast(
<<<<<<< HEAD
                new HttpSessionHandler(this, ch, sessionPromise, timeoutFuture,
                                       useHttp1Pipelining, idleTimeoutMillis, pingIntervalMillis));
=======
                new HttpSessionHandler(this, ch, sessionPromise, timeoutFuture, meterRegistry,
                                       useHttp1Pipelining, idleTimeoutMillis, pingIntervalMillis, proxyConfig));
>>>>>>> c735ed98
    }

    private void notifyConnect(SessionProtocol desiredProtocol, PoolKey key, Future<Channel> future,
                               ChannelAcquisitionFuture promise,
                               ClientConnectionTimingsBuilder timingsBuilder) {
        assert future.isDone();
        removePendingAcquisition(desiredProtocol, key);

        timingsBuilder.socketConnectEnd();
        try {
            if (future.isSuccess()) {
                final Channel channel = future.getNow();
                final SessionProtocol protocol = getProtocolIfHealthy(channel);
                if (protocol == null || closeable.isClosing()) {
                    channel.close();
                    promise.completeExceptionally(
                            new UnprocessedRequestException(
                                    new ClosedSessionException("acquired an unhealthy connection")));
                    return;
                }

                allChannels.put(channel, Boolean.TRUE);

                try {
                    listener.connectionOpen(protocol,
                                            (InetSocketAddress) channel.remoteAddress(),
                                            (InetSocketAddress) channel.localAddress(),
                                            channel);
                } catch (Exception e) {
                    if (logger.isWarnEnabled()) {
                        logger.warn("{} Exception handling {}.connectionOpen()",
                                    channel, listener.getClass().getName(), e);
                    }
                }

                final HttpSession session = HttpSession.get(channel);
                if (session.incrementNumUnfinishedResponses()) {
                    if (protocol.isMultiplex()) {
                        final Http2PooledChannel pooledChannel = new Http2PooledChannel(channel, protocol);
                        addToPool(protocol, key, pooledChannel);
                        promise.complete(pooledChannel);
                    } else {
                        promise.complete(new Http1PooledChannel(channel, protocol, key));
                    }
                } else {
                    // Server set MAX_CONCURRENT_STREAMS to 0, which means we can't send anything.
                    channel.close();
                    promise.completeExceptionally(
                            new UnprocessedRequestException(RefusedStreamException.get()));
                }

                channel.closeFuture().addListener(f -> {
                    allChannels.remove(channel);

                    // Clean up old unhealthy channels by iterating from the beginning of the queue.
                    final Deque<PooledChannel> queue = getPool(protocol, key);
                    if (queue != null) {
                        for (;;) {
                            final PooledChannel pooledChannel = queue.peekFirst();
                            if (pooledChannel == null || isHealthy(pooledChannel)) {
                                break;
                            }
                            queue.removeFirst();
                        }
                    }

                    try {
                        listener.connectionClosed(protocol,
                                                  (InetSocketAddress) channel.remoteAddress(),
                                                  (InetSocketAddress) channel.localAddress(),
                                                  channel);
                    } catch (Exception e) {
                        if (logger.isWarnEnabled()) {
                            logger.warn("{} Exception handling {}.connectionClosed()",
                                        channel, listener.getClass().getName(), e);
                        }
                    }
                });
            } else {
                promise.completeExceptionally(new UnprocessedRequestException(future.cause()));
            }
        } catch (Exception e) {
            promise.completeExceptionally(new UnprocessedRequestException(e));
        }
    }

    /**
     * Adds a {@link Channel} to this pool.
     */
    private void addToPool(SessionProtocol actualProtocol, PoolKey key, PooledChannel pooledChannel) {
        assert eventLoop.inEventLoop() : Thread.currentThread().getName();
        getOrCreatePool(actualProtocol, key).addLast(pooledChannel);
    }

    @Override
    public CompletableFuture<?> closeAsync() {
        return closeable.closeAsync();
    }

    private void closeAsync(CompletableFuture<?> future) {
        if (!eventLoop.inEventLoop()) {
            eventLoop.execute(() -> closeAsync(future));
            return;
        }

        // NB: Make a copy first, because close() will trigger the closeFuture listener
        //     which mutates allChannels back, causing ConcurrentModificationException.
        final Channel[] allChannels = this.allChannels.keySet().toArray(EMPTY_CHANNELS);
        final int numAllChannels = allChannels.length;
        if (numAllChannels == 0) {
            future.complete(null);
            return;
        }

        // Complete the given future when all channels are closed.
        final ChannelFutureListener listener = new ChannelFutureListener() {
            private int numRemainingChannels = numAllChannels;

            @Override
            public void operationComplete(ChannelFuture unused) throws Exception {
                if (--numRemainingChannels <= 0) {
                    future.complete(null);
                }
            }
        };

        for (Channel ch : allChannels) {
            ch.close().addListener(listener);
        }
    }

    /**
     * Closes all {@link Channel}s managed by this pool.
     */
    @Override
    public void close() {
        if (Thread.currentThread() instanceof NonBlocking) {
            // Avoid blocking operation if we're in an event loop, because otherwise we might see a dead lock
            // while waiting for the channels to be closed.
            closeable.closeAsync();
        } else {
            closeable.close();
        }
    }

    static final class PoolKey {
        final String host;
        final String ipAddr;
        final int port;
        final ProxyConfig proxyConfig;
        final int hashCode;

        final URI connUri;

        PoolKey(String ipAddr, ProxyConfig proxyConfig, URI connUri) {
            this.ipAddr = ipAddr;
            this.proxyConfig = proxyConfig;
            host = connUri.getHost();
            port = connUri.getPort();
            hashCode = ((host.hashCode() * 31 + ipAddr.hashCode()) * 31 + port) * 31 + proxyConfig.hashCode();

            this.connUri = connUri;
        }

        @Override
        public boolean equals(@Nullable Object o) {
            if (this == o) {
                return true;
            }

            if (!(o instanceof PoolKey)) {
                return false;
            }

            final PoolKey that = (PoolKey) o;
            // Compare IP address first, which is most likely to differ.
            return ipAddr.equals(that.ipAddr) &&
                   port == that.port &&
                   host.equals(that.host) &&
                   proxyConfig.equals(that.proxyConfig);
        }

        @Override
        public int hashCode() {
            return hashCode;
        }

        @Override
        public String toString() {
            return MoreObjects.toStringHelper(this)
                              .add("host", host)
                              .add("ipAddr", ipAddr)
                              .add("port", port)
                              .add("proxyConfig", proxyConfig)
                              .toString();
        }
    }

    static final class Http2PooledChannel extends PooledChannel {
        Http2PooledChannel(Channel channel, SessionProtocol protocol) {
            super(channel, protocol);
        }

        @Override
        public void release() {
            // There's nothing to do here because we keep the connection in the pool after acquisition.
        }
    }

    final class Http1PooledChannel extends PooledChannel {
        private final PoolKey key;

        Http1PooledChannel(Channel channel, SessionProtocol protocol, PoolKey key) {
            super(channel, protocol);
            this.key = key;
        }

        @Override
        public void release() {
            if (!eventLoop.inEventLoop()) {
                eventLoop.execute(this::doRelease);
            } else {
                doRelease();
            }
        }

        private void doRelease() {
            if (isHealthy(this)) {
                // Channel turns out to be healthy. Add it back to the pool.
                addToPool(protocol(), key, this);
            } else {
                // Channel not healthy. Do not add it back to the pool.
            }
        }
    }

    /**
     * The result of piggybacked channel acquisition attempt.
     */
    private enum PiggybackedChannelAcquisitionResult {
        /**
         * Piggybacking succeeded. Use the channel from the current pending acquisition.
         */
        SUCCESS,
        /**
         * Piggybacking failed. Attempt to establish a new connection.
         */
        NEW_CONNECTION,
        /**
         * Piggybacking failed, but there's another pending acquisition.
         */
        PIGGYBACKED_AGAIN;
    }

    /**
     * A variant of {@link CompletableFuture} that keeps its completion handlers into a separate list.
     * This yields better performance than {@link CompletableFuture#handle(BiFunction)} as the number of
     * added handlers increases because it does not create a long linked list with extra wrappers, which is
     * especially beneficial for Java 8 which suffers a huge performance hit when complementing a future with
     * a deep stack. See {@code cleanStack()} in Java 8 {@link CompletableFuture} for more information.
     */
    private final class ChannelAcquisitionFuture extends CompletableFuture<PooledChannel> {

        /**
         * A {@code Consumer<PooledChannel>} if only 1 handler.
         * A {@code List<Consumer<PooledChannel>>} if there are 2+ handlers.
         */
        @Nullable
        private Object pendingPiggybackHandlers;

        void piggyback(SessionProtocol desiredProtocol, PoolKey key,
                       ChannelAcquisitionFuture childPromise,
                       ClientConnectionTimingsBuilder timingsBuilder) {

            // Add to the pending handler list if not complete yet.
            if (!isDone()) {
                final Consumer<PooledChannel> handler =
                        pch -> handlePiggyback(desiredProtocol, key, childPromise, timingsBuilder, pch);

                if (pendingPiggybackHandlers == null) {
                    // The 1st handler
                    pendingPiggybackHandlers = handler;
                    return;
                }

                if (!(pendingPiggybackHandlers instanceof List)) {
                    // The 2nd handler
                    @SuppressWarnings("unchecked")
                    final Consumer<PooledChannel> firstHandler =
                            (Consumer<PooledChannel>) pendingPiggybackHandlers;
                    final List<Consumer<PooledChannel>> list = new ArrayList<>();
                    list.add(firstHandler);
                    list.add(handler);
                    pendingPiggybackHandlers = list;
                    return;
                }

                // The 3rd or later handler
                @SuppressWarnings("unchecked")
                final List<Consumer<PooledChannel>> list =
                        (List<Consumer<PooledChannel>>) pendingPiggybackHandlers;
                list.add(handler);
                return;
            }

            // Handle immediately if complete already.
            handlePiggyback(desiredProtocol, key, childPromise, timingsBuilder,
                            isCompletedExceptionally() ? null : getNow(null));
        }

        private void handlePiggyback(SessionProtocol desiredProtocol, PoolKey key,
                                     ChannelAcquisitionFuture childPromise,
                                     ClientConnectionTimingsBuilder timingsBuilder,
                                     @Nullable PooledChannel pch) {

            final PiggybackedChannelAcquisitionResult result;
            if (pch != null) {
                final SessionProtocol actualProtocol = pch.protocol();
                if (actualProtocol.isMultiplex()) {
                    final HttpSession session = HttpSession.get(pch.get());
                    if (session.incrementNumUnfinishedResponses()) {
                        result = PiggybackedChannelAcquisitionResult.SUCCESS;
                    } else if (usePendingAcquisition(actualProtocol, key, childPromise, timingsBuilder)) {
                        result = PiggybackedChannelAcquisitionResult.PIGGYBACKED_AGAIN;
                    } else {
                        result = PiggybackedChannelAcquisitionResult.NEW_CONNECTION;
                    }
                } else {
                    // Try to acquire again because the connection was not HTTP/2.
                    // We use the exact protocol (H1 or H1C) instead of 'desiredProtocol' so that
                    // we do not waste our time looking for pending acquisitions for the host
                    // that does not support HTTP/2.
                    final PooledChannel ch = acquireNow(actualProtocol, key);
                    if (ch != null) {
                        pch = ch;
                        result = PiggybackedChannelAcquisitionResult.SUCCESS;
                    } else {
                        result = PiggybackedChannelAcquisitionResult.NEW_CONNECTION;
                    }
                }
            } else {
                result = PiggybackedChannelAcquisitionResult.NEW_CONNECTION;
            }

            switch (result) {
                case SUCCESS:
                    timingsBuilder.pendingAcquisitionEnd();
                    childPromise.complete(pch);
                    break;
                case NEW_CONNECTION:
                    timingsBuilder.pendingAcquisitionEnd();
                    connect(desiredProtocol, key, childPromise, timingsBuilder);
                    break;
                case PIGGYBACKED_AGAIN:
                    // There's nothing to do because usePendingAcquisition() was called successfully above.
                    break;
            }
        }

        @Override
        public boolean complete(PooledChannel value) {
            assert value != null;
            if (!super.complete(value)) {
                return false;
            }

            handlePendingPiggybacks(value);
            return true;
        }

        @Override
        public boolean completeExceptionally(Throwable ex) {
            if (!super.completeExceptionally(ex)) {
                return false;
            }

            handlePendingPiggybacks(null);
            return true;
        }

        private void handlePendingPiggybacks(@Nullable PooledChannel value) {
            final Object pendingPiggybackHandlers = this.pendingPiggybackHandlers;
            if (pendingPiggybackHandlers == null) {
                return;
            }

            this.pendingPiggybackHandlers = null;

            if (!(pendingPiggybackHandlers instanceof List)) {
                // 1 handler
                @SuppressWarnings("unchecked")
                final Consumer<PooledChannel> handler =
                        (Consumer<PooledChannel>) pendingPiggybackHandlers;
                handler.accept(value);
                return;
            }

            // 2+ handlers
            @SuppressWarnings("unchecked")
            final List<Consumer<PooledChannel>> list =
                    (List<Consumer<PooledChannel>>) pendingPiggybackHandlers;
            for (Consumer<PooledChannel> handler : list) {
                handler.accept(value);
            }
        }
    }
}<|MERGE_RESOLUTION|>--- conflicted
+++ resolved
@@ -451,13 +451,8 @@
         }, connectTimeoutMillis, TimeUnit.MILLISECONDS);
 
         ch.pipeline().addLast(
-<<<<<<< HEAD
-                new HttpSessionHandler(this, ch, sessionPromise, timeoutFuture,
+                new HttpSessionHandler(this, ch, sessionPromise, timeoutFuture, meterRegistry,
                                        useHttp1Pipelining, idleTimeoutMillis, pingIntervalMillis));
-=======
-                new HttpSessionHandler(this, ch, sessionPromise, timeoutFuture, meterRegistry,
-                                       useHttp1Pipelining, idleTimeoutMillis, pingIntervalMillis, proxyConfig));
->>>>>>> c735ed98
     }
 
     private void notifyConnect(SessionProtocol desiredProtocol, PoolKey key, Future<Channel> future,
