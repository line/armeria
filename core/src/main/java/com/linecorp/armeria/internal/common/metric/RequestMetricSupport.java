--- conflicted
+++ resolved
@@ -98,36 +98,22 @@
         final boolean isSuccess = successFunction.isSuccess(ctx, log);
 
         if (server) {
-<<<<<<< HEAD
             final ServiceRequestMetrics metrics = MicrometerUtil.register(
                     registry, idPrefix,
                     ServiceRequestMetrics.class,
                     (reg, idp) -> new DefaultServiceRequestMetrics(reg, idp, distributionStatisticConfig));
-            updateMetrics(ctx, log, metrics, successFunction);
-=======
-            final ServiceRequestMetrics metrics = MicrometerUtil.register(registry, idPrefix,
-                                                                          ServiceRequestMetrics.class,
-                                                                          DefaultServiceRequestMetrics::new);
             updateMetrics(log, metrics, isSuccess);
->>>>>>> 2e506361
             if (log.responseCause() instanceof RequestTimeoutException) {
                 metrics.requestTimeouts().increment();
             }
             return;
         }
 
-<<<<<<< HEAD
         final ClientRequestMetrics metrics = MicrometerUtil.register(
                 registry, idPrefix,
                 ClientRequestMetrics.class,
                 (reg, idp) -> new DefaultClientRequestMetrics(reg, idp, distributionStatisticConfig));
-        updateMetrics(ctx, log, metrics, successFunction);
-=======
-        final ClientRequestMetrics metrics = MicrometerUtil.register(registry, idPrefix,
-                                                                     ClientRequestMetrics.class,
-                                                                     DefaultClientRequestMetrics::new);
         updateMetrics(log, metrics, isSuccess);
->>>>>>> 2e506361
         final ClientConnectionTimings timings = log.connectionTimings();
         if (timings != null) {
             metrics.connectionAcquisitionDuration().record(timings.connectionAcquisitionDurationNanos(),
