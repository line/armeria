--- conflicted
+++ resolved
@@ -483,8 +483,7 @@
 
             // Based on the implementation of ServerCalls of gRPC-Java, onReady() is called only by
             // onHalfClose() of UnaryServerCallListener, which is used for UNARY and SERVER_STREAMING.
-            // https://github.com/grpc/grpc-java/blob/9b73e2365da502a466b01544f102cd487e374428/stub/src/main
-            // /java/io/grpc/stub/ServerCalls.java#L188
+            // https://github.com/grpc/grpc-java/blob/9b73e2365da502a466b01544f102cd487e374428/stub/src/main/java/io/grpc/stub/ServerCalls.java#L188
             final MethodType methodType = method.getType();
             if (methodType == MethodType.UNARY || methodType == MethodType.SERVER_STREAMING) {
                 listener.onReady();
@@ -574,27 +573,10 @@
         }
     }
 
-<<<<<<< HEAD
     private Status convertThrowableToStatus(Throwable t) {
         return GrpcStatus.fromThrowable(exceptionMappings, t);
     }
 
-    private void setClientStreamClosed(boolean ok) {
-        if (!clientStreamClosed) {
-            if (ok) {
-                messageDeframer().close();
-            } else {
-                // If ok is false, `listener.onHalfClose()` should not be called.
-                // Because it is called when receiving a client request successfully.
-                // 'messageDeframer.close()' invokes 'onComplete()' which triggers `listener.onHalfClose()`.
-                messageDeframer().abort();
-            }
-            clientStreamClosed = true;
-        }
-    }
-
-=======
->>>>>>> ce7a665b
     // Returns ResponseHeaders if headersSent == false or HttpHeaders otherwise.
     static HttpHeaders statusToTrailers(
             ServiceRequestContext ctx, HttpHeadersBuilder trailersBuilder, Status status, Metadata metadata) {
