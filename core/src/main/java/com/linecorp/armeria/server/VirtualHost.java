/*
 * Copyright 2015 LINE Corporation
 *
 * LINE Corporation licenses this file to you under the Apache License,
 * version 2.0 (the "License"); you may not use this file except in compliance
 * with the License. You may obtain a copy of the License at:
 *
 *   https://www.apache.org/licenses/LICENSE-2.0
 *
 * Unless required by applicable law or agreed to in writing, software
 * distributed under the License is distributed on an "AS IS" BASIS, WITHOUT
 * WARRANTIES OR CONDITIONS OF ANY KIND, either express or implied. See the
 * License for the specific language governing permissions and limitations
 * under the License.
 */
package com.linecorp.armeria.server;

import static com.google.common.base.Preconditions.checkState;
import static com.google.common.collect.ImmutableList.toImmutableList;
import static java.util.Objects.requireNonNull;

import java.net.IDN;
import java.util.List;
import java.util.concurrent.Executor;
import java.util.concurrent.ScheduledExecutorService;
import java.util.function.Function;
import java.util.regex.Pattern;
import java.util.stream.Collectors;

import org.slf4j.Logger;

import com.google.common.base.Ascii;
import com.google.common.collect.Streams;

import com.linecorp.armeria.common.annotation.Nullable;
import com.linecorp.armeria.common.metric.MeterIdPrefix;
import com.linecorp.armeria.server.logging.AccessLogWriter;

import io.micrometer.core.instrument.MeterRegistry;
import io.netty.handler.ssl.SslContext;
import io.netty.util.Mapping;

/**
 * A <a href="https://en.wikipedia.org/wiki/Virtual_hosting#Name-based">name-based virtual host</a>.
 * A {@link VirtualHost} contains the following information:
 * <ul>
 *   <li>the hostname pattern, as defined in
 *       <a href="https://datatracker.ietf.org/doc/html/rfc2818#section-3.1">the section 3.1 of RFC2818</a></li>
 *   <li>{@link SslContext} if TLS is enabled</li>
 *   <li>the list of available {@link HttpService}s and their {@link Route}s</li>
 * </ul>
 *
 * @see VirtualHostBuilder
 */
public final class VirtualHost {

    static final Pattern HOSTNAME_PATTERN = Pattern.compile(
            "^(?:[-_a-zA-Z0-9]|[-_a-zA-Z0-9][-_.a-zA-Z0-9]*[-_a-zA-Z0-9])$");

    /**
     * Initialized later via {@link #setServerConfig(ServerConfig)}.
     */
    @Nullable
    private ServerConfig serverConfig;

    private final String originalDefaultHostname;
    private final String originalHostnamePattern;
    private final String defaultHostname;
    private final String hostnamePattern;
    private final int port;
    @Nullable
    private final SslContext sslContext;
    private final Router<ServiceConfig> router;
    private final List<ServiceConfig> serviceConfigs;
    private final ServiceConfig fallbackServiceConfig;

    private final Logger accessLogger;

    private final ServiceNaming defaultServiceNaming;
    private final long requestTimeoutMillis;
    private final long maxRequestLength;
    private final boolean verboseResponses;
    private final AccessLogWriter accessLogWriter;
    private final boolean shutdownAccessLogWriterOnStop;
    private final ScheduledExecutorService blockingTaskExecutor;
    private boolean shutdownBlockingTaskExecutorOnStop;

    VirtualHost(String defaultHostname, String hostnamePattern, int port,
                @Nullable SslContext sslContext,
                Iterable<ServiceConfig> serviceConfigs,
                ServiceConfig fallbackServiceConfig,
                RejectedRouteHandler rejectionHandler,
                Function<? super VirtualHost, ? extends Logger> accessLoggerMapper,
                @Nullable ServiceNaming defaultServiceNaming,
                long requestTimeoutMillis,
                long maxRequestLength, boolean verboseResponses,
<<<<<<< HEAD
                AccessLogWriter accessLogWriter, boolean shutdownAccessLogWriterOnStop) {
        originalDefaultHostname = defaultHostname;
        originalHostnamePattern = hostnamePattern;
        if (port > 0) {
            this.defaultHostname = defaultHostname + ':' + port;
            this.hostnamePattern = hostnamePattern + ':' + port;
        } else {
            this.defaultHostname = defaultHostname;
            this.hostnamePattern = hostnamePattern;
        }
        this.port = port;
=======
                AccessLogWriter accessLogWriter, boolean shutdownAccessLogWriterOnStop,
                ScheduledExecutorService blockingTaskExecutor,
                boolean shutdownBlockingTaskExecutorOnStop) {
        defaultHostname = normalizeDefaultHostname(defaultHostname);
        hostnamePattern = normalizeHostnamePattern(hostnamePattern);
        ensureHostnamePatternMatchesDefaultHostname(hostnamePattern, defaultHostname);

        this.defaultHostname = defaultHostname;
        this.hostnamePattern = hostnamePattern;
>>>>>>> b74ea1be
        this.sslContext = sslContext;
        this.defaultServiceNaming = defaultServiceNaming;
        this.requestTimeoutMillis = requestTimeoutMillis;
        this.maxRequestLength = maxRequestLength;
        this.verboseResponses = verboseResponses;
        this.accessLogWriter = accessLogWriter;
        this.shutdownAccessLogWriterOnStop = shutdownAccessLogWriterOnStop;
        this.blockingTaskExecutor = blockingTaskExecutor;
        this.shutdownBlockingTaskExecutorOnStop = shutdownBlockingTaskExecutorOnStop;

        requireNonNull(serviceConfigs, "serviceConfigs");
        requireNonNull(fallbackServiceConfig, "fallbackServiceConfig");
        this.serviceConfigs = Streams.stream(serviceConfigs)
                                     .map(sc -> sc.withVirtualHost(this))
                                     .collect(toImmutableList());
        this.fallbackServiceConfig = fallbackServiceConfig.withVirtualHost(this);

        router = Routers.ofVirtualHost(this, this.serviceConfigs, rejectionHandler);

        accessLogger = accessLoggerMapper.apply(this);
        checkState(accessLogger != null,
                   "accessLoggerMapper.apply() has returned null for virtual host: %s.", hostnamePattern);
    }

    VirtualHost withNewSslContext(SslContext sslContext) {
        return new VirtualHost(originalDefaultHostname, originalHostnamePattern, port, sslContext,
                               serviceConfigs(), fallbackServiceConfig, RejectedRouteHandler.DISABLED,
                               host -> accessLogger, defaultServiceNaming(), requestTimeoutMillis(),
                               maxRequestLength(), verboseResponses(),
                               accessLogWriter(), shutdownAccessLogWriterOnStop(),
                               blockingTaskExecutor(), shutdownBlockingTaskExecutorOnStop());
    }

    /**
     * IDNA ASCII conversion, case normalization and validation.
     */
    static String normalizeDefaultHostname(String defaultHostname) {
        requireNonNull(defaultHostname, "defaultHostname");
        if (needsNormalization(defaultHostname)) {
            defaultHostname = IDN.toASCII(defaultHostname, IDN.ALLOW_UNASSIGNED);
        }

        if (!HOSTNAME_PATTERN.matcher(defaultHostname).matches()) {
            throw new IllegalArgumentException("defaultHostname: " + defaultHostname);
        }

        return Ascii.toLowerCase(defaultHostname);
    }

    /**
     * IDNA ASCII conversion, case normalization and validation.
     */
    static String normalizeHostnamePattern(String hostnamePattern) {
        requireNonNull(hostnamePattern, "hostnamePattern");
        if (needsNormalization(hostnamePattern)) {
            hostnamePattern = IDN.toASCII(hostnamePattern, IDN.ALLOW_UNASSIGNED);
        }

        if (!"*".equals(hostnamePattern) &&
            !HOSTNAME_PATTERN.matcher(hostnamePattern.startsWith("*.") ? hostnamePattern.substring(2)
                                                                       : hostnamePattern).matches()) {
            throw new IllegalArgumentException("hostnamePattern: " + hostnamePattern);
        }

        return Ascii.toLowerCase(hostnamePattern);
    }

    /**
     * Ensure that 'hostnamePattern' matches 'defaultHostname'.
     */
    static void ensureHostnamePatternMatchesDefaultHostname(String hostnamePattern, String defaultHostname) {
        if ("*".equals(hostnamePattern)) {
            return;
        }

        // Pretty convoluted way to validate but it's done only once and
        // we don't need to duplicate the pattern matching logic.
        final Mapping<String, Boolean> mapping =
                new DomainMappingBuilder<>(Boolean.FALSE).add(hostnamePattern, Boolean.TRUE).build();

        if (!mapping.map(defaultHostname)) {
            throw new IllegalArgumentException(
                    "defaultHostname: " + defaultHostname +
                    " (must be matched by hostnamePattern: " + hostnamePattern + ')');
        }
    }

    private static boolean needsNormalization(String hostnamePattern) {
        final int length = hostnamePattern.length();
        for (int i = 0; i < length; i++) {
            final int c = hostnamePattern.charAt(i);
            if (c > 0x7F) {
                return true;
            }
        }
        return false;
    }

    /**
     * Returns the {@link Server} where this {@link VirtualHost} belongs to.
     */
    public Server server() {
        if (serverConfig == null) {
            throw new IllegalStateException("server is not configured yet.");
        }
        return serverConfig.server();
    }

    void setServerConfig(ServerConfig serverConfig) {
        if (this.serverConfig != null) {
            throw new IllegalStateException("VirtualHost cannot be added to more than one Server.");
        }

        this.serverConfig = requireNonNull(serverConfig, "serverConfig");

        final MeterRegistry registry = serverConfig.meterRegistry();
        final MeterIdPrefix idPrefix =
                new MeterIdPrefix("armeria.server.router.virtual.host.cache",
                                  "hostname.pattern", hostnamePattern);
        router.registerMetrics(registry, idPrefix);
    }

    /**
     * Returns the default hostname of this virtual host.
     */
    public String defaultHostname() {
        return defaultHostname;
    }

    /**
     * Returns the hostname pattern of this virtual host, as defined in
     * <a href="https://datatracker.ietf.org/doc/html/rfc2818#section-3.1">the section 3.1 of RFC2818</a>.
     */
    public String hostnamePattern() {
        return hostnamePattern;
    }

    /**
     * Returns the port of this virtual host.
     * {@code -1} means that the port number is not specified.
     */
    public int port() {
        return port;
    }

    /**
     * Returns the {@link SslContext} of this virtual host.
     */
    @Nullable
    public SslContext sslContext() {
        return sslContext;
    }

    /**
     * Returns the information about the {@link HttpService}s bound to this virtual host.
     */
    public List<ServiceConfig> serviceConfigs() {
        return serviceConfigs;
    }

    /**
     * Returns the {@link Logger} which is used for writing access logs of this virtual host.
     */
    public Logger accessLogger() {
        return accessLogger;
    }

    /**
     * Returns a default naming rule for the name of services.
     *
     * @see ServiceConfig#defaultServiceNaming()
     */
    public ServiceNaming defaultServiceNaming() {
        return defaultServiceNaming;
    }

    /**
     * Returns the timeout of a request.
     *
     * @see ServiceConfig#requestTimeoutMillis()
     */
    public long requestTimeoutMillis() {
        return requestTimeoutMillis;
    }

    /**
     * Returns the maximum allowed length of the content decoded at the session layer.
     * e.g. the content length of an HTTP request.
     *
     * @see ServiceConfig#maxRequestLength()
     */
    public long maxRequestLength() {
        return maxRequestLength;
    }

    /**
     * Returns whether the verbose response mode is enabled. When enabled, the server responses will contain
     * the exception type and its full stack trace, which may be useful for debugging while potentially
     * insecure. When disabled, the server responses will not expose such server-side details to the client.
     *
     * @see ServiceConfig#verboseResponses()
     */
    public boolean verboseResponses() {
        return verboseResponses;
    }

    /**
     * Returns the access log writer.
     *
     * @see ServiceConfig#accessLogWriter()
     */
    public AccessLogWriter accessLogWriter() {
        return accessLogWriter;
    }

    /**
     * Tells whether the {@link AccessLogWriter} is shut down when the {@link Server} stops.
     *
     * @see ServiceConfig#shutdownAccessLogWriterOnStop()
     */
    public boolean shutdownAccessLogWriterOnStop() {
        return shutdownAccessLogWriterOnStop;
    }

    /**
     * Returns the blocking task executor.
     *
     * @see ServiceConfig#blockingTaskExecutor()
     */
    public ScheduledExecutorService blockingTaskExecutor() {
        return blockingTaskExecutor;
    }

    /**
     * Returns whether the blocking task {@link Executor} is shut down when the {@link Server} stops.
     *
     * @see ServiceConfig#shutdownBlockingTaskExecutorOnStop()
     */
    public boolean shutdownBlockingTaskExecutorOnStop() {
        return shutdownBlockingTaskExecutorOnStop;
    }

    /**
     * Finds the {@link HttpService} whose {@link Router} matches the {@link RoutingContext}.
     *
     * @param routingCtx a context to find the {@link HttpService}.
     *
     * @return the {@link ServiceConfig} wrapped by a {@link Routed} if there's a match.
     *         {@link Routed#empty()} if there's no match.
     */
    public Routed<ServiceConfig> findServiceConfig(RoutingContext routingCtx) {
        return findServiceConfig(routingCtx, false);
    }

    /**
     * Finds the {@link HttpService} whose {@link Router} matches the {@link RoutingContext}.
     *
     * @param routingCtx a context to find the {@link HttpService}.
     * @param useFallbackService whether to use the fallback {@link HttpService} when there is no match.
     *                           If {@code true}, the returned {@link Routed} will always be present.
     *
     * @return the {@link ServiceConfig} wrapped by a {@link Routed} if there's a match.
     *         {@link Routed#empty()} if there's no match.
     */
    public Routed<ServiceConfig> findServiceConfig(RoutingContext routingCtx, boolean useFallbackService) {
        final Routed<ServiceConfig> routed = router.find(requireNonNull(routingCtx, "routingCtx"));
        switch (routed.routingResultType()) {
            case MATCHED:
                return routed;
            case NOT_MATCHED:
                if (!useFallbackService) {
                    return routed;
                }
                break;
            case CORS_PREFLIGHT:
                assert routingCtx.isCorsPreflight();
                if (routed.value().handlesCorsPreflight()) {
                    // CorsService will handle the preflight request
                    // even if the service does not handle an OPTIONS method.
                    return routed;
                }
                break;
            default:
                // Never reaches here.
                throw new Error();
        }

        // Note that we did not implement this fallback mechanism inside a Router implementation like
        // CompositeRouter because we wanted to avoid caching non-existent mappings.
        return Routed.of(fallbackServiceConfig.route(),
                         RoutingResult.builder()
                                      .path(routingCtx.path())
                                      .query(routingCtx.query())
                                      .build(),
                         fallbackServiceConfig);
    }

    ServiceConfig fallbackServiceConfig() {
        return fallbackServiceConfig;
    }

    VirtualHost decorate(@Nullable Function<? super HttpService, ? extends HttpService> decorator) {
        if (decorator == null) {
            return this;
        }

        final List<ServiceConfig> serviceConfigs =
                this.serviceConfigs.stream()
                                   .map(cfg -> cfg.withDecoratedService(decorator))
                                   .collect(Collectors.toList());

        final ServiceConfig fallbackServiceConfig =
                this.fallbackServiceConfig.withDecoratedService(decorator);

        return new VirtualHost(originalDefaultHostname, originalHostnamePattern, port, sslContext(),
                               serviceConfigs, fallbackServiceConfig, RejectedRouteHandler.DISABLED,
                               host -> accessLogger, defaultServiceNaming(), requestTimeoutMillis(),
                               maxRequestLength(), verboseResponses(),
                               accessLogWriter(), shutdownAccessLogWriterOnStop(),
                               blockingTaskExecutor(), shutdownBlockingTaskExecutorOnStop());
    }

    @Override
    public String toString() {
        return toString(true);
    }

    private String toString(boolean withTypeName) {
        final StringBuilder buf = new StringBuilder();
        if (withTypeName) {
            buf.append(getClass().getSimpleName());
        }

        buf.append('(');
        buf.append(defaultHostname());
        buf.append('/');
        buf.append(hostnamePattern());
        buf.append(", ssl: ");
        buf.append(sslContext() != null);
        buf.append(", services: ");
        buf.append(serviceConfigs);
        buf.append(", accessLogger: ");
        buf.append(accessLogger());
        buf.append(", defaultServiceNaming: ");
        buf.append(defaultServiceNaming());
        buf.append(", requestTimeoutMillis: ");
        buf.append(requestTimeoutMillis());
        buf.append(", maxRequestLength: ");
        buf.append(maxRequestLength());
        buf.append(", verboseResponses: ");
        buf.append(verboseResponses());
        buf.append(", accessLogWriter: ");
        buf.append(accessLogWriter());
        buf.append(", shutdownAccessLogWriterOnStop: ");
        buf.append(shutdownAccessLogWriterOnStop());
        buf.append(", blockingTaskExecutor: ");
        buf.append(blockingTaskExecutor());
        buf.append(", shutdownBlockingTaskExecutorOnStop: ");
        buf.append(shutdownBlockingTaskExecutorOnStop());
        buf.append(')');
        return buf.toString();
    }

    String toStringWithoutTypeName() {
        return toString(false);
    }
}<|MERGE_RESOLUTION|>--- conflicted
+++ resolved
@@ -83,7 +83,7 @@
     private final AccessLogWriter accessLogWriter;
     private final boolean shutdownAccessLogWriterOnStop;
     private final ScheduledExecutorService blockingTaskExecutor;
-    private boolean shutdownBlockingTaskExecutorOnStop;
+    private final boolean shutdownBlockingTaskExecutorOnStop;
 
     VirtualHost(String defaultHostname, String hostnamePattern, int port,
                 @Nullable SslContext sslContext,
@@ -94,8 +94,9 @@
                 @Nullable ServiceNaming defaultServiceNaming,
                 long requestTimeoutMillis,
                 long maxRequestLength, boolean verboseResponses,
-<<<<<<< HEAD
-                AccessLogWriter accessLogWriter, boolean shutdownAccessLogWriterOnStop) {
+                AccessLogWriter accessLogWriter, boolean shutdownAccessLogWriterOnStop,
+                ScheduledExecutorService blockingTaskExecutor,
+                boolean shutdownBlockingTaskExecutorOnStop) {
         originalDefaultHostname = defaultHostname;
         originalHostnamePattern = hostnamePattern;
         if (port > 0) {
@@ -106,17 +107,6 @@
             this.hostnamePattern = hostnamePattern;
         }
         this.port = port;
-=======
-                AccessLogWriter accessLogWriter, boolean shutdownAccessLogWriterOnStop,
-                ScheduledExecutorService blockingTaskExecutor,
-                boolean shutdownBlockingTaskExecutorOnStop) {
-        defaultHostname = normalizeDefaultHostname(defaultHostname);
-        hostnamePattern = normalizeHostnamePattern(hostnamePattern);
-        ensureHostnamePatternMatchesDefaultHostname(hostnamePattern, defaultHostname);
-
-        this.defaultHostname = defaultHostname;
-        this.hostnamePattern = hostnamePattern;
->>>>>>> b74ea1be
         this.sslContext = sslContext;
         this.defaultServiceNaming = defaultServiceNaming;
         this.requestTimeoutMillis = requestTimeoutMillis;
@@ -256,7 +246,7 @@
 
     /**
      * Returns the port of this virtual host.
-     * {@code -1} means that the port number is not specified.
+     * {@code -1} means that no port number is specified.
      */
     public int port() {
         return port;
