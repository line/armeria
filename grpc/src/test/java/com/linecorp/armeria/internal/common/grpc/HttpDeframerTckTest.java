/*
 * Copyright 2020 LINE Corporation
 *
 * LINE Corporation licenses this file to you under the Apache License,
 * version 2.0 (the "License"); you may not use this file except in compliance
 * with the License. You may obtain a copy of the License at:
 *
 *   https://www.apache.org/licenses/LICENSE-2.0
 *
 * Unless required by applicable law or agreed to in writing, software
 * distributed under the License is distributed on an "AS IS" BASIS, WITHOUT
 * WARRANTIES OR CONDITIONS OF ANY KIND, either express or implied. See the
 * License for the specific language governing permissions and limitations
 * under the License.
 */

package com.linecorp.armeria.internal.common.grpc;

import java.util.ArrayList;
import java.util.List;
import java.util.stream.LongStream;

import org.reactivestreams.Publisher;
import org.reactivestreams.tck.PublisherVerification;
import org.reactivestreams.tck.TestEnvironment;
import org.testng.annotations.AfterTest;
import org.testng.annotations.Ignore;
import org.testng.annotations.Test;

import com.linecorp.armeria.common.HttpData;
import com.linecorp.armeria.common.grpc.protocol.DeframedMessage;
import com.linecorp.armeria.common.stream.HttpDeframer;
import com.linecorp.armeria.common.stream.StreamMessage;

import io.grpc.DecompressorRegistry;
import io.netty.buffer.ByteBuf;
import io.netty.buffer.ByteBufAllocator;
import io.netty.util.concurrent.ImmediateEventExecutor;
import reactor.core.publisher.Flux;

@Test
public class HttpDeframerTckTest extends PublisherVerification<DeframedMessage> {

    private static final TransportStatusListener noopListener = (status, metadata) -> {};

    private static final HttpData DATA =
            HttpData.wrap(GrpcTestUtil.uncompressedFrame(GrpcTestUtil.requestByteBuf()));

    public HttpDeframerTckTest() {
        super(new TestEnvironment(200));
    }

    private final List<ByteBuf> byteBufs = new ArrayList<>();

    @AfterTest
    void afterTest() {
        for (ByteBuf byteBuf : byteBufs) {
            byteBuf.release();
        }
        byteBufs.clear();
    }

    @Override
    public Publisher<DeframedMessage> createPublisher(long elements) {
        final HttpData[] data = LongStream.range(0, elements)
                                          .mapToObj(unused -> DATA)
                                          .toArray(HttpData[]::new);
        final StreamMessage<HttpData> source = StreamMessage.of(data);

        final HttpStreamDeframerHandler handler =
                new HttpStreamDeframerHandler(DecompressorRegistry.getDefaultInstance(), noopListener,
                                              null, -1);
        final HttpDeframer<DeframedMessage> deframer =
                        HttpDeframer.of(handler, ByteBufAllocator.DEFAULT);

        source.subscribe(deframer, ImmediateEventExecutor.INSTANCE);
        return Flux.from(deframer).doOnNext(message -> byteBufs.add(message.buf()));
    }

    @Override
    public Publisher<DeframedMessage> createFailedPublisher() {
        final Flux<HttpData> source = Flux.error(new RuntimeException());
        final HttpStreamDeframerHandler handler =
<<<<<<< HEAD
                new HttpStreamDeframerHandler(DecompressorRegistry.getDefaultInstance(), noopListener,
                                              null, -1);
        final HttpDeframer<DeframedMessage> reader = new HttpDeframer<>(handler, ByteBufAllocator.DEFAULT);
=======
                new HttpStreamDeframerHandler(DecompressorRegistry.getDefaultInstance(), noopListener, -1);
        final HttpDeframer<DeframedMessage> reader = HttpDeframer.of(handler, ByteBufAllocator.DEFAULT);
>>>>>>> ce7a665b
        source.subscribe(reader);
        return reader;
    }

    @Ignore
    @Override
    public void required_spec317_mustNotSignalOnErrorWhenPendingAboveLongMaxValue() throws Throwable {
        // Long.MAX_VALUE is too big to be contained in an array.
    }
}<|MERGE_RESOLUTION|>--- conflicted
+++ resolved
@@ -81,14 +81,9 @@
     public Publisher<DeframedMessage> createFailedPublisher() {
         final Flux<HttpData> source = Flux.error(new RuntimeException());
         final HttpStreamDeframerHandler handler =
-<<<<<<< HEAD
                 new HttpStreamDeframerHandler(DecompressorRegistry.getDefaultInstance(), noopListener,
                                               null, -1);
-        final HttpDeframer<DeframedMessage> reader = new HttpDeframer<>(handler, ByteBufAllocator.DEFAULT);
-=======
-                new HttpStreamDeframerHandler(DecompressorRegistry.getDefaultInstance(), noopListener, -1);
         final HttpDeframer<DeframedMessage> reader = HttpDeframer.of(handler, ByteBufAllocator.DEFAULT);
->>>>>>> ce7a665b
         source.subscribe(reader);
         return reader;
     }
