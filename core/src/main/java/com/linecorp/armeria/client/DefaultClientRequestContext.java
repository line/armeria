/*
 * Copyright 2016 LINE Corporation
 *
 * LINE Corporation licenses this file to you under the Apache License,
 * version 2.0 (the "License"); you may not use this file except in compliance
 * with the License. You may obtain a copy of the License at:
 *
 *   https://www.apache.org/licenses/LICENSE-2.0
 *
 * Unless required by applicable law or agreed to in writing, software
 * distributed under the License is distributed on an "AS IS" BASIS, WITHOUT
 * WARRANTIES OR CONDITIONS OF ANY KIND, either express or implied. See the
 * License for the specific language governing permissions and limitations
 * under the License.
 */
package com.linecorp.armeria.client;

import static com.google.common.base.MoreObjects.firstNonNull;
import static com.google.common.base.Preconditions.checkArgument;
import static com.google.common.base.Preconditions.checkState;
import static com.linecorp.armeria.client.DefaultWebClient.pathWithQuery;
import static com.linecorp.armeria.internal.common.ArmeriaHttpUtil.isAbsoluteUri;
import static java.util.Objects.requireNonNull;

import java.net.URI;
import java.time.Duration;
import java.util.Iterator;
import java.util.List;
import java.util.Map.Entry;
import java.util.concurrent.CompletableFuture;
import java.util.concurrent.TimeUnit;
import java.util.concurrent.atomic.AtomicReferenceFieldUpdater;
import java.util.function.Consumer;
import java.util.function.Function;

import javax.net.ssl.SSLSession;

import com.linecorp.armeria.client.endpoint.EndpointGroup;
import com.linecorp.armeria.common.AttributesGetters;
import com.linecorp.armeria.common.ContextAwareEventLoop;
import com.linecorp.armeria.common.ExchangeType;
import com.linecorp.armeria.common.Flags;
import com.linecorp.armeria.common.HttpHeaderNames;
import com.linecorp.armeria.common.HttpHeaders;
import com.linecorp.armeria.common.HttpHeadersBuilder;
import com.linecorp.armeria.common.HttpMethod;
import com.linecorp.armeria.common.HttpRequest;
import com.linecorp.armeria.common.NonWrappingRequestContext;
import com.linecorp.armeria.common.Request;
import com.linecorp.armeria.common.RequestContext;
import com.linecorp.armeria.common.RequestHeaders;
import com.linecorp.armeria.common.RequestHeadersBuilder;
import com.linecorp.armeria.common.RequestId;
import com.linecorp.armeria.common.Response;
import com.linecorp.armeria.common.RpcRequest;
import com.linecorp.armeria.common.Scheme;
import com.linecorp.armeria.common.SessionProtocol;
import com.linecorp.armeria.common.annotation.Nullable;
import com.linecorp.armeria.common.annotation.UnstableApi;
import com.linecorp.armeria.common.logging.RequestLog;
import com.linecorp.armeria.common.logging.RequestLogAccess;
import com.linecorp.armeria.common.logging.RequestLogBuilder;
import com.linecorp.armeria.common.logging.RequestLogProperty;
import com.linecorp.armeria.common.util.ReleasableHolder;
import com.linecorp.armeria.common.util.TextFormatter;
import com.linecorp.armeria.common.util.TimeoutMode;
import com.linecorp.armeria.common.util.UnmodifiableFuture;
import com.linecorp.armeria.internal.common.CancellationScheduler;
import com.linecorp.armeria.internal.common.PathAndQuery;
import com.linecorp.armeria.internal.common.util.TemporaryThreadLocals;
import com.linecorp.armeria.server.DefaultServiceRequestContext;
import com.linecorp.armeria.server.ServiceRequestContext;

import io.micrometer.core.instrument.MeterRegistry;
import io.netty.buffer.ByteBufAllocator;
import io.netty.buffer.PooledByteBufAllocator;
import io.netty.channel.Channel;
import io.netty.channel.ChannelOption;
import io.netty.channel.EventLoop;
import io.netty.util.AttributeKey;

/**
 * Default {@link ClientRequestContext} implementation.
 */
@UnstableApi
public final class DefaultClientRequestContext
        extends NonWrappingRequestContext
        implements ClientRequestContext {

    private static final AtomicReferenceFieldUpdater<DefaultClientRequestContext, HttpHeaders>
            additionalRequestHeadersUpdater = AtomicReferenceFieldUpdater.newUpdater(
            DefaultClientRequestContext.class, HttpHeaders.class, "additionalRequestHeaders");

    @SuppressWarnings("rawtypes")
    private static final AtomicReferenceFieldUpdater<DefaultClientRequestContext, CompletableFuture>
            whenInitializedUpdater = AtomicReferenceFieldUpdater.newUpdater(
            DefaultClientRequestContext.class, CompletableFuture.class, "whenInitialized");

    private static final short STR_CHANNEL_AVAILABILITY = 1;
    private static final short STR_PARENT_LOG_AVAILABILITY = 1 << 1;

    private boolean initialized;
    @Nullable
    private EventLoop eventLoop;
    @Nullable
    private EndpointGroup endpointGroup;
    @Nullable
    private Endpoint endpoint;
    @Nullable
    private ContextAwareEventLoop contextAwareEventLoop;
    @Nullable
    private final String fragment;
    @Nullable
    private final ServiceRequestContext root;

    private final boolean hasBaseUri;
    private final ClientOptions options;
    private final RequestLogBuilder log;
    private final CancellationScheduler responseCancellationScheduler;
    private long writeTimeoutMillis;
    private long maxResponseLength;

    @SuppressWarnings("FieldMayBeFinal") // Updated via `additionalRequestHeadersUpdater`
    private volatile HttpHeaders additionalRequestHeaders;

    @Nullable
    private String strVal;
    private short strValAvailabilities;

    // We use null checks which are faster than checking if a list is empty,
    // because it is more common to have no customizers than to have any.
    @Nullable
    private volatile Consumer<ClientRequestContext> customizer;

    @Nullable
    private volatile CompletableFuture<Boolean> whenInitialized;

    /**
     * Creates a new instance. Note that {@link #init(EndpointGroup)} method must be invoked to finish
     * the construction of this context.
     *
     * @param eventLoop the {@link EventLoop} associated with this context
     * @param sessionProtocol the {@link SessionProtocol} of the invocation
     * @param id the {@link RequestId} that represents the identifier of the current {@link Request}
     *           and {@link Response} pair.
     * @param req the {@link HttpRequest} associated with this context
     * @param rpcReq the {@link RpcRequest} associated with this context
     * @param requestStartTimeNanos {@link System#nanoTime()} value when the request started.
     * @param requestStartTimeMicros the number of microseconds since the epoch,
     *                               e.g. {@code System.currentTimeMillis() * 1000}.
     */
    DefaultClientRequestContext(
            EventLoop eventLoop, MeterRegistry meterRegistry, SessionProtocol sessionProtocol,
            RequestId id, HttpMethod method, String path, @Nullable String query, @Nullable String fragment,
            ClientOptions options, @Nullable HttpRequest req, @Nullable RpcRequest rpcReq,
            RequestOptions requestOptions, CancellationScheduler responseCancellationScheduler,
            long requestStartTimeNanos, long requestStartTimeMicros) {
        this(eventLoop, meterRegistry, sessionProtocol,
             id, method, path, query, fragment, options, req, rpcReq, requestOptions, serviceRequestContext(),
             responseCancellationScheduler, requestStartTimeNanos, requestStartTimeMicros, false);
    }

    /**
     * Creates a new instance. Note that {@link #init(EndpointGroup)} method must be invoked to finish
     * the construction of this context.
     *
     * @param sessionProtocol the {@link SessionProtocol} of the invocation
     * @param id the {@link RequestId} that contains the identifier of the current {@link Request}
     *           and {@link Response} pair.
     * @param req the {@link HttpRequest} associated with this context
     * @param rpcReq the {@link RpcRequest} associated with this context
     * @param requestStartTimeNanos {@link System#nanoTime()} value when the request started.
     * @param requestStartTimeMicros the number of microseconds since the epoch,
     *                               e.g. {@code System.currentTimeMillis() * 1000}.
     * @param hasBaseUri whether a {@link Client} which initiates this {@link ClientRequestContext} was
     *                   created with a base {@link URI}.
     */
    public DefaultClientRequestContext(
            MeterRegistry meterRegistry, SessionProtocol sessionProtocol,
            RequestId id, HttpMethod method, String path, @Nullable String query, @Nullable String fragment,
            ClientOptions options, @Nullable HttpRequest req, @Nullable RpcRequest rpcReq,
            RequestOptions requestOptions,
            long requestStartTimeNanos, long requestStartTimeMicros, boolean hasBaseUri) {
        this(null, meterRegistry, sessionProtocol,
             id, method, path, query, fragment, options, req, rpcReq, requestOptions,
             serviceRequestContext(), /* responseCancellationScheduler */ null,
             requestStartTimeNanos, requestStartTimeMicros, hasBaseUri);
    }

    private DefaultClientRequestContext(
            @Nullable EventLoop eventLoop, MeterRegistry meterRegistry,
            SessionProtocol sessionProtocol, RequestId id, HttpMethod method, String path,
            @Nullable String query, @Nullable String fragment, ClientOptions options,
            @Nullable HttpRequest req, @Nullable RpcRequest rpcReq, RequestOptions requestOptions,
            @Nullable ServiceRequestContext root, @Nullable CancellationScheduler responseCancellationScheduler,
            long requestStartTimeNanos, long requestStartTimeMicros, boolean hasBaseUri) {
<<<<<<< HEAD
        super(meterRegistry, sessionProtocol, id, method, path, query, req, rpcReq, getAttributes(root));
=======
        super(meterRegistry, sessionProtocol, id, method, path, query,
              firstNonNull(requestOptions.exchangeType(), ExchangeType.BIDI_STREAMING), req, rpcReq, root);
>>>>>>> c62c68a9

        this.eventLoop = eventLoop;
        this.hasBaseUri = hasBaseUri;
        this.options = requireNonNull(options, "options");
        this.fragment = fragment;
        this.root = root;

        log = RequestLog.builder(this);
        log.startRequest(requestStartTimeNanos, requestStartTimeMicros);

        if (responseCancellationScheduler == null) {
            long responseTimeoutMillis = requestOptions.responseTimeoutMillis();
            if (responseTimeoutMillis < 0) {
                responseTimeoutMillis = options().responseTimeoutMillis();
            }
            this.responseCancellationScheduler =
                    new CancellationScheduler(TimeUnit.MILLISECONDS.toNanos(responseTimeoutMillis));
        } else {
            this.responseCancellationScheduler = responseCancellationScheduler;
        }

        long writeTimeoutMillis = requestOptions.writeTimeoutMillis();
        if (writeTimeoutMillis < 0) {
            writeTimeoutMillis = options.writeTimeoutMillis();
        }
        this.writeTimeoutMillis = writeTimeoutMillis;

        long maxResponseLength = requestOptions.maxResponseLength();
        if (maxResponseLength < 0) {
            maxResponseLength = options.maxResponseLength();
        }
        this.maxResponseLength = maxResponseLength;
        for (Entry<AttributeKey<?>, Object> attr : requestOptions.attrs().entrySet()) {
            //noinspection unchecked
            setAttr((AttributeKey<Object>) attr.getKey(), attr.getValue());
        }

        additionalRequestHeaders = options.get(ClientOptions.HEADERS);

        final Consumer<ClientRequestContext> customizer = options.contextCustomizer();
        final Consumer<ClientRequestContext> threadLocalCustomizer = copyThreadLocalCustomizer();
        if (customizer == ClientOptions.CONTEXT_CUSTOMIZER.defaultValue()) {
            this.customizer = threadLocalCustomizer;
        } else if (threadLocalCustomizer == null) {
            this.customizer = customizer;
        } else {
            this.customizer = customizer.andThen(threadLocalCustomizer);
        }
    }

    @Nullable
    private static ServiceRequestContext serviceRequestContext() {
        final RequestContext current = RequestContext.currentOrNull();
        return current != null ? current.root() : null;
    }

    @Nullable
    private static AttributesGetters getAttributes(@Nullable ServiceRequestContext ctx) {
        if (ctx instanceof DefaultServiceRequestContext) {
            return ((DefaultServiceRequestContext) ctx).attributes();
        } else {
            return null;
        }
    }

    /**
     * Initializes this context with the specified {@link EndpointGroup}.
     * This method must be invoked to finish the construction of this context.
     *
     * @return {@code true} if the initialization has succeeded.
     *         {@code false} if the initialization has failed and this context's {@link RequestLog} has been
     *         completed with the cause of the failure.
     */
    public CompletableFuture<Boolean> init(EndpointGroup endpointGroup) {
        assert endpoint == null : endpoint;
        assert !initialized;
        initialized = true;

        try {
            // Note: context customizer must be run before:
            //       - EndpointSelector.select() so that the customizer can inject the attributes which may be
            //         required by the EndpointSelector.
            //       - mapEndpoint() to give an opportunity to override an Endpoint when using
            //         an additional authority.
            runContextCustomizer();

            endpointGroup = mapEndpoint(endpointGroup, hasBaseUri);
            if (endpointGroup instanceof Endpoint) {
                return initEndpoint((Endpoint) endpointGroup);
            } else {
                return initEndpointGroup(endpointGroup);
            }
        } catch (Throwable t) {
            acquireEventLoop(endpointGroup);
            failEarly(t);
            return initFuture(false, null);
        }
    }

    private EndpointGroup mapEndpoint(EndpointGroup endpointGroup, boolean hasBaseUri) {
        if (endpointGroup instanceof Endpoint) {
            Endpoint endpoint = (Endpoint) endpointGroup;
            if (!hasBaseUri) {
                // If a WebClient was created without a base URI, an authority header could be
                // the host of an Endpoint.
                final String authority = additionalRequestHeaders.get(HttpHeaderNames.AUTHORITY);
                if (authority != null) {
                    endpoint = Endpoint.parse(authority);
                }
            }
            return requireNonNull(options().endpointRemapper().apply(endpoint),
                                  "endpointRemapper returned null.");
        } else {
            return endpointGroup;
        }
    }

    private CompletableFuture<Boolean> initEndpoint(Endpoint endpoint) {
        endpointGroup = null;
        updateEndpoint(endpoint);
        acquireEventLoop(endpoint);
        return initFuture(true, null);
    }

    private CompletableFuture<Boolean> initEndpointGroup(EndpointGroup endpointGroup) {
        this.endpointGroup = endpointGroup;
        final Endpoint endpoint = endpointGroup.selectNow(this);
        if (endpoint != null) {
            updateEndpoint(endpoint);
            acquireEventLoop(endpointGroup);
            return initFuture(true, null);
        }

        // Use an arbitrary event loop for asynchronous Endpoint selection.
        final EventLoop temporaryEventLoop = options().factory().eventLoopSupplier().get();
        return endpointGroup.select(this, temporaryEventLoop, connectTimeoutMillis()).handle((e, cause) -> {
            updateEndpoint(e);
            acquireEventLoop(endpointGroup);

            final boolean success;
            if (cause != null) {
                failEarly(cause);
                success = false;
            } else {
                success = true;
            }

            final EventLoop acquiredEventLoop = eventLoop();
            if (acquiredEventLoop == temporaryEventLoop) {
                // We were lucky. No need to hand over to other EventLoop.
                return initFuture(success, null);
            } else {
                // We need to hand over to the acquired EventLoop.
                return initFuture(success, acquiredEventLoop);
            }
        }).thenCompose(Function.identity());
    }

    private static CompletableFuture<Boolean> initFuture(boolean success,
                                                         @Nullable EventLoop acquiredEventLoop) {
        if (acquiredEventLoop == null) {
            return UnmodifiableFuture.completedFuture(success);
        } else {
            return CompletableFuture.supplyAsync(() -> success, acquiredEventLoop);
        }
    }

    /**
     * Returns a {@link CompletableFuture} that will be completed
     * if this {@link ClientRequestContext} is initialized with an {@link EndpointGroup}.
     *
     * @see #init(EndpointGroup)
     */
    public CompletableFuture<Boolean> whenInitialized() {
        CompletableFuture<Boolean> whenInitialized = this.whenInitialized;
        if (whenInitialized != null) {
            return whenInitialized;
        } else {
            whenInitialized = new CompletableFuture<>();
            if (whenInitializedUpdater.compareAndSet(this, null, whenInitialized)) {
                return whenInitialized;
            } else {
                return this.whenInitialized;
            }
        }
    }

    /**
     * Completes the {@link #whenInitialized()} with the specified value.
     */
    public void finishInitialization(boolean success) {
        final CompletableFuture<Boolean> whenInitialized = this.whenInitialized;
        if (whenInitialized != null) {
            whenInitialized.complete(success);
        } else {
            if (!whenInitializedUpdater.compareAndSet(this, null,
                                                      UnmodifiableFuture.completedFuture(success))) {
                this.whenInitialized.complete(success);
            }
        }
    }

    private void updateEndpoint(@Nullable Endpoint endpoint) {
        this.endpoint = endpoint;
        autoFillSchemeAndAuthority();
    }

    private void acquireEventLoop(EndpointGroup endpointGroup) {
        if (eventLoop == null) {
            final ReleasableHolder<EventLoop> releasableEventLoop =
                    options().factory().acquireEventLoop(sessionProtocol(), endpointGroup, endpoint);
            eventLoop = releasableEventLoop.get();
            log.whenComplete().thenAccept(unused -> releasableEventLoop.release());
        }
    }

    private void runContextCustomizer() {
        final Consumer<ClientRequestContext> customizer = this.customizer;
        if (customizer != null) {
            this.customizer = null;
            customizer.accept(this);
        }
    }

    private long connectTimeoutMillis() {
        final Integer boxedConnectTimeoutMillis =
                (Integer) options.factory().options().channelOptions().get(
                        ChannelOption.CONNECT_TIMEOUT_MILLIS);
        return boxedConnectTimeoutMillis != null ? boxedConnectTimeoutMillis.longValue()
                                                 : Flags.defaultConnectTimeoutMillis();
    }

    private void failEarly(Throwable cause) {
        final UnprocessedRequestException wrapped = UnprocessedRequestException.of(cause);
        final HttpRequest req = request();
        if (req != null) {
            autoFillSchemeAndAuthority();
            req.abort(wrapped);
        }

        final RequestLogBuilder logBuilder = logBuilder();
        logBuilder.endRequest(wrapped);
        logBuilder.endResponse(wrapped);
    }

    private void autoFillSchemeAndAuthority() {
        final HttpRequest req = request();
        if (req == null) {
            return;
        }

        final RequestHeaders headers = req.headers();
        final String authority = endpoint != null ? endpoint.authority() : "UNKNOWN";
        if (headers.scheme() == null || !authority.equals(headers.authority())) {
            final RequestHeadersBuilder headersBuilder =
                    headers.toBuilder();
            if (headers.scheme() == null) {
                headersBuilder.scheme(sessionProtocol());
            }
            if (headersBuilder.get(HttpHeaderNames.HOST) != null) {
                headersBuilder.set(HttpHeaderNames.HOST, authority);
            } else {
                headersBuilder.authority(authority);
            }
            unsafeUpdateRequest(req.withHeaders(headersBuilder));
        }
    }

    /**
     * Creates a derived context.
     */
    private DefaultClientRequestContext(DefaultClientRequestContext ctx,
                                        RequestId id,
                                        @Nullable HttpRequest req,
                                        @Nullable RpcRequest rpcReq,
                                        @Nullable Endpoint endpoint, @Nullable EndpointGroup endpointGroup,
                                        SessionProtocol sessionProtocol, HttpMethod method,
                                        String path, @Nullable String query, @Nullable String fragment) {
<<<<<<< HEAD
        super(ctx.meterRegistry(), sessionProtocol, id, method, path, query, req, rpcReq,
              getAttributes(ctx.root()));
=======
        super(ctx.meterRegistry(), sessionProtocol, id, method, path, query, ctx.exchangeType(),
              req, rpcReq, ctx.root());
>>>>>>> c62c68a9

        // The new requests cannot be null if it was previously non-null.
        if (ctx.request() != null) {
            requireNonNull(req, "req");
        }
        // The rpcReq can be null when ctx.rpcRequest() is not null because there's a chance that
        // the rpcRequest is set between the time we call ctx.rpcRequest() to create this context and now.
        // So we don't check the nullness of rpcRequest unlike request.
        // See https://github.com/line/armeria/pull/3251 and https://github.com/line/armeria/issues/3248.

        eventLoop = ctx.eventLoop().withoutContext();
        hasBaseUri = ctx.hasBaseUri;
        options = ctx.options();
        this.endpointGroup = endpointGroup;
        updateEndpoint(endpoint);
        this.fragment = fragment;
        root = ctx.root();

        log = RequestLog.builder(this);
        log.startRequest();
        responseCancellationScheduler =
                new CancellationScheduler(TimeUnit.MILLISECONDS.toNanos(ctx.responseTimeoutMillis()));
        writeTimeoutMillis = ctx.writeTimeoutMillis();
        maxResponseLength = ctx.maxResponseLength();
        additionalRequestHeaders = ctx.additionalRequestHeaders();

        for (final Iterator<Entry<AttributeKey<?>, Object>> i = ctx.ownAttrs(); i.hasNext();) {
            addAttr(i.next());
        }
    }

    @Nullable
    private Consumer<ClientRequestContext> copyThreadLocalCustomizer() {
        final ClientThreadLocalState state = ClientThreadLocalState.get();
        if (state == null) {
            return null;
        }

        state.addCapturedContext(this);
        final List<Consumer<? super ClientRequestContext>> customizers = state.copyCustomizers();
        if (customizers == null) {
            return null;
        } else {
            return ctx -> {
                for (Consumer<? super ClientRequestContext> c : customizers) {
                    c.accept(this);
                }
            };
        }
    }

    @SuppressWarnings("unchecked")
    private <T> void addAttr(Entry<AttributeKey<?>, Object> attribute) {
        setAttr((AttributeKey<T>) attribute.getKey(), (T) attribute.getValue());
    }

    @Nullable
    @Override
    public ServiceRequestContext root() {
        return root;
    }

    @Override
    public ClientRequestContext newDerivedContext(RequestId id,
                                                  @Nullable HttpRequest req,
                                                  @Nullable RpcRequest rpcReq,
                                                  @Nullable Endpoint endpoint) {
        if (req != null) {
            final RequestHeaders newHeaders = req.headers();
            final String newPath = newHeaders.path();
            if (!path().equals(newPath)) {
                // path is changed.

                if (!isAbsoluteUri(newPath)) {
                    return newDerivedContext(id, req, rpcReq, newHeaders, sessionProtocol(), endpoint, newPath);
                }
                final URI uri = URI.create(req.path());
                final Scheme scheme = Scheme.parse(uri.getScheme());
                final SessionProtocol protocol = scheme.sessionProtocol();
                final Endpoint newEndpoint = Endpoint.parse(uri.getAuthority());
                final String rawQuery = uri.getRawQuery();
                final String pathWithQuery = pathWithQuery(uri, rawQuery);
                final HttpRequest newReq = req.withHeaders(req.headers().toBuilder().path(pathWithQuery));
                return newDerivedContext(id, newReq, rpcReq, newHeaders, protocol,
                                         newEndpoint, pathWithQuery);
            }
        }

        return new DefaultClientRequestContext(this, id, req, rpcReq, endpoint, endpointGroup(),
                                               sessionProtocol(), method(), path(), query(), fragment());
    }

    private ClientRequestContext newDerivedContext(RequestId id, HttpRequest req, @Nullable RpcRequest rpcReq,
                                                   RequestHeaders newHeaders, SessionProtocol protocol,
                                                   @Nullable Endpoint endpoint, String pathWithQuery) {
        final PathAndQuery pathAndQuery = PathAndQuery.parse(pathWithQuery);
        if (pathAndQuery == null) {
            throw new IllegalArgumentException("invalid path: " + req.path());
        }
        return new DefaultClientRequestContext(this, id, req, rpcReq, endpoint, null,
                                               protocol, newHeaders.method(), pathAndQuery.path(),
                                               pathAndQuery.query(), null);
    }

    @Override
    protected void validateHeaders(RequestHeaders headers) {
        // Do not validate if the context is not fully initialized yet,
        // because init() will trigger this method again via updateEndpoint().
        if (!initialized) {
            return;
        }

        super.validateHeaders(headers);
    }

    @Override
    @Nullable
    protected Channel channel() {
        if (log.isAvailable(RequestLogProperty.SESSION)) {
            return log.partial().channel();
        } else {
            return null;
        }
    }

    @Override
    public ContextAwareEventLoop eventLoop() {
        checkState(eventLoop != null, "Should call init(endpoint) before invoking this method.");
        if (contextAwareEventLoop != null) {
            return contextAwareEventLoop;
        }
        return contextAwareEventLoop = ContextAwareEventLoop.of(this, eventLoop);
    }

    @Override
    public ByteBufAllocator alloc() {
        final Channel channel = channel();
        return channel != null ? channel.alloc() : PooledByteBufAllocator.DEFAULT;
    }

    @Nullable
    @Override
    public SSLSession sslSession() {
        if (log.isAvailable(RequestLogProperty.SESSION)) {
            return log.partial().sslSession();
        } else {
            return null;
        }
    }

    @Override
    public ClientOptions options() {
        return options;
    }

    @Override
    public EndpointGroup endpointGroup() {
        return endpointGroup;
    }

    @Override
    public Endpoint endpoint() {
        return endpoint;
    }

    @Override
    @Nullable
    public String fragment() {
        return fragment;
    }

    @Override
    public long writeTimeoutMillis() {
        return writeTimeoutMillis;
    }

    @Override
    public void setWriteTimeoutMillis(long writeTimeoutMillis) {
        checkArgument(writeTimeoutMillis >= 0,
                      "writeTimeoutMillis: %s (expected: >= 0)", writeTimeoutMillis);
        this.writeTimeoutMillis = writeTimeoutMillis;
    }

    @Override
    public void setWriteTimeout(Duration writeTimeout) {
        setWriteTimeoutMillis(requireNonNull(writeTimeout, "writeTimeout").toMillis());
    }

    @Override
    public long responseTimeoutMillis() {
        return TimeUnit.NANOSECONDS.toMillis(responseCancellationScheduler.timeoutNanos());
    }

    @Override
    public void clearResponseTimeout() {
        responseCancellationScheduler.clearTimeout();
    }

    @Override
    public void setResponseTimeoutMillis(TimeoutMode mode, long responseTimeoutMillis) {
        responseCancellationScheduler.setTimeoutNanos(requireNonNull(mode, "mode"),
                                                      TimeUnit.MILLISECONDS.toNanos(responseTimeoutMillis));
    }

    @Override
    public void setResponseTimeout(TimeoutMode mode, Duration responseTimeout) {
        responseCancellationScheduler.setTimeoutNanos(
                requireNonNull(mode, "mode"),
                requireNonNull(responseTimeout, "responseTimeout").toNanos());
    }

    @Override
    public long maxResponseLength() {
        return maxResponseLength;
    }

    @Override
    public void setMaxResponseLength(long maxResponseLength) {
        checkArgument(maxResponseLength >= 0, "maxResponseLength: %s (expected: >= 0)", maxResponseLength);
        this.maxResponseLength = maxResponseLength;
    }

    @Override
    public HttpHeaders additionalRequestHeaders() {
        return additionalRequestHeaders;
    }

    @Override
    public void setAdditionalRequestHeader(CharSequence name, Object value) {
        requireNonNull(name, "name");
        requireNonNull(value, "value");
        mutateAdditionalRequestHeaders(builder -> builder.setObject(name, value));
    }

    @Override
    public void addAdditionalRequestHeader(CharSequence name, Object value) {
        requireNonNull(name, "name");
        requireNonNull(value, "value");
        mutateAdditionalRequestHeaders(builder -> builder.addObject(name, value));
    }

    @Override
    public void mutateAdditionalRequestHeaders(Consumer<HttpHeadersBuilder> mutator) {
        requireNonNull(mutator, "mutator");
        for (;;) {
            final HttpHeaders oldValue = additionalRequestHeaders;
            final HttpHeadersBuilder builder = oldValue.toBuilder();
            mutator.accept(builder);
            final HttpHeaders newValue = builder.build();
            if (additionalRequestHeadersUpdater.compareAndSet(this, oldValue, newValue)) {
                return;
            }
        }
    }

    @Override
    public RequestLogAccess log() {
        return log;
    }

    @Override
    public RequestLogBuilder logBuilder() {
        return log;
    }

    CancellationScheduler responseCancellationScheduler() {
        return responseCancellationScheduler;
    }

    @Override
    public void cancel(Throwable cause) {
        requireNonNull(cause, "cause");
        responseCancellationScheduler.finishNow(cause);
    }

    @Nullable
    @Override
    public Throwable cancellationCause() {
        return responseCancellationScheduler.cause();
    }

    @Override
    public CompletableFuture<Throwable> whenResponseCancelling() {
        return responseCancellationScheduler.whenCancelling();
    }

    @Override
    public CompletableFuture<Throwable> whenResponseCancelled() {
        return responseCancellationScheduler.whenCancelled();
    }

    @Deprecated
    @Override
    public CompletableFuture<Void> whenResponseTimingOut() {
        return responseCancellationScheduler.whenTimingOut();
    }

    @Deprecated
    @Override
    public CompletableFuture<Void> whenResponseTimedOut() {
        return responseCancellationScheduler.whenTimedOut();
    }

    @Override
    public String toString() {
        final Channel ch = channel();
        final RequestLogAccess parent = log().parent();
        final short newAvailability =
                (short) ((ch != null ? STR_CHANNEL_AVAILABILITY : 0) |
                         (parent != null ? STR_PARENT_LOG_AVAILABILITY : 0));
        if (strVal != null && strValAvailabilities == newAvailability) {
            return strVal;
        }

        strValAvailabilities = newAvailability;
        return strVal = toStringSlow(ch, parent);
    }

    private String toStringSlow(@Nullable Channel ch, @Nullable RequestLogAccess parent) {
        // Prepare all properties required for building a String, so that we don't have a chance of
        // building one String with a thread-local StringBuilder while building another String with
        // the same StringBuilder. See TemporaryThreadLocals for more information.
        final String creqId = id().shortText();
        final String preqId = parent != null ? parent.context().id().shortText() : null;
        final String sreqId = root() != null ? root().id().shortText() : null;
        final String chanId = ch != null ? ch.id().asShortText() : null;
        final String proto = sessionProtocol().uriText();
        final String authority = endpoint != null ? endpoint.authority() : "UNKNOWN";
        final String path = path();
        final String method = method().name();

        // Build the string representation.
        try (TemporaryThreadLocals tempThreadLocals = TemporaryThreadLocals.acquire()) {
            final StringBuilder buf = tempThreadLocals.stringBuilder();
            buf.append("[creqId=").append(creqId);
            if (parent != null) {
                buf.append(", preqId=").append(preqId);
            }
            if (sreqId != null) {
                buf.append(", sreqId=").append(sreqId);
            }
            if (ch != null) {
                buf.append(", chanId=").append(chanId)
                   .append(", laddr=");
                TextFormatter.appendSocketAddress(buf, ch.localAddress());
                buf.append(", raddr=");
                TextFormatter.appendSocketAddress(buf, ch.remoteAddress());
            }
            buf.append("][")
               .append(proto).append("://").append(authority).append(path).append('#').append(method)
               .append(']');

            return buf.toString();
        }
    }
}<|MERGE_RESOLUTION|>--- conflicted
+++ resolved
@@ -194,12 +194,9 @@
             @Nullable HttpRequest req, @Nullable RpcRequest rpcReq, RequestOptions requestOptions,
             @Nullable ServiceRequestContext root, @Nullable CancellationScheduler responseCancellationScheduler,
             long requestStartTimeNanos, long requestStartTimeMicros, boolean hasBaseUri) {
-<<<<<<< HEAD
-        super(meterRegistry, sessionProtocol, id, method, path, query, req, rpcReq, getAttributes(root));
-=======
         super(meterRegistry, sessionProtocol, id, method, path, query,
-              firstNonNull(requestOptions.exchangeType(), ExchangeType.BIDI_STREAMING), req, rpcReq, root);
->>>>>>> c62c68a9
+              firstNonNull(requestOptions.exchangeType(), ExchangeType.BIDI_STREAMING), req, rpcReq,
+              getAttributes(root));
 
         this.eventLoop = eventLoop;
         this.hasBaseUri = hasBaseUri;
@@ -478,13 +475,8 @@
                                         @Nullable Endpoint endpoint, @Nullable EndpointGroup endpointGroup,
                                         SessionProtocol sessionProtocol, HttpMethod method,
                                         String path, @Nullable String query, @Nullable String fragment) {
-<<<<<<< HEAD
-        super(ctx.meterRegistry(), sessionProtocol, id, method, path, query, req, rpcReq,
-              getAttributes(ctx.root()));
-=======
         super(ctx.meterRegistry(), sessionProtocol, id, method, path, query, ctx.exchangeType(),
-              req, rpcReq, ctx.root());
->>>>>>> c62c68a9
+              req, rpcReq, getAttributes(ctx.root()));
 
         // The new requests cannot be null if it was previously non-null.
         if (ctx.request() != null) {
