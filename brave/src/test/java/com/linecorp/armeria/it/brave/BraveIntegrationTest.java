--- conflicted
+++ resolved
@@ -87,19 +87,6 @@
 
     private static final ReporterImpl spanReporter = new ReporterImpl();
 
-<<<<<<< HEAD
-    private HelloService.Iface fooClient;
-    private HelloService.Iface fooClientWithoutTracing;
-    private HelloService.Iface timeoutClient;
-    private HelloService.Iface timeoutClientClientTimesOut;
-    private HelloService.AsyncIface barClient;
-    private HelloService.AsyncIface quxClient;
-    private HelloService.Iface zipClient;
-    private AsyncHttpClient poolHttpClient;
-
-    @Rule
-    public final ServerRule server = new ServerRule() {
-=======
     private static HelloService.Iface fooClient;
     private static HelloService.Iface fooClientWithoutTracing;
     private static HelloService.Iface timeoutClient;
@@ -108,11 +95,10 @@
     private static HelloService.AsyncIface barClient;
     private static HelloService.AsyncIface quxClient;
     private static HelloService.Iface zipClient;
-    private static HttpClient poolHttpClient;
+    private static AsyncHttpClient poolHttpClient;
 
     @RegisterExtension
     static ServerExtension server = new ServerExtension(true) {
->>>>>>> b478d561
         @Override
         protected void configure(ServerBuilder sb) throws Exception {
             // Our test that triggers a timeout will take a second to run. Hopefully it doesn't cause flakiness
