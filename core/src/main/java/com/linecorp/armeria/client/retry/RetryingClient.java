/*
 * Copyright 2017 LINE Corporation
 *
 * LINE Corporation licenses this file to you under the Apache License,
 * version 2.0 (the "License"); you may not use this file except in compliance
 * with the License. You may obtain a copy of the License at:
 *
 *   https://www.apache.org/licenses/LICENSE-2.0
 *
 * Unless required by applicable law or agreed to in writing, software
 * distributed under the License is distributed on an "AS IS" BASIS, WITHOUT
 * WARRANTIES OR CONDITIONS OF ANY KIND, either express or implied. See the
 * License for the specific language governing permissions and limitations
 * under the License.
 */

package com.linecorp.armeria.client.retry;

import static com.google.common.base.Preconditions.checkArgument;
import static com.linecorp.armeria.internal.client.ClientUtil.executeWithFallback;
import static com.linecorp.armeria.internal.client.ClientUtil.initContextAndExecuteWithFallback;
import static com.linecorp.armeria.internal.client.RuleFilter.RULE_RESPONSE_HEADERS_KEY;
import static com.linecorp.armeria.internal.client.RuleFilter.RULE_RESPONSE_TRAILERS_KEY;

import java.time.Duration;
import java.util.Date;
import java.util.concurrent.CompletableFuture;
import java.util.concurrent.CompletionStage;
import java.util.function.Function;

import org.slf4j.Logger;
import org.slf4j.LoggerFactory;

import com.linecorp.armeria.client.ClientRequestContext;
import com.linecorp.armeria.client.HttpClient;
import com.linecorp.armeria.client.ResponseTimeoutException;
import com.linecorp.armeria.common.AggregatedHttpResponse;
import com.linecorp.armeria.common.AggregationOptions;
import com.linecorp.armeria.common.HttpHeaderNames;
import com.linecorp.armeria.common.HttpRequest;
import com.linecorp.armeria.common.HttpRequestDuplicator;
import com.linecorp.armeria.common.HttpResponse;
import com.linecorp.armeria.common.HttpResponseDuplicator;
import com.linecorp.armeria.common.Request;
import com.linecorp.armeria.common.RequestHeadersBuilder;
import com.linecorp.armeria.common.ResponseHeaders;
import com.linecorp.armeria.common.SplitHttpResponse;
import com.linecorp.armeria.common.annotation.Nullable;
import com.linecorp.armeria.common.logging.RequestLogBuilder;
import com.linecorp.armeria.common.stream.AbortedStreamException;
import com.linecorp.armeria.common.util.Exceptions;
import com.linecorp.armeria.internal.client.AggregatedHttpRequestDuplicator;
import com.linecorp.armeria.internal.client.ClientPendingThrowableUtil;
import com.linecorp.armeria.internal.client.ClientRequestContextExtension;
import com.linecorp.armeria.internal.client.TruncatingHttpResponse;

import io.netty.handler.codec.DateFormatter;

/**
 * An {@link HttpClient} decorator that handles failures of an invocation and retries HTTP requests.
 */
public final class RetryingClient extends AbstractRetryingClient<HttpRequest, HttpResponse>
        implements HttpClient {

    private static final Logger logger = LoggerFactory.getLogger(RetryingClient.class);

    /**
     * Returns a new {@link RetryingClientBuilder} with the specified {@link RetryConfig}.
     * The {@link RetryConfig} object encapsulates {@link RetryRule} or {@link RetryRuleWithContent},
     * {@code maxContentLength}, {@code maxTotalAttempts} and {@code responseTimeoutMillisForEachAttempt}.
     */
    public static RetryingClientBuilder builder(RetryConfig<HttpResponse> retryConfig) {
        return new RetryingClientBuilder(retryConfig);
    }

    /**
     * Returns a new {@link RetryingClientBuilder} with the specified {@link RetryRule}.
     */
    public static RetryingClientBuilder builder(RetryRule retryRule) {
        return new RetryingClientBuilder(RetryConfig.<HttpResponse>builder0(retryRule).build());
    }

    /**
     * Returns a new {@link RetryingClientBuilder} with the specified {@link RetryRuleWithContent}.
     */
    public static RetryingClientBuilder builder(RetryRuleWithContent<HttpResponse> retryRuleWithContent) {
        return new RetryingClientBuilder(RetryConfig.builder0(retryRuleWithContent).build());
    }

    /**
     * Returns a new {@link RetryingClientBuilder} with the specified {@link RetryRuleWithContent} and
     * the specified {@code maxContentLength}.
     * The {@code maxContentLength} required to determine whether to retry or not. If the total length of
     * content exceeds this length and there's no retry condition matched,
     * it will hand over the stream to the client.
     *
     * @throws IllegalArgumentException if the specified {@code maxContentLength} is equal to or
     *                                  less than {@code 0}
     */
    public static RetryingClientBuilder builder(RetryRuleWithContent<HttpResponse> retryRuleWithContent,
                                                int maxContentLength) {
        checkArgument(maxContentLength > 0, "maxContentLength: %s (expected: > 0)", maxContentLength);
        return new RetryingClientBuilder(
                RetryConfig.builder0(retryRuleWithContent).maxContentLength(maxContentLength).build());
    }

    /**
     * Returns a new {@link RetryingClientBuilder} with the specified {@link RetryConfigMapping}.
     */
    public static RetryingClientBuilder builderWithMapping(RetryConfigMapping<HttpResponse> mapping) {
        return new RetryingClientBuilder(mapping);
    }

    /**
     * Creates a new {@link HttpClient} decorator that handles failures of an invocation and retries HTTP
     * requests.
     *
     * @param retryRule the retry rule
     */
    public static Function<? super HttpClient, RetryingClient> newDecorator(RetryRule retryRule) {
        return builder(retryRule).newDecorator();
    }

    /**
     * Creates a new {@link HttpClient} decorator with the specified {@link RetryRuleWithContent} that
     * handles failures of an invocation and retries HTTP requests.
     *
     * @param retryRuleWithContent the retry rule
     */
    public static Function<? super HttpClient, RetryingClient>
    newDecorator(RetryRuleWithContent<HttpResponse> retryRuleWithContent) {
        return builder(retryRuleWithContent).newDecorator();
    }

    /**
     * Creates a new {@link HttpClient} decorator that handles failures of an invocation and retries HTTP
     * requests.
     *
     * @param retryRule the retry rule
     * @param maxTotalAttempts the maximum allowed number of total attempts
     *
     * @deprecated Use {@link #newDecorator(RetryConfig)} instead.
     */
    @Deprecated
    public static Function<? super HttpClient, RetryingClient>
    newDecorator(RetryRule retryRule, int maxTotalAttempts) {
        return builder(retryRule).maxTotalAttempts(maxTotalAttempts).newDecorator();
    }

    /**
     * Creates a new {@link HttpClient} decorator with the specified {@link RetryRuleWithContent} that
     * handles failures of an invocation and retries HTTP requests.
     *
     * @param retryRuleWithContent the retry rule
     * @param maxTotalAttempts the maximum allowed number of total attempts
     *
     * @deprecated Use {@link #newDecorator(RetryConfig)} instead.
     */
    @Deprecated
    public static Function<? super HttpClient, RetryingClient>
    newDecorator(RetryRuleWithContent<HttpResponse> retryRuleWithContent, int maxTotalAttempts) {
        return builder(retryRuleWithContent).maxTotalAttempts(maxTotalAttempts).newDecorator();
    }

    /**
     * Creates a new {@link HttpClient} decorator that handles failures of an invocation and retries HTTP
     * requests.
     *
     * @param retryRule the retry rule
     * @param maxTotalAttempts the maximum number of total attempts
     * @param responseTimeoutMillisForEachAttempt response timeout for each attempt. {@code 0} disables
     *                                            the timeout
     *
     * @deprecated Use {@link #newDecorator(RetryConfig)} instead.
     */
    @Deprecated
    public static Function<? super HttpClient, RetryingClient>
    newDecorator(RetryRule retryRule, int maxTotalAttempts, long responseTimeoutMillisForEachAttempt) {
        return builder(retryRule).maxTotalAttempts(maxTotalAttempts)
                                 .responseTimeoutMillisForEachAttempt(responseTimeoutMillisForEachAttempt)
                                 .newDecorator();
    }

    /**
     * Creates a new {@link HttpClient} decorator with the specified {@link RetryRuleWithContent} that
     * handles failures of an invocation and retries HTTP requests.
     *
     * @param retryRuleWithContent the retry rule
     * @param maxTotalAttempts the maximum number of total attempts
     * @param responseTimeoutMillisForEachAttempt response timeout for each attempt. {@code 0} disables
     *                                            the timeout
     *
     * @deprecated Use {@link #newDecorator(RetryConfig)} instead.
     */
    @Deprecated
    public static Function<? super HttpClient, RetryingClient>
    newDecorator(RetryRuleWithContent<HttpResponse> retryRuleWithContent, int maxTotalAttempts,
                 long responseTimeoutMillisForEachAttempt) {
        return builder(retryRuleWithContent)
                .maxTotalAttempts(maxTotalAttempts)
                .responseTimeoutMillisForEachAttempt(responseTimeoutMillisForEachAttempt)
                .newDecorator();
    }

    /**
     * Creates a new {@link HttpClient} decorator that handles failures of an invocation and retries HTTP
     * requests.
     * The {@link RetryConfig} object encapsulates {@link RetryRule} or {@link RetryRuleWithContent},
     * {@code maxContentLength}, {@code maxTotalAttempts} and {@code responseTimeoutMillisForEachAttempt}.
     */
    public static Function<? super HttpClient, RetryingClient>
    newDecorator(RetryConfig<HttpResponse> retryConfig) {
        return builder(retryConfig).newDecorator();
    }

    /**
     * Creates a new {@link HttpClient} decorator that handles failures of an invocation and retries HTTP
     * requests.
     *
     * @param mapping the mapping that returns a {@link RetryConfig} for a given {@link ClientRequestContext}
     *        and {@link Request}.
     */
    public static Function<? super HttpClient, RetryingClient>
    newDecoratorWithMapping(RetryConfigMapping<HttpResponse> mapping) {
        return builderWithMapping(mapping).newDecorator();
    }

    private final boolean useRetryAfter;

    /**
     * Creates a new instance that decorates the specified {@link HttpClient}.
     */
    RetryingClient(
            HttpClient delegate,
            RetryConfigMapping<HttpResponse> mapping,
            @Nullable RetryConfig<HttpResponse> retryConfig,
            boolean useRetryAfter) {
        super(delegate, mapping, retryConfig);
        this.useRetryAfter = useRetryAfter;
    }

    @Override
    protected HttpResponse doExecute(ClientRequestContext ctx, HttpRequest req) throws Exception {
        final CompletableFuture<HttpResponse> responseFuture = new CompletableFuture<>();
        final HttpResponse res = HttpResponse.of(responseFuture, ctx.eventLoop());
        if (ctx.exchangeType().isRequestStreaming()) {
            final HttpRequestDuplicator reqDuplicator = req.toDuplicator(ctx.eventLoop().withoutContext(), 0);
            doExecute0(ctx, reqDuplicator, req, res, responseFuture);
        } else {
            req.aggregate(AggregationOptions.usePooledObjects(ctx.alloc(), ctx.eventLoop()))
               .handle((agg, cause) -> {
                   if (cause != null) {
                       handleException(ctx, null, responseFuture, cause, true);
                   } else {
                       final HttpRequestDuplicator reqDuplicator = new AggregatedHttpRequestDuplicator(agg);
                       doExecute0(ctx, reqDuplicator, req, res, responseFuture);
                   }
                   return null;
               });
        }
        return res;
    }

    private void doExecute0(ClientRequestContext ctx, HttpRequestDuplicator rootReqDuplicator,
                            HttpRequest originalReq, HttpResponse returnedRes,
                            CompletableFuture<HttpResponse> future) {
        final int totalAttempts = getTotalAttempts(ctx);
        final boolean initialAttempt = totalAttempts <= 1;
        // The request or response has been aborted by the client before it receives a response,
        // so stop retrying.
        if (originalReq.whenComplete().isCompletedExceptionally()) {
            originalReq.whenComplete().handle((unused, cause) -> {
                handleException(ctx, rootReqDuplicator, future, cause, initialAttempt);
                return null;
            });
            return;
        }
        if (returnedRes.isComplete()) {
            returnedRes.whenComplete().handle((result, cause) -> {
                final Throwable abortCause;
                if (cause != null) {
                    abortCause = cause;
                } else {
                    abortCause = AbortedStreamException.get();
                }
                handleException(ctx, rootReqDuplicator, future, abortCause, initialAttempt);
                return null;
            });
            return;
        }

        if (!setResponseTimeout(ctx)) {
            handleException(ctx, rootReqDuplicator, future, ResponseTimeoutException.get(), initialAttempt);
            return;
        }

        final HttpRequest duplicateReq;
        if (initialAttempt) {
            duplicateReq = rootReqDuplicator.duplicate();
        } else {
            final RequestHeadersBuilder newHeaders = originalReq.headers().toBuilder();
            newHeaders.setInt(ARMERIA_RETRY_COUNT, totalAttempts - 1);
            duplicateReq = rootReqDuplicator.duplicate(newHeaders.build());
        }

        final ClientRequestContext derivedCtx;
        try {
            derivedCtx = newDerivedContext(ctx, duplicateReq, ctx.rpcRequest(), initialAttempt);
        } catch (Throwable t) {
            handleException(ctx, rootReqDuplicator, future, t, initialAttempt);
            return;
        }

        final HttpRequest ctxReq = derivedCtx.request();
        assert ctxReq != null;
        final HttpResponse response;
        final ClientRequestContextExtension ctxExtension = derivedCtx.as(ClientRequestContextExtension.class);
        if (!initialAttempt && ctxExtension != null && derivedCtx.endpoint() == null) {
            // clear the pending throwable to retry endpoint selection
            ClientPendingThrowableUtil.removePendingThrowable(derivedCtx);
            // if the endpoint hasn't been selected, try to initialize the ctx with a new endpoint/event loop
            response = initContextAndExecuteWithFallback(
                    unwrap(), ctxExtension, HttpResponse::of,
                    (context, cause) -> HttpResponse.ofFailure(cause), ctxReq);
        } else {
            response = executeWithFallback(unwrap(), derivedCtx,
                                           (context, cause) -> HttpResponse.ofFailure(cause), ctxReq);
        }
        final RetryConfig<HttpResponse> config = mappedRetryConfig(ctx);
        if (!ctx.exchangeType().isResponseStreaming() || config.requiresResponseTrailers()) {
            response.aggregate().handleAsync((aggregated, cause) -> {
                if (cause != null) {
                    handleResponseWithoutContent(config, ctx, rootReqDuplicator, originalReq, returnedRes,
                                                 future, derivedCtx, HttpResponse.ofFailure(cause), cause);
                } else {
                    derivedCtx.setAttr(RULE_RESPONSE_HEADERS_KEY, aggregated.headers());
                    if (!aggregated.trailers().isEmpty()) {
                        derivedCtx.setAttr(RULE_RESPONSE_TRAILERS_KEY, aggregated.trailers());
                    }
                    handleAggregatedResponse(config, ctx, rootReqDuplicator, originalReq, returnedRes, future,
                                             derivedCtx, aggregated);
                }
                return null;
                // RequestLog is completed right after the response is fully received.
                // So, we need to reschedule to get a complete RequestLog.
            }, ctx.eventLoop());
        } else {
            handleStreamingResponse(config, ctx, rootReqDuplicator, originalReq, returnedRes,
                                    future, derivedCtx, response);
        }
    }

    // TODO(ikhoon): Add a request-scope class such as RetryRequestHandler to avoid passing too many parameters.
    private void handleResponseWithoutContent(RetryConfig<HttpResponse> config, ClientRequestContext ctx,
                                              HttpRequestDuplicator rootReqDuplicator, HttpRequest originalReq,
                                              HttpResponse returnedRes, CompletableFuture<HttpResponse> future,
                                              ClientRequestContext derivedCtx, HttpResponse response,
                                              @Nullable Throwable responseCause) {
        if (responseCause != null) {
            responseCause = Exceptions.peel(responseCause);
        }
        try {
            final RetryRule retryRule = retryRule(config);
            final CompletionStage<RetryDecision> f = retryRule.shouldRetry(derivedCtx, responseCause);
            f.handle((decision, shouldRetryCause) -> {
                warnIfExceptionIsRaised(retryRule, shouldRetryCause);
                handleRetryDecision(decision, ctx, derivedCtx, rootReqDuplicator,
                                    originalReq, returnedRes, future, response);
                return null;
            });
        } catch (Throwable cause) {
            response.abort();
            handleException(ctx, rootReqDuplicator, future, cause, false);
        }
    }

<<<<<<< HEAD
    private void handleStreamingResponse(RetryConfig<HttpResponse> retryConfig, ClientRequestContext ctx,
                                         HttpRequestDuplicator rootReqDuplicator,
                                         HttpRequest originalReq, HttpResponse returnedRes,
                                         CompletableFuture<HttpResponse> future,
                                         ClientRequestContext derivedCtx,
                                         HttpResponse response) {
        final SplitHttpResponse splitResponse = response.split();
        splitResponse.headers().handle((headers, responseCause) -> {
            if (headers != null) {
                derivedCtx.setAttr(RULE_RESPONSE_HEADERS_KEY, headers);
            }
=======
    private void handleResponse(RetryConfig<HttpResponse> retryConfig, ClientRequestContext ctx,
                                HttpRequestDuplicator rootReqDuplicator,
                                HttpRequest originalReq, HttpResponse returnedRes,
                                CompletableFuture<HttpResponse> future, ClientRequestContext derivedCtx,
                                @Nullable HttpResponse response,
                                @Nullable AggregatedHttpResponse aggregatedRes) {
        assert response != null || aggregatedRes != null;
        final RequestLogProperty logProperty =
                retryConfig.requiresResponseTrailers() ?
                RequestLogProperty.RESPONSE_END_TIME : RequestLogProperty.RESPONSE_HEADERS;

        // The RequestLog may be not complete when a decorator returns a response directly.
        // The direct response typically occurs when an exception is raised from the decorator.
        // The incomplete RequestLog may cause a deadlock when the response don't be completed
        // until it times out.
        // TODO(ikhoon): Find a way to apply RetryingRule without relying on the RequestLog.
        derivedCtx.log().whenAvailable(logProperty).thenAccept(log -> {
            final Throwable responseCause =
                    log.isAvailable(RequestLogProperty.RESPONSE_CAUSE) ? log.responseCause() : null;
>>>>>>> 611c1fbd
            if (retryConfig.needsContentInRule() && responseCause == null) {
                final HttpResponse response0 = HttpResponse.of(headers, splitResponse.body());
                final HttpResponseDuplicator duplicator =
                        response0.toDuplicator(derivedCtx.eventLoop().withoutContext(),
                                               derivedCtx.maxResponseLength());
                try {
                    final TruncatingHttpResponse truncatingHttpResponse =
                            new TruncatingHttpResponse(duplicator.duplicate(), retryConfig.maxContentLength());
                    final HttpResponse duplicated = duplicator.duplicate();
                    duplicator.close();

                    final RetryRuleWithContent<HttpResponse> ruleWithContent =
                            retryConfig.retryRuleWithContent();
                    assert ruleWithContent != null;
                    ruleWithContent.shouldRetry(derivedCtx, truncatingHttpResponse, null)
                                   .handle((decision, cause) -> {
                                       warnIfExceptionIsRaised(ruleWithContent, cause);
                                       truncatingHttpResponse.abort();
                                       handleRetryDecision(decision, ctx, derivedCtx, rootReqDuplicator,
                                                           originalReq, returnedRes, future, duplicated);
                                       return null;
                                   });
                } catch (Throwable cause) {
                    duplicator.abort(cause);
                    handleException(ctx, rootReqDuplicator, future, cause, false);
                }
            } else {
                final HttpResponse response0;
                if (responseCause != null) {
                    response0 = HttpResponse.ofFailure(responseCause);
                } else {
                    response0 = HttpResponse.of(headers, splitResponse.body());
                }
                handleResponseWithoutContent(retryConfig, ctx, rootReqDuplicator, originalReq, returnedRes,
                                             future, derivedCtx, response0, responseCause);
            }
<<<<<<< HEAD
            return null;
=======
            final HttpResponse response0;
            if (aggregatedRes != null) {
                response0 = aggregatedRes.toHttpResponse();
            } else {
                response0 = response;
                assert response0 != null;
            }
            handleResponseWithoutContent(retryConfig, ctx, rootReqDuplicator, originalReq, returnedRes,
                                         future, derivedCtx, response0, responseCause);
>>>>>>> 611c1fbd
        });
    }

    private void handleAggregatedResponse(RetryConfig<HttpResponse> retryConfig, ClientRequestContext ctx,
                                          HttpRequestDuplicator rootReqDuplicator,
                                          HttpRequest originalReq, HttpResponse returnedRes,
                                          CompletableFuture<HttpResponse> future,
                                          ClientRequestContext derivedCtx,
                                          AggregatedHttpResponse aggregatedRes) {
        if (retryConfig.needsContentInRule()) {
            final RetryRuleWithContent<HttpResponse> ruleWithContent = retryConfig.retryRuleWithContent();
            assert ruleWithContent != null;
            try {
                ruleWithContent.shouldRetry(derivedCtx, aggregatedRes.toHttpResponse(), null)
                               .handle((decision, cause) -> {
                                   warnIfExceptionIsRaised(ruleWithContent, cause);
                                   handleRetryDecision(
                                           decision, ctx, derivedCtx, rootReqDuplicator, originalReq,
                                           returnedRes, future, aggregatedRes.toHttpResponse());
                                   return null;
                               });
            } catch (Throwable cause) {
                handleException(ctx, rootReqDuplicator, future, cause, false);
            }
            return;
        }
        handleResponseWithoutContent(retryConfig, ctx, rootReqDuplicator, originalReq, returnedRes,
                                     future, derivedCtx, aggregatedRes.toHttpResponse(), null);
    }

    private static void warnIfExceptionIsRaised(Object retryRule, @Nullable Throwable cause) {
        if (cause != null) {
            logger.warn("Unexpected exception is raised from {}.", retryRule, cause);
        }
    }

    private static void handleException(ClientRequestContext ctx,
                                        @Nullable HttpRequestDuplicator rootReqDuplicator,
                                        CompletableFuture<HttpResponse> future, Throwable cause,
                                        boolean endRequestLog) {
        future.completeExceptionally(cause);
        if (rootReqDuplicator != null) {
            rootReqDuplicator.abort(cause);
        }
        if (endRequestLog) {
            ctx.logBuilder().endRequest(cause);
        }
        ctx.logBuilder().endResponse(cause);
    }

    private void handleRetryDecision(@Nullable RetryDecision decision, ClientRequestContext ctx,
                                     ClientRequestContext derivedCtx, HttpRequestDuplicator rootReqDuplicator,
                                     HttpRequest originalReq, HttpResponse returnedRes,
                                     CompletableFuture<HttpResponse> future, HttpResponse originalRes) {
        final Backoff backoff = decision != null ? decision.backoff() : null;
        if (backoff != null) {
            final long millisAfter = useRetryAfter ? getRetryAfterMillis(derivedCtx) : -1;
            final long nextDelay = getNextDelay(ctx, backoff, millisAfter);
            if (nextDelay >= 0) {
                abortResponse(originalRes, derivedCtx);
                scheduleNextRetry(
                        ctx, cause -> handleException(ctx, rootReqDuplicator, future, cause, false),
                        () -> doExecute0(ctx, rootReqDuplicator, originalReq, returnedRes, future),
                        nextDelay);
                return;
            }
        }
        onRetryingComplete(ctx);
        future.complete(originalRes);
        rootReqDuplicator.close();
    }

    private static void abortResponse(HttpResponse originalRes, ClientRequestContext derivedCtx) {
        // Set response content with null to make sure that the log is complete.
        final RequestLogBuilder logBuilder = derivedCtx.logBuilder();
        logBuilder.responseContent(null, null);
        logBuilder.responseContentPreview(null);
        originalRes.abort();
    }

    private static long getRetryAfterMillis(ClientRequestContext ctx) {
        final ResponseHeaders responseHeaders = ctx.attr(RULE_RESPONSE_HEADERS_KEY);
        final String value = responseHeaders != null ? responseHeaders.get(HttpHeaderNames.RETRY_AFTER) : null;

        if (value != null) {
            try {
                return Duration.ofSeconds(Integer.parseInt(value)).toMillis();
            } catch (Exception ignored) {
                // Not a second value.
            }

            try {
                @SuppressWarnings("UseOfObsoleteDateTimeApi")
                final Date date = DateFormatter.parseHttpDate(value);
                if (date != null) {
                    return date.getTime() - System.currentTimeMillis();
                }
            } catch (Exception ignored) {
                // `parseHttpDate()` can raise an exception rather than returning `null`
                // when the given value has more than 64 characters.
            }

            logger.debug("The retryAfter: {}, from the server is neither an HTTP date nor a second.",
                         value);
        }

        return -1;
    }

    private static RetryRule retryRule(RetryConfig<HttpResponse> retryConfig) {
        if (retryConfig.needsContentInRule()) {
            return retryConfig.fromRetryRuleWithContent();
        } else {
            final RetryRule rule = retryConfig.retryRule();
            assert rule != null;
            return rule;
        }
    }
}<|MERGE_RESOLUTION|>--- conflicted
+++ resolved
@@ -374,7 +374,6 @@
         }
     }
 
-<<<<<<< HEAD
     private void handleStreamingResponse(RetryConfig<HttpResponse> retryConfig, ClientRequestContext ctx,
                                          HttpRequestDuplicator rootReqDuplicator,
                                          HttpRequest originalReq, HttpResponse returnedRes,
@@ -386,27 +385,6 @@
             if (headers != null) {
                 derivedCtx.setAttr(RULE_RESPONSE_HEADERS_KEY, headers);
             }
-=======
-    private void handleResponse(RetryConfig<HttpResponse> retryConfig, ClientRequestContext ctx,
-                                HttpRequestDuplicator rootReqDuplicator,
-                                HttpRequest originalReq, HttpResponse returnedRes,
-                                CompletableFuture<HttpResponse> future, ClientRequestContext derivedCtx,
-                                @Nullable HttpResponse response,
-                                @Nullable AggregatedHttpResponse aggregatedRes) {
-        assert response != null || aggregatedRes != null;
-        final RequestLogProperty logProperty =
-                retryConfig.requiresResponseTrailers() ?
-                RequestLogProperty.RESPONSE_END_TIME : RequestLogProperty.RESPONSE_HEADERS;
-
-        // The RequestLog may be not complete when a decorator returns a response directly.
-        // The direct response typically occurs when an exception is raised from the decorator.
-        // The incomplete RequestLog may cause a deadlock when the response don't be completed
-        // until it times out.
-        // TODO(ikhoon): Find a way to apply RetryingRule without relying on the RequestLog.
-        derivedCtx.log().whenAvailable(logProperty).thenAccept(log -> {
-            final Throwable responseCause =
-                    log.isAvailable(RequestLogProperty.RESPONSE_CAUSE) ? log.responseCause() : null;
->>>>>>> 611c1fbd
             if (retryConfig.needsContentInRule() && responseCause == null) {
                 final HttpResponse response0 = HttpResponse.of(headers, splitResponse.body());
                 final HttpResponseDuplicator duplicator =
@@ -443,19 +421,7 @@
                 handleResponseWithoutContent(retryConfig, ctx, rootReqDuplicator, originalReq, returnedRes,
                                              future, derivedCtx, response0, responseCause);
             }
-<<<<<<< HEAD
             return null;
-=======
-            final HttpResponse response0;
-            if (aggregatedRes != null) {
-                response0 = aggregatedRes.toHttpResponse();
-            } else {
-                response0 = response;
-                assert response0 != null;
-            }
-            handleResponseWithoutContent(retryConfig, ctx, rootReqDuplicator, originalReq, returnedRes,
-                                         future, derivedCtx, response0, responseCause);
->>>>>>> 611c1fbd
         });
     }
 
