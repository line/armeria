/*
 * Copyright 2020 LINE Corporation
 *
 * LINE Corporation licenses this file to you under the Apache License,
 * version 2.0 (the "License"); you may not use this file except in compliance
 * with the License. You may obtain a copy of the License at:
 *
 *   https://www.apache.org/licenses/LICENSE-2.0
 *
 * Unless required by applicable law or agreed to in writing, software
 * distributed under the License is distributed on an "AS IS" BASIS, WITHOUT
 * WARRANTIES OR CONDITIONS OF ANY KIND, either express or implied. See the
 * License for the specific language governing permissions and limitations
 * under the License.
 */

package com.linecorp.armeria.internal.common;

import static com.google.common.base.Preconditions.checkArgument;
import static com.google.common.base.Preconditions.checkState;
import static java.util.concurrent.TimeUnit.NANOSECONDS;

import java.util.concurrent.CompletableFuture;
import java.util.concurrent.ScheduledFuture;
import java.util.concurrent.atomic.AtomicReferenceFieldUpdater;

import com.google.common.annotations.VisibleForTesting;
import com.google.common.math.LongMath;

import com.linecorp.armeria.client.ResponseTimeoutException;
import com.linecorp.armeria.common.annotation.Nullable;
import com.linecorp.armeria.common.util.Ticker;
import com.linecorp.armeria.common.util.TimeoutMode;
import com.linecorp.armeria.common.util.UnmodifiableFuture;
import com.linecorp.armeria.internal.common.util.ReentrantShortLock;
import com.linecorp.armeria.server.HttpResponseException;
import com.linecorp.armeria.server.HttpStatusException;
import com.linecorp.armeria.server.RequestTimeoutException;

import io.netty.util.concurrent.EventExecutor;
import io.netty.util.concurrent.ImmediateEventExecutor;

final class DefaultCancellationScheduler implements CancellationScheduler {

    private static final AtomicReferenceFieldUpdater<DefaultCancellationScheduler, CancellationFuture>
            whenCancellingUpdater = AtomicReferenceFieldUpdater.newUpdater(
            DefaultCancellationScheduler.class, CancellationFuture.class, "whenCancelling");

    private static final AtomicReferenceFieldUpdater<DefaultCancellationScheduler, CancellationFuture>
            whenCancelledUpdater = AtomicReferenceFieldUpdater.newUpdater(
            DefaultCancellationScheduler.class, CancellationFuture.class, "whenCancelled");

    static final CancellationScheduler serverFinishedCancellationScheduler = finished0(true);
    static final CancellationScheduler clientFinishedCancellationScheduler = finished0(false);

    private State state = State.INIT;
    private long timeoutNanos;
    private long startTimeNanos;
    @Nullable
    private EventExecutor eventLoop;
    private volatile CancellationTask task = noopCancellationTask;
    @Nullable
    private ScheduledFuture<?> scheduledFuture;
    private long setFromNowStartNanos;
    private TimeoutMode timeoutMode = TimeoutMode.SET_FROM_START;
    @Nullable
    private volatile Throwable cause;
    private final Ticker ticker;
    private final ReentrantShortLock lock = new ReentrantShortLock();

    private final boolean server;
    @Nullable
    private volatile CancellationFuture whenCancelling;
    @Nullable
    private volatile CancellationFuture whenCancelled;

    @VisibleForTesting
    DefaultCancellationScheduler(long timeoutNanos) {
        this(timeoutNanos, true);
    }

    DefaultCancellationScheduler(long timeoutNanos, boolean server) {
        this(timeoutNanos, server, Ticker.systemTicker());
    }

    @VisibleForTesting
    DefaultCancellationScheduler(long timeoutNanos, boolean server, Ticker ticker) {
        this.timeoutNanos = timeoutNanos;
        this.server = server;
        this.ticker = ticker;
    }

    /**
     * Initializes this {@link DefaultCancellationScheduler}.
     */
    @Override
    public void initAndStart(EventExecutor eventLoop, CancellationTask task) {
        lock.lock();
        try {
            init(eventLoop);
            updateTask(task);
            start();
        } finally {
            lock.unlock();
        }
    }

    @Override
    public void init(EventExecutor eventLoop) {
        lock.lock();
        try {
            checkState(this.eventLoop == null, "Can't init() more than once");
            this.eventLoop = eventLoop;
        } finally {
            lock.unlock();
        }
    }

    @Override
    public void start() {
        lock.lock();
        try {
            if (state != State.INIT) {
                return;
            }
            state = State.PENDING;
            startTimeNanos = ticker.read();
            if (timeoutMode == TimeoutMode.SET_FROM_NOW) {
                final long elapsedTimeNanos = startTimeNanos - setFromNowStartNanos;
                timeoutNanos = LongMath.saturatedSubtract(timeoutNanos, elapsedTimeNanos);
            }
            if (timeoutNanos != Long.MAX_VALUE) {
                scheduledFuture = eventLoop().schedule(() -> invokeTask(null), timeoutNanos, NANOSECONDS);
            }
        } finally {
            lock.unlock();
        }
    }

    @Override
    public void clearTimeout() {
<<<<<<< HEAD
        lock.lock();
        try {
            if (timeoutNanos == Long.MAX_VALUE) {
                return;
=======
        clearTimeout(true);
    }

    @Override
    public void clearTimeout(boolean resetTimeout) {
        if (timeoutNanos() == 0) {
            return;
        }
        if (isInitialized()) {
            assert eventLoop != null;
            if (eventLoop.inEventLoop()) {
                clearTimeout0(resetTimeout);
            } else {
                eventLoop.execute(() -> clearTimeout0(resetTimeout));
>>>>>>> 5ef0b19e
            }
            timeoutNanos = Long.MAX_VALUE;
            if (isStarted()) {
                cancelScheduled();
            }
        } finally {
            lock.unlock();
        }
    }

    @Override
    public boolean cancelScheduled() {
        lock.lock();
        try {
            if (scheduledFuture == null) {
                return true;
            }
            final boolean cancelled = scheduledFuture.cancel(false);
            scheduledFuture = null;
            return cancelled;
        } finally {
            lock.unlock();
        }
    }

    @Override
    public void setTimeoutNanos(TimeoutMode mode, long timeoutNanos) {
        lock.lock();
        final ScheduleResult result;
        try {
            switch (mode) {
                case SET_FROM_NOW:
                    result = setTimeoutNanosFromNow(timeoutNanos);
                    break;
                case SET_FROM_START:
                    result = setTimeoutNanosFromStart(timeoutNanos);
                    break;
                case EXTEND:
                    result = extendTimeoutNanos(timeoutNanos);
                    break;
                default:
                    throw new Error();
            }
        } finally {
            lock.unlock();
        }
        if (result == ScheduleResult.INVOKE_IMMEDIATELY) {
            invokeTask(null);
        }
    }

    private ScheduleResult setTimeoutNanosFromStart(long timeoutNanos) {
        checkArgument(timeoutNanos >= 0, "timeoutNanos: %s (expected: >= 0)", timeoutNanos);
        if (timeoutNanos == Long.MAX_VALUE) {
            clearTimeout();
            return ScheduleResult.INVOKE_LATER;
        }
<<<<<<< HEAD
        if (isStarted()) {
            return setTimeoutNanosFromStart0(timeoutNanos);
=======
        if (isInitialized()) {
            assert eventLoop != null;
            if (eventLoop.inEventLoop()) {
                setTimeoutNanosFromStart0(timeoutNanos);
            } else {
                eventLoop.execute(() -> setTimeoutNanosFromStart0(timeoutNanos));
            }
        } else {
            setPendingTimeoutNanos(timeoutNanos);
            addPendingTask(() -> setTimeoutNanosFromStart0(timeoutNanos));
>>>>>>> 5ef0b19e
        }
        this.timeoutNanos = timeoutNanos;
        timeoutMode = TimeoutMode.SET_FROM_START;
        return ScheduleResult.INVOKE_LATER;
    }

    private ScheduleResult setTimeoutNanosFromStart0(long timeoutNanos) {
        final long newTimeoutNanos;
        if (timeoutNanos != Long.MAX_VALUE) {
            final long passedTimeNanos = ticker.read() - startTimeNanos;
            newTimeoutNanos = LongMath.saturatedSubtract(timeoutNanos, passedTimeNanos);
        } else {
            newTimeoutNanos = timeoutNanos;
        }

        timeoutMode = TimeoutMode.SET_FROM_START;
        this.timeoutNanos = timeoutNanos;
        if (newTimeoutNanos <= 0) {
            return ScheduleResult.INVOKE_IMMEDIATELY;
        }
        // Cancel the previously scheduled timeout, if exists.
        if (cancelScheduled() && !isFinished() && newTimeoutNanos != Long.MAX_VALUE) {
            scheduledFuture = eventLoop().schedule(() -> invokeTask(null), newTimeoutNanos, NANOSECONDS);
        }
        return ScheduleResult.INVOKE_LATER;
    }

    private ScheduleResult extendTimeoutNanos(long adjustmentNanos) {
        if (timeoutNanos == Long.MAX_VALUE || adjustmentNanos == Long.MAX_VALUE) {
            return ScheduleResult.INVOKE_LATER;
        }
<<<<<<< HEAD
        if (isStarted()) {
            return extendTimeoutNanos0(adjustmentNanos);
=======
        if (isInitialized()) {
            assert eventLoop != null;
            if (eventLoop.inEventLoop()) {
                extendTimeoutNanos0(adjustmentNanos);
            } else {
                eventLoop.execute(() -> extendTimeoutNanos0(adjustmentNanos));
            }
        } else {
            addPendingTimeoutNanos(adjustmentNanos);
            addPendingTask(() -> extendTimeoutNanos0(adjustmentNanos));
>>>>>>> 5ef0b19e
        }
        timeoutNanos = LongMath.saturatedAdd(timeoutNanos, adjustmentNanos);
        return ScheduleResult.INVOKE_LATER;
    }

    private ScheduleResult extendTimeoutNanos0(long adjustmentNanos) {
        final long timeoutNanos = this.timeoutNanos;
        this.timeoutNanos = LongMath.saturatedAdd(timeoutNanos, adjustmentNanos);

        if (this.timeoutNanos <= 0) {
            return ScheduleResult.INVOKE_IMMEDIATELY;
        }
        // Cancel the previously scheduled timeout, if exists.
        if (cancelScheduled() && !isFinished()) {
            scheduledFuture = eventLoop().schedule(() -> invokeTask(null), this.timeoutNanos, NANOSECONDS);
        }
        return ScheduleResult.INVOKE_LATER;
    }

    private ScheduleResult setTimeoutNanosFromNow(long timeoutNanos) {
        checkArgument(timeoutNanos > 0, "timeoutNanos: %s (expected: > 0)", timeoutNanos);
<<<<<<< HEAD
        if (isStarted()) {
            return setTimeoutNanosFromNow0(timeoutNanos);
=======
        if (isInitialized()) {
            assert eventLoop != null;
            if (eventLoop.inEventLoop()) {
                setTimeoutNanosFromNow0(timeoutNanos);
            } else {
                final long eventLoopStartTimeNanos = System.nanoTime();
                eventLoop.execute(() -> {
                    final long passedTimeNanos0 = System.nanoTime() - eventLoopStartTimeNanos;
                    final long timeoutNanos0 = Math.max(1, timeoutNanos - passedTimeNanos0);
                    setTimeoutNanosFromNow0(timeoutNanos0);
                });
            }
        } else {
            final long pendingTaskRegisterTimeNanos = System.nanoTime();
            setPendingTimeoutNanos(timeoutNanos);
            addPendingTask(() -> {
                final long passedTimeNanos0 = System.nanoTime() - pendingTaskRegisterTimeNanos;
                final long timeoutNanos0 = Math.max(1, timeoutNanos - passedTimeNanos0);
                setTimeoutNanosFromNow0(timeoutNanos0);
            });
>>>>>>> 5ef0b19e
        }
        setFromNowStartNanos = ticker.read();
        timeoutMode = TimeoutMode.SET_FROM_NOW;
        this.timeoutNanos = timeoutNanos;
        return ScheduleResult.INVOKE_LATER;
    }

    private ScheduleResult setTimeoutNanosFromNow0(long newTimeoutNanos) {
        assert newTimeoutNanos > 0;
        final long passedTimeNanos = ticker.read() - startTimeNanos;
        timeoutNanos = LongMath.saturatedAdd(newTimeoutNanos, passedTimeNanos);
        timeoutMode = TimeoutMode.SET_FROM_NOW;
        // Cancel the previously scheduled timeout, if exists.
        if (cancelScheduled() && !isFinished() && newTimeoutNanos != Long.MAX_VALUE) {
            scheduledFuture = eventLoop().schedule(() -> invokeTask(null), newTimeoutNanos, NANOSECONDS);
        }
        return ScheduleResult.INVOKE_LATER;
    }

    private EventExecutor eventLoop() {
        assert eventLoop != null;
        return eventLoop;
    }

    @Override
    public void finishNow(@Nullable Throwable cause) {
        invokeTask(cause);
    }

    @Override
    @Nullable
    public Throwable cause() {
        return cause;
    }

    @Override
    public long timeoutNanos() {
        return timeoutNanos == Long.MAX_VALUE ? 0 : timeoutNanos;
    }

    @Override
    public long startTimeNanos() {
        return startTimeNanos;
    }

<<<<<<< HEAD
    private boolean isStarted() {
        return state != State.INIT;
    }

    @Override
    public boolean isFinished() {
        return state == State.FINISHED;
    }

    @Override
    public void updateTask(CancellationTask task) {
        lock.lock();
        try {
            if (state != State.FINISHED) {
                // if the task hasn't been run yet
                this.task = task;
                return;
            }
        } finally {
            lock.unlock();
=======
    @Override
    public CompletableFuture<Throwable> whenCancelling() {
        final CancellationFuture whenCancelling = this.whenCancelling;
        if (whenCancelling != null) {
            return whenCancelling;
        }
        final CancellationFuture cancellationFuture = new CancellationFuture();
        if (whenCancellingUpdater.compareAndSet(this, null, cancellationFuture)) {
            return cancellationFuture;
        } else {
            final CancellationFuture oldWhenCancelling = this.whenCancelling;
            assert oldWhenCancelling != null;
            return oldWhenCancelling;
        }
    }

    @Override
    public CompletableFuture<Throwable> whenCancelled() {
        final CancellationFuture whenCancelled = this.whenCancelled;
        if (whenCancelled != null) {
            return whenCancelled;
        }
        final CancellationFuture cancellationFuture = new CancellationFuture();
        if (whenCancelledUpdater.compareAndSet(this, null, cancellationFuture)) {
            return cancellationFuture;
        } else {
            final CancellationFuture oldWhenCancelled = this.whenCancelled;
            assert oldWhenCancelled != null;
            return oldWhenCancelled;
        }
    }

    @Override
    @Deprecated
    public CompletableFuture<Void> whenTimingOut() {
        final TimeoutFuture whenTimingOut = this.whenTimingOut;
        if (whenTimingOut != null) {
            return whenTimingOut;
        }
        final TimeoutFuture timeoutFuture = new TimeoutFuture();
        if (whenTimingOutUpdater.compareAndSet(this, null, timeoutFuture)) {
            whenCancelling().thenAccept(cause -> {
                if (cause instanceof TimeoutException) {
                    timeoutFuture.doComplete();
                }
            });
            return timeoutFuture;
        } else {
            final TimeoutFuture oldWhenTimingOut = this.whenTimingOut;
            assert oldWhenTimingOut != null;
            return oldWhenTimingOut;
        }
    }

    @Override
    @Deprecated
    public CompletableFuture<Void> whenTimedOut() {
        final TimeoutFuture whenTimedOut = this.whenTimedOut;
        if (whenTimedOut != null) {
            return whenTimedOut;
        }
        final TimeoutFuture timeoutFuture = new TimeoutFuture();
        if (whenTimedOutUpdater.compareAndSet(this, null, timeoutFuture)) {
            whenCancelled().thenAccept(cause -> {
                if (cause instanceof TimeoutException) {
                    timeoutFuture.doComplete();
                }
            });
            return timeoutFuture;
        } else {
            final TimeoutFuture oldWhenTimedOut = this.whenTimedOut;
            assert oldWhenTimedOut != null;
            return oldWhenTimedOut;
>>>>>>> 5ef0b19e
        }

        whenCancelled().thenAccept(cause -> {
            if (task.canSchedule()) {
                task.run(cause);
            }
        });
    }

    private void invokeTask(@Nullable Throwable cause) {
        lock.lock();
        try {
            if (state == State.FINISHED) {
                return;
            }
            state = State.FINISHED;
            cancelScheduled();
            // set the cause
            cause = getFinalCause(cause);
            this.cause = cause;
        } finally {
            lock.unlock();
        }

        if (task.canSchedule()) {
            ((CancellationFuture) whenCancelling()).doComplete(cause);
        }

        if (task.canSchedule()) {
            assert !lock.isHeldByCurrentThread() : "Currently locked by lock: [" + lock + "], with count: " +
                                                   lock.getHoldCount();
            task.run(cause);
        }

        ((CancellationFuture) whenCancelled()).doComplete(cause);
    }

    private Throwable getFinalCause(@Nullable Throwable cause) {
        if (cause instanceof HttpStatusException || cause instanceof HttpResponseException) {
            // Log the requestCause only when an Http{Status,Response}Exception was created with a cause.
            cause = cause.getCause();
        }

        if (cause == null) {
            if (server) {
                cause = RequestTimeoutException.get();
            } else {
                cause = ResponseTimeoutException.get();
            }
        }
        return cause;
    }

    @VisibleForTesting
    State state() {
        return state;
    }

    @Override
    public CompletableFuture<Throwable> whenCancelling() {
        final CancellationFuture whenCancelling = this.whenCancelling;
        if (whenCancelling != null) {
            return whenCancelling;
        }
        final CancellationFuture cancellationFuture = new CancellationFuture();
        if (whenCancellingUpdater.compareAndSet(this, null, cancellationFuture)) {
            return cancellationFuture;
        } else {
            return this.whenCancelling;
        }
    }

    @Override
    public CompletableFuture<Throwable> whenCancelled() {
        final CancellationFuture whenCancelled = this.whenCancelled;
        if (whenCancelled != null) {
            return whenCancelled;
        }
        final CancellationFuture cancellationFuture = new CancellationFuture();
        if (whenCancelledUpdater.compareAndSet(this, null, cancellationFuture)) {
            return cancellationFuture;
        } else {
            return this.whenCancelled;
        }
    }

    private enum ScheduleResult {
        INVOKE_LATER,
        INVOKE_IMMEDIATELY,
    }

    private static class CancellationFuture extends UnmodifiableFuture<Throwable> {
        @Override
        protected void doComplete(@Nullable Throwable cause) {
            super.doComplete(cause);
        }
    }

    private static CancellationScheduler finished0(boolean server) {
        final CancellationScheduler cancellationScheduler =
                new DefaultCancellationScheduler(Long.MAX_VALUE, server);
        cancellationScheduler.initAndStart(ImmediateEventExecutor.INSTANCE, noopCancellationTask);
        cancellationScheduler.finishNow();
        return cancellationScheduler;
    }
}<|MERGE_RESOLUTION|>--- conflicted
+++ resolved
@@ -139,27 +139,10 @@
 
     @Override
     public void clearTimeout() {
-<<<<<<< HEAD
         lock.lock();
         try {
             if (timeoutNanos == Long.MAX_VALUE) {
                 return;
-=======
-        clearTimeout(true);
-    }
-
-    @Override
-    public void clearTimeout(boolean resetTimeout) {
-        if (timeoutNanos() == 0) {
-            return;
-        }
-        if (isInitialized()) {
-            assert eventLoop != null;
-            if (eventLoop.inEventLoop()) {
-                clearTimeout0(resetTimeout);
-            } else {
-                eventLoop.execute(() -> clearTimeout0(resetTimeout));
->>>>>>> 5ef0b19e
             }
             timeoutNanos = Long.MAX_VALUE;
             if (isStarted()) {
@@ -217,21 +200,8 @@
             clearTimeout();
             return ScheduleResult.INVOKE_LATER;
         }
-<<<<<<< HEAD
         if (isStarted()) {
             return setTimeoutNanosFromStart0(timeoutNanos);
-=======
-        if (isInitialized()) {
-            assert eventLoop != null;
-            if (eventLoop.inEventLoop()) {
-                setTimeoutNanosFromStart0(timeoutNanos);
-            } else {
-                eventLoop.execute(() -> setTimeoutNanosFromStart0(timeoutNanos));
-            }
-        } else {
-            setPendingTimeoutNanos(timeoutNanos);
-            addPendingTask(() -> setTimeoutNanosFromStart0(timeoutNanos));
->>>>>>> 5ef0b19e
         }
         this.timeoutNanos = timeoutNanos;
         timeoutMode = TimeoutMode.SET_FROM_START;
@@ -263,21 +233,8 @@
         if (timeoutNanos == Long.MAX_VALUE || adjustmentNanos == Long.MAX_VALUE) {
             return ScheduleResult.INVOKE_LATER;
         }
-<<<<<<< HEAD
         if (isStarted()) {
             return extendTimeoutNanos0(adjustmentNanos);
-=======
-        if (isInitialized()) {
-            assert eventLoop != null;
-            if (eventLoop.inEventLoop()) {
-                extendTimeoutNanos0(adjustmentNanos);
-            } else {
-                eventLoop.execute(() -> extendTimeoutNanos0(adjustmentNanos));
-            }
-        } else {
-            addPendingTimeoutNanos(adjustmentNanos);
-            addPendingTask(() -> extendTimeoutNanos0(adjustmentNanos));
->>>>>>> 5ef0b19e
         }
         timeoutNanos = LongMath.saturatedAdd(timeoutNanos, adjustmentNanos);
         return ScheduleResult.INVOKE_LATER;
@@ -299,31 +256,8 @@
 
     private ScheduleResult setTimeoutNanosFromNow(long timeoutNanos) {
         checkArgument(timeoutNanos > 0, "timeoutNanos: %s (expected: > 0)", timeoutNanos);
-<<<<<<< HEAD
         if (isStarted()) {
             return setTimeoutNanosFromNow0(timeoutNanos);
-=======
-        if (isInitialized()) {
-            assert eventLoop != null;
-            if (eventLoop.inEventLoop()) {
-                setTimeoutNanosFromNow0(timeoutNanos);
-            } else {
-                final long eventLoopStartTimeNanos = System.nanoTime();
-                eventLoop.execute(() -> {
-                    final long passedTimeNanos0 = System.nanoTime() - eventLoopStartTimeNanos;
-                    final long timeoutNanos0 = Math.max(1, timeoutNanos - passedTimeNanos0);
-                    setTimeoutNanosFromNow0(timeoutNanos0);
-                });
-            }
-        } else {
-            final long pendingTaskRegisterTimeNanos = System.nanoTime();
-            setPendingTimeoutNanos(timeoutNanos);
-            addPendingTask(() -> {
-                final long passedTimeNanos0 = System.nanoTime() - pendingTaskRegisterTimeNanos;
-                final long timeoutNanos0 = Math.max(1, timeoutNanos - passedTimeNanos0);
-                setTimeoutNanosFromNow0(timeoutNanos0);
-            });
->>>>>>> 5ef0b19e
         }
         setFromNowStartNanos = ticker.read();
         timeoutMode = TimeoutMode.SET_FROM_NOW;
@@ -369,7 +303,6 @@
         return startTimeNanos;
     }
 
-<<<<<<< HEAD
     private boolean isStarted() {
         return state != State.INIT;
     }
@@ -390,7 +323,64 @@
             }
         } finally {
             lock.unlock();
-=======
+        }
+
+        whenCancelled().thenAccept(cause -> {
+            if (task.canSchedule()) {
+                task.run(cause);
+            }
+        });
+    }
+
+    private void invokeTask(@Nullable Throwable cause) {
+        lock.lock();
+        try {
+            if (state == State.FINISHED) {
+                return;
+            }
+            state = State.FINISHED;
+            cancelScheduled();
+            // set the cause
+            cause = getFinalCause(cause);
+            this.cause = cause;
+        } finally {
+            lock.unlock();
+        }
+
+        if (task.canSchedule()) {
+            ((CancellationFuture) whenCancelling()).doComplete(cause);
+        }
+
+        if (task.canSchedule()) {
+            assert !lock.isHeldByCurrentThread() : "Currently locked by lock: [" + lock + "], with count: " +
+                                                   lock.getHoldCount();
+            task.run(cause);
+        }
+
+        ((CancellationFuture) whenCancelled()).doComplete(cause);
+    }
+
+    private Throwable getFinalCause(@Nullable Throwable cause) {
+        if (cause instanceof HttpStatusException || cause instanceof HttpResponseException) {
+            // Log the requestCause only when an Http{Status,Response}Exception was created with a cause.
+            cause = cause.getCause();
+        }
+
+        if (cause == null) {
+            if (server) {
+                cause = RequestTimeoutException.get();
+            } else {
+                cause = ResponseTimeoutException.get();
+            }
+        }
+        return cause;
+    }
+
+    @VisibleForTesting
+    State state() {
+        return state;
+    }
+
     @Override
     public CompletableFuture<Throwable> whenCancelling() {
         final CancellationFuture whenCancelling = this.whenCancelling;
@@ -423,134 +413,6 @@
         }
     }
 
-    @Override
-    @Deprecated
-    public CompletableFuture<Void> whenTimingOut() {
-        final TimeoutFuture whenTimingOut = this.whenTimingOut;
-        if (whenTimingOut != null) {
-            return whenTimingOut;
-        }
-        final TimeoutFuture timeoutFuture = new TimeoutFuture();
-        if (whenTimingOutUpdater.compareAndSet(this, null, timeoutFuture)) {
-            whenCancelling().thenAccept(cause -> {
-                if (cause instanceof TimeoutException) {
-                    timeoutFuture.doComplete();
-                }
-            });
-            return timeoutFuture;
-        } else {
-            final TimeoutFuture oldWhenTimingOut = this.whenTimingOut;
-            assert oldWhenTimingOut != null;
-            return oldWhenTimingOut;
-        }
-    }
-
-    @Override
-    @Deprecated
-    public CompletableFuture<Void> whenTimedOut() {
-        final TimeoutFuture whenTimedOut = this.whenTimedOut;
-        if (whenTimedOut != null) {
-            return whenTimedOut;
-        }
-        final TimeoutFuture timeoutFuture = new TimeoutFuture();
-        if (whenTimedOutUpdater.compareAndSet(this, null, timeoutFuture)) {
-            whenCancelled().thenAccept(cause -> {
-                if (cause instanceof TimeoutException) {
-                    timeoutFuture.doComplete();
-                }
-            });
-            return timeoutFuture;
-        } else {
-            final TimeoutFuture oldWhenTimedOut = this.whenTimedOut;
-            assert oldWhenTimedOut != null;
-            return oldWhenTimedOut;
->>>>>>> 5ef0b19e
-        }
-
-        whenCancelled().thenAccept(cause -> {
-            if (task.canSchedule()) {
-                task.run(cause);
-            }
-        });
-    }
-
-    private void invokeTask(@Nullable Throwable cause) {
-        lock.lock();
-        try {
-            if (state == State.FINISHED) {
-                return;
-            }
-            state = State.FINISHED;
-            cancelScheduled();
-            // set the cause
-            cause = getFinalCause(cause);
-            this.cause = cause;
-        } finally {
-            lock.unlock();
-        }
-
-        if (task.canSchedule()) {
-            ((CancellationFuture) whenCancelling()).doComplete(cause);
-        }
-
-        if (task.canSchedule()) {
-            assert !lock.isHeldByCurrentThread() : "Currently locked by lock: [" + lock + "], with count: " +
-                                                   lock.getHoldCount();
-            task.run(cause);
-        }
-
-        ((CancellationFuture) whenCancelled()).doComplete(cause);
-    }
-
-    private Throwable getFinalCause(@Nullable Throwable cause) {
-        if (cause instanceof HttpStatusException || cause instanceof HttpResponseException) {
-            // Log the requestCause only when an Http{Status,Response}Exception was created with a cause.
-            cause = cause.getCause();
-        }
-
-        if (cause == null) {
-            if (server) {
-                cause = RequestTimeoutException.get();
-            } else {
-                cause = ResponseTimeoutException.get();
-            }
-        }
-        return cause;
-    }
-
-    @VisibleForTesting
-    State state() {
-        return state;
-    }
-
-    @Override
-    public CompletableFuture<Throwable> whenCancelling() {
-        final CancellationFuture whenCancelling = this.whenCancelling;
-        if (whenCancelling != null) {
-            return whenCancelling;
-        }
-        final CancellationFuture cancellationFuture = new CancellationFuture();
-        if (whenCancellingUpdater.compareAndSet(this, null, cancellationFuture)) {
-            return cancellationFuture;
-        } else {
-            return this.whenCancelling;
-        }
-    }
-
-    @Override
-    public CompletableFuture<Throwable> whenCancelled() {
-        final CancellationFuture whenCancelled = this.whenCancelled;
-        if (whenCancelled != null) {
-            return whenCancelled;
-        }
-        final CancellationFuture cancellationFuture = new CancellationFuture();
-        if (whenCancelledUpdater.compareAndSet(this, null, cancellationFuture)) {
-            return cancellationFuture;
-        } else {
-            return this.whenCancelled;
-        }
-    }
-
     private enum ScheduleResult {
         INVOKE_LATER,
         INVOKE_IMMEDIATELY,
