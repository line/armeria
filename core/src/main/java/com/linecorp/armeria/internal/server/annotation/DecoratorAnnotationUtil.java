/*
 * Copyright 2021 LINE Corporation
 *
 * LINE Corporation licenses this file to you under the Apache License,
 * version 2.0 (the "License"); you may not use this file except in compliance
 * with the License. You may obtain a copy of the License at:
 *
 *   https://www.apache.org/licenses/LICENSE-2.0
 *
 * Unless required by applicable law or agreed to in writing, software
 * distributed under the License is distributed on an "AS IS" BASIS, WITHOUT
 * WARRANTIES OR CONDITIONS OF ANY KIND, either express or implied. See the
 * License for the specific language governing permissions and limitations
 * under the License.
 */

package com.linecorp.armeria.internal.server.annotation;

import static org.reflections.ReflectionUtils.getMethods;
import static org.reflections.ReflectionUtils.withName;

import java.lang.annotation.Annotation;
import java.lang.reflect.AnnotatedElement;
import java.lang.reflect.Method;
import java.util.ArrayList;
import java.util.Comparator;
import java.util.List;
import java.util.function.Function;

import com.google.common.annotations.VisibleForTesting;
import com.google.common.base.MoreObjects;
import com.google.common.collect.Iterables;

import com.linecorp.armeria.common.annotation.Nullable;
import com.linecorp.armeria.server.DecoratingHttpServiceFunction;
import com.linecorp.armeria.server.DependencyInjector;
import com.linecorp.armeria.server.HttpService;
import com.linecorp.armeria.server.annotation.Decorator;
import com.linecorp.armeria.server.annotation.DecoratorFactory;
import com.linecorp.armeria.server.annotation.DecoratorFactoryFunction;
import com.linecorp.armeria.server.annotation.Decorators;

/**
 * A utility class for {@link Decorator}.
 */
public final class DecoratorAnnotationUtil {

    public static boolean hasDecorator(AnnotatedElement element) {
        final List<Annotation> annotations = AnnotationUtil.getAllAnnotations(element);
        if (annotations.isEmpty()) {
            return false;
        }
        for (final Annotation annotation : annotations) {
            if (annotation instanceof Decorator || annotation instanceof Decorators) {
                return true;
            }

            DecoratorFactory df = decoratorFactory(annotation);
            if (df != null) {
                return true;
            }

            final Annotation[] annotationsFromValue = maybeCollectAnnotationsFromValue(annotation);
            if (annotationsFromValue != null) {
                for (final Annotation decorator : annotationsFromValue) {
                    df = decoratorFactory(decorator);
                    if (df != null) {
                        return true;
                    }
                }
            }
        }
        return false;
    }

    @Nullable
    private static Annotation[] maybeCollectAnnotationsFromValue(Annotation annotation) {
        // e.g.
        // @interface UserDefinedRepeatableDecorators {
        //     UserDefinedRepeatableDecorator[] value();
        // }

        final List<DecoratorAndOrder> decoratorAndOrders = new ArrayList<>();
        // If user-defined decorators are repeatable and they are specified more than once.
        try {
            final Method method = Iterables.getFirst(getMethods(annotation.annotationType(),
                                                                withName("value")), null);
            if (method == null) {
                return null;
            }
            return (Annotation[]) method.invoke(annotation);
        } catch (Throwable ignore) {
            // The annotation may be a container of a decorator or may be not, so we just ignore
            // any exceptions from this clause.
            return null;
        }
    }

    /**
     * Returns a decorator list which is specified by {@link Decorator} annotations and user-defined
     * decorator annotations.
     */
    public static List<DecoratorAndOrder> collectDecorators(Class<?> clazz, Method method,
                                                            List<DependencyInjector> dependencyInjectors) {
        final List<DecoratorAndOrder> decorators = new ArrayList<>();

        // Class-level decorators are applied before method-level decorators.
        collectDecorators(decorators, AnnotationUtil.getAllAnnotations(clazz), dependencyInjectors);
        collectDecorators(decorators, AnnotationUtil.getAllAnnotations(method), dependencyInjectors);

        // Sort decorators by "order" attribute values.
        decorators.sort(Comparator.comparing(DecoratorAndOrder::order));
        return decorators;
    }

    /**
     * Adds decorators to the specified {@code list}. Decorators which are annotated with {@link Decorator}
     * and user-defined decorators will be collected.
     */
    private static void collectDecorators(List<DecoratorAndOrder> list, List<Annotation> annotations,
                                          List<DependencyInjector> dependencyInjectors) {
        if (annotations.isEmpty()) {
            return;
        }

        // Respect the order of decorators which is specified by a user. The first one is first applied
        // for most of the cases. But if @Decorator and user-defined decorators are specified in a mixed order,
        // the specified order and the applied order can be different. To overcome this problem, we introduce
        // "order" attribute to @Decorator annotation to sort decorators. If a user-defined decorator
        // annotation has "order" attribute, it will be also used for sorting.
        for (final Annotation annotation : annotations) {
            if (annotation instanceof Decorator) {
                final Decorator d = (Decorator) annotation;
<<<<<<< HEAD
                list.add(new DecoratorAndOrder(d, newDecorator(d, dependencyInjectors), d.order()));
=======
                list.add(new DecoratorAndOrder(d, d, null, d.order()));
>>>>>>> 3c61331a
                continue;
            }

            if (annotation instanceof Decorators) {
                final Decorator[] decorators = ((Decorators) annotation).value();
                for (final Decorator d : decorators) {
<<<<<<< HEAD
                    list.add(new DecoratorAndOrder(d, newDecorator(d, dependencyInjectors), d.order()));
=======
                    list.add(new DecoratorAndOrder(d, d, null, d.order()));
>>>>>>> 3c61331a
                }
                continue;
            }

            DecoratorAndOrder udd = userDefinedDecorator(annotation, dependencyInjectors);
            if (udd != null) {
                list.add(udd);
                continue;
            }

<<<<<<< HEAD
            final Annotation[] annotationsFromValue = maybeCollectAnnotationsFromValue(annotation);
            if (annotationsFromValue != null) {
                for (final Annotation decorator : annotationsFromValue) {
                    udd = userDefinedDecorator(decorator, dependencyInjectors);
                    if (udd != null) {
=======
            // If user-defined decorators are repeatable and they are specified more than once.
            try {
                final Method method = Iterables.getFirst(getMethods(annotation.annotationType(),
                                                                    withName("value")), null);
                if (method != null) {
                    final Annotation[] decorators = (Annotation[]) method.invoke(annotation);
                    for (final Annotation decorator : decorators) {
                        udd = userDefinedDecorator(decorator);
                        if (udd == null) {
                            break;
                        }
>>>>>>> 3c61331a
                        list.add(udd);
                    }
                }
            }
        }
    }

    /**
     * Returns a decorator with its order if the specified {@code annotation} is one of the user-defined
     * decorator annotation.
     */
    @Nullable
    private static DecoratorAndOrder userDefinedDecorator(Annotation annotation,
                                                          List<DependencyInjector> dependencyInjectors) {
        // User-defined decorator MUST be annotated with @DecoratorFactory annotation.
<<<<<<< HEAD
        final DecoratorFactory d = decoratorFactory(annotation);
        if (d == null) {
            return null;
        }

        // In case of user-defined decorator, we need to create a new decorator from its factory.
        @SuppressWarnings("unchecked")
        final DecoratorFactoryFunction<Annotation> factory = AnnotatedServiceFactory
                .getInstance(d, DecoratorFactoryFunction.class, dependencyInjectors);

=======
        final DecoratorFactory df = AnnotationUtil.findFirstDeclared(annotation.annotationType(),
                                                                     DecoratorFactory.class);
        if (df == null) {
            return null;
        }

>>>>>>> 3c61331a
        // If the annotation has "order" attribute, we can use it when sorting decorators.
        int order = 0;
        try {
            final Method method = Iterables.getFirst(getMethods(annotation.annotationType(),
                                                                withName("order")), null);
            if (method != null) {
                final Object value = method.invoke(annotation);
                if (value instanceof Integer) {
                    order = (Integer) value;
                }
            }
        } catch (Throwable ignore) {
            // A user-defined decorator may not have an 'order' attribute.
            // If it does not exist, '0' is used by default.
        }
<<<<<<< HEAD
        return new DecoratorAndOrder(annotation, factory.newDecorator(annotation), order);
    }

    @Nullable
    private static DecoratorFactory decoratorFactory(Annotation annotation) {
        return AnnotationUtil.findFirstDeclared(annotation.annotationType(), DecoratorFactory.class);
    }

    /**
     * Returns a new decorator which decorates an {@link HttpService} by the specified
     * {@link Decorator}.
     */
    private static Function<? super HttpService, ? extends HttpService> newDecorator(
            Decorator decorator, List<DependencyInjector> dependencyInjectors) {
        return service -> service.decorate(
                AnnotatedServiceFactory.getInstance(decorator, DecoratingHttpServiceFunction.class,
                                                    dependencyInjectors));
=======
        return new DecoratorAndOrder(annotation, null, df, order);
>>>>>>> 3c61331a
    }

    private DecoratorAnnotationUtil() {}

    /**
     * An internal class to hold a decorator with its order.
     */
    public static final class DecoratorAndOrder {
        private final Annotation annotation;
        @Nullable
        private final Decorator decoratorAnnotation;
        @Nullable
        private final DecoratorFactory decoratorFactory;
        private final int order;

        private DecoratorAndOrder(Annotation annotation, @Nullable Decorator decoratorAnnotation,
                                  @Nullable DecoratorFactory decoratorFactory, int order) {
            this.annotation = annotation;
            this.decoratorAnnotation = decoratorAnnotation;
            this.decoratorFactory = decoratorFactory;
            this.order = order;
        }

        @VisibleForTesting
        public Annotation annotation() {
            return annotation;
        }

        @Nullable
        @VisibleForTesting
        public Decorator decoratorAnnotation() {
            return decoratorAnnotation;
        }

        @Nullable
        @VisibleForTesting
        public DecoratorFactory decoratorFactory() {
            return decoratorFactory;
        }

        public Function<? super HttpService, ? extends HttpService> decorator() {
            if (decoratorFactory != null) {
                @SuppressWarnings("unchecked")
                final DecoratorFactoryFunction<Annotation> factory = AnnotatedObjectFactory
                        .getInstance(decoratorFactory, DecoratorFactoryFunction.class);
                return factory.newDecorator(annotation);
            }
            assert decoratorAnnotation != null;
            return service -> service.decorate(AnnotatedObjectFactory.getInstance(
                    decoratorAnnotation, DecoratingHttpServiceFunction.class));
        }

        public int order() {
            return order;
        }

        @Override
        public String toString() {
            return MoreObjects.toStringHelper(this).omitNullValues()
                              .add("annotation", annotation)
                              .add("decoratorAnnotation", decoratorAnnotation)
                              .add("decoratorFactory", decoratorFactory)
                              .add("order", order)
                              .toString();
        }
    }
}<|MERGE_RESOLUTION|>--- conflicted
+++ resolved
@@ -20,7 +20,6 @@
 import static org.reflections.ReflectionUtils.withName;
 
 import java.lang.annotation.Annotation;
-import java.lang.reflect.AnnotatedElement;
 import java.lang.reflect.Method;
 import java.util.ArrayList;
 import java.util.Comparator;
@@ -45,68 +44,16 @@
  */
 public final class DecoratorAnnotationUtil {
 
-    public static boolean hasDecorator(AnnotatedElement element) {
-        final List<Annotation> annotations = AnnotationUtil.getAllAnnotations(element);
-        if (annotations.isEmpty()) {
-            return false;
-        }
-        for (final Annotation annotation : annotations) {
-            if (annotation instanceof Decorator || annotation instanceof Decorators) {
-                return true;
-            }
-
-            DecoratorFactory df = decoratorFactory(annotation);
-            if (df != null) {
-                return true;
-            }
-
-            final Annotation[] annotationsFromValue = maybeCollectAnnotationsFromValue(annotation);
-            if (annotationsFromValue != null) {
-                for (final Annotation decorator : annotationsFromValue) {
-                    df = decoratorFactory(decorator);
-                    if (df != null) {
-                        return true;
-                    }
-                }
-            }
-        }
-        return false;
-    }
-
-    @Nullable
-    private static Annotation[] maybeCollectAnnotationsFromValue(Annotation annotation) {
-        // e.g.
-        // @interface UserDefinedRepeatableDecorators {
-        //     UserDefinedRepeatableDecorator[] value();
-        // }
-
-        final List<DecoratorAndOrder> decoratorAndOrders = new ArrayList<>();
-        // If user-defined decorators are repeatable and they are specified more than once.
-        try {
-            final Method method = Iterables.getFirst(getMethods(annotation.annotationType(),
-                                                                withName("value")), null);
-            if (method == null) {
-                return null;
-            }
-            return (Annotation[]) method.invoke(annotation);
-        } catch (Throwable ignore) {
-            // The annotation may be a container of a decorator or may be not, so we just ignore
-            // any exceptions from this clause.
-            return null;
-        }
-    }
-
     /**
      * Returns a decorator list which is specified by {@link Decorator} annotations and user-defined
      * decorator annotations.
      */
-    public static List<DecoratorAndOrder> collectDecorators(Class<?> clazz, Method method,
-                                                            List<DependencyInjector> dependencyInjectors) {
+    public static List<DecoratorAndOrder> collectDecorators(Class<?> clazz, Method method) {
         final List<DecoratorAndOrder> decorators = new ArrayList<>();
 
         // Class-level decorators are applied before method-level decorators.
-        collectDecorators(decorators, AnnotationUtil.getAllAnnotations(clazz), dependencyInjectors);
-        collectDecorators(decorators, AnnotationUtil.getAllAnnotations(method), dependencyInjectors);
+        collectDecorators(decorators, AnnotationUtil.getAllAnnotations(clazz));
+        collectDecorators(decorators, AnnotationUtil.getAllAnnotations(method));
 
         // Sort decorators by "order" attribute values.
         decorators.sort(Comparator.comparing(DecoratorAndOrder::order));
@@ -117,8 +64,7 @@
      * Adds decorators to the specified {@code list}. Decorators which are annotated with {@link Decorator}
      * and user-defined decorators will be collected.
      */
-    private static void collectDecorators(List<DecoratorAndOrder> list, List<Annotation> annotations,
-                                          List<DependencyInjector> dependencyInjectors) {
+    private static void collectDecorators(List<DecoratorAndOrder> list, List<Annotation> annotations) {
         if (annotations.isEmpty()) {
             return;
         }
@@ -131,39 +77,24 @@
         for (final Annotation annotation : annotations) {
             if (annotation instanceof Decorator) {
                 final Decorator d = (Decorator) annotation;
-<<<<<<< HEAD
-                list.add(new DecoratorAndOrder(d, newDecorator(d, dependencyInjectors), d.order()));
-=======
                 list.add(new DecoratorAndOrder(d, d, null, d.order()));
->>>>>>> 3c61331a
                 continue;
             }
 
             if (annotation instanceof Decorators) {
                 final Decorator[] decorators = ((Decorators) annotation).value();
                 for (final Decorator d : decorators) {
-<<<<<<< HEAD
-                    list.add(new DecoratorAndOrder(d, newDecorator(d, dependencyInjectors), d.order()));
-=======
                     list.add(new DecoratorAndOrder(d, d, null, d.order()));
->>>>>>> 3c61331a
                 }
                 continue;
             }
 
-            DecoratorAndOrder udd = userDefinedDecorator(annotation, dependencyInjectors);
+            DecoratorAndOrder udd = userDefinedDecorator(annotation);
             if (udd != null) {
                 list.add(udd);
                 continue;
             }
 
-<<<<<<< HEAD
-            final Annotation[] annotationsFromValue = maybeCollectAnnotationsFromValue(annotation);
-            if (annotationsFromValue != null) {
-                for (final Annotation decorator : annotationsFromValue) {
-                    udd = userDefinedDecorator(decorator, dependencyInjectors);
-                    if (udd != null) {
-=======
             // If user-defined decorators are repeatable and they are specified more than once.
             try {
                 final Method method = Iterables.getFirst(getMethods(annotation.annotationType(),
@@ -175,10 +106,12 @@
                         if (udd == null) {
                             break;
                         }
->>>>>>> 3c61331a
                         list.add(udd);
                     }
                 }
+            } catch (Throwable ignore) {
+                // The annotation may be a container of a decorator or may be not, so we just ignore
+                // any exception from this clause.
             }
         }
     }
@@ -188,28 +121,14 @@
      * decorator annotation.
      */
     @Nullable
-    private static DecoratorAndOrder userDefinedDecorator(Annotation annotation,
-                                                          List<DependencyInjector> dependencyInjectors) {
+    private static DecoratorAndOrder userDefinedDecorator(Annotation annotation) {
         // User-defined decorator MUST be annotated with @DecoratorFactory annotation.
-<<<<<<< HEAD
-        final DecoratorFactory d = decoratorFactory(annotation);
-        if (d == null) {
-            return null;
-        }
-
-        // In case of user-defined decorator, we need to create a new decorator from its factory.
-        @SuppressWarnings("unchecked")
-        final DecoratorFactoryFunction<Annotation> factory = AnnotatedServiceFactory
-                .getInstance(d, DecoratorFactoryFunction.class, dependencyInjectors);
-
-=======
         final DecoratorFactory df = AnnotationUtil.findFirstDeclared(annotation.annotationType(),
                                                                      DecoratorFactory.class);
         if (df == null) {
             return null;
         }
 
->>>>>>> 3c61331a
         // If the annotation has "order" attribute, we can use it when sorting decorators.
         int order = 0;
         try {
@@ -225,27 +144,7 @@
             // A user-defined decorator may not have an 'order' attribute.
             // If it does not exist, '0' is used by default.
         }
-<<<<<<< HEAD
-        return new DecoratorAndOrder(annotation, factory.newDecorator(annotation), order);
-    }
-
-    @Nullable
-    private static DecoratorFactory decoratorFactory(Annotation annotation) {
-        return AnnotationUtil.findFirstDeclared(annotation.annotationType(), DecoratorFactory.class);
-    }
-
-    /**
-     * Returns a new decorator which decorates an {@link HttpService} by the specified
-     * {@link Decorator}.
-     */
-    private static Function<? super HttpService, ? extends HttpService> newDecorator(
-            Decorator decorator, List<DependencyInjector> dependencyInjectors) {
-        return service -> service.decorate(
-                AnnotatedServiceFactory.getInstance(decorator, DecoratingHttpServiceFunction.class,
-                                                    dependencyInjectors));
-=======
         return new DecoratorAndOrder(annotation, null, df, order);
->>>>>>> 3c61331a
     }
 
     private DecoratorAnnotationUtil() {}
@@ -286,16 +185,17 @@
             return decoratorFactory;
         }
 
-        public Function<? super HttpService, ? extends HttpService> decorator() {
+        public Function<? super HttpService, ? extends HttpService> decorator(
+                List<DependencyInjector> dependencyInjectors) {
             if (decoratorFactory != null) {
                 @SuppressWarnings("unchecked")
                 final DecoratorFactoryFunction<Annotation> factory = AnnotatedObjectFactory
-                        .getInstance(decoratorFactory, DecoratorFactoryFunction.class);
+                        .getInstance(decoratorFactory, DecoratorFactoryFunction.class, dependencyInjectors);
                 return factory.newDecorator(annotation);
             }
             assert decoratorAnnotation != null;
             return service -> service.decorate(AnnotatedObjectFactory.getInstance(
-                    decoratorAnnotation, DecoratingHttpServiceFunction.class));
+                    decoratorAnnotation, DecoratingHttpServiceFunction.class, dependencyInjectors));
         }
 
         public int order() {
