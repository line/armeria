name: CI
on:
  push:
    branches:
      - master
  pull_request:

concurrency:
  group: ci-${{ github.event.pull_request.number }}
  cancel-in-progress: true

jobs:
  build:
    runs-on: ${{ matrix.on }}
    timeout-minutes: 120
    strategy:
      fail-fast: false
      matrix:
        on: [ self-hosted, macos-latest, windows-latest ]
        java: [ 15 ]
        include:
          - java: 8
            on: self-hosted
            site: true
          - java: 11
            on: self-hosted
          - java: 14
            on: self-hosted
            leak: true
          - java: 15
            # TODO(ikhoon): Revert to self-hosted runners once the following error is fixed
            #               `Cannot expand ZIP '/actions-runner/../armeria-shaded-1.7.3-SNAPSHOT.jar' as it does not exist.`
            on: macos-latest
            coverage: true

    steps:
    - uses: actions/checkout@v2

    - id: setup-jre
      if: ${{ matrix.java != 15 }}
      name: Set up JRE ${{ matrix.java }}
      uses: actions/setup-java@v2
      with:
        distribution: 'adopt'
        java-version: ${{ matrix.java }}
        java-package: jre

    - id: setup-jdk-15
      name: Set up JDK 15
      uses: actions/setup-java@v2
      with:
        distribution: 'adopt'
        java-version: '15'

    - name: Install svgbob_cli
      if: ${{ matrix.site }}
      run: |
        sudo yum -y install cargo && cargo install svgbob_cli
        echo "$HOME/.cargo/bin" >> $GITHUB_PATH

    - name: Cache
      uses: actions/cache@v2
      with:
        path: |
          ~/.gradle/wrapper/dists
          ~/.gradle/caches/jars-3
          ~/.gradle/caches/modules-2
          ~/.gradle/caches/package-lists
          ~/.gradle/caches/embedded-consul
        key: ${{ runner.os }}-gradle-${{ hashFiles('**/*.gradle*', '**/gradle-wrapper.properties') }}
        restore-keys: |
          ${{ runner.os }}-gradle-

    - name: Build with Gradle
      run: |
        ./gradlew --no-daemon --stacktrace build \
        ${{ (matrix.on == 'self-hosted') && '-Dorg.gradle.jvmargs=-Xmx4g' || '' }} \
        ${{ (matrix.on == 'self-hosted') && '--max-workers=8' || '--max-workers=2' }} --parallel \
        ${{ matrix.site && ':site:siteLint :site:site' || '' }} \
        ${{ matrix.coverage && '-Pcoverage' || '' }} \
        ${{ matrix.leak && '-Pleak' || '' }} \
        -PnoLint \
        -PbuildJdkVersion=15 \
        -PtestJavaVersion=${{ matrix.java }} \
        -Porg.gradle.java.installations.paths=${{ steps.setup-jdk-15.outputs.path }},${{ steps.setup-jre.outputs.path }}
      shell: bash
      env:
        FLAKY_TESTS: false

    - name: Cleanup Gradle Cache
      # Remove some files from the Gradle cache, so they aren't cached by GitHub Actions.
      # Restoring these files from a GitHub Actions cache might cause problems for future builds.
      run: |
        rm -f ~/.gradle/caches/modules-2/modules-2.lock || true
        rm -f ~/.gradle/caches/modules-2/gc.properties || true
      shell: bash

    - name: Dump stuck threads
      if: always()
      run: jps | grep -vi "jps" | awk '{ print $1 }' | xargs -I'{}' jstack -l {} || true
      shell: bash

    - name: Upload coverage to Codecov
      if: ${{ matrix.coverage }}
      uses: codecov/codecov-action@v1

    - name: Collecting the test reports
      if: failure()
      run: find . '(' -name 'hs_err_*.log' -or -path '*/build/reports/tests' ')' -exec tar rf "reports-JVM-${{ matrix.java }}.tar" {} ';'
      shell: bash

    - name: Upload Artifact
      if: failure()
      uses: actions/upload-artifact@v2
      with:
        name: reports-JVM-${{ matrix.java }}
        path: reports-JVM-${{ matrix.java }}.tar
        retention-days: 3

<<<<<<< HEAD
  flaky-tests:
=======
  checkstyle:
>>>>>>> ab04b87c
    runs-on: self-hosted
    timeout-minutes: 60
    steps:
      - uses: actions/checkout@v2

      - id: setup-jdk-15
        name: Set up JDK 15
        uses: actions/setup-java@v2
        with:
          distribution: 'adopt'
          java-version: '15'

      - name: Restore Gradle Cache
        uses: actions/cache@v2
        with:
          path: |
            ~/.gradle/wrapper/dists
            ~/.gradle/caches/jars-3
            ~/.gradle/caches/modules-2
            ~/.gradle/caches/package-lists
          key: ${{ runner.os }}-gradle-${{ hashFiles('**/*.gradle*', '**/gradle-wrapper.properties') }}
          restore-keys: |
            ${{ runner.os }}-gradle-

<<<<<<< HEAD
      - name: Run Flaky tests
        run: |
          ./gradlew --no-daemon --stacktrace --max-workers=8 --parallel -PnoWeb -PnoLint \
          :consul:build \
          :zookeeper3:build
=======
      - name: Check code style
        run: |
          ./gradlew --no-daemon --stacktrace --max-workers=8 --parallel lint
>>>>>>> ab04b87c

      - name: Cleanup Gradle Cache
        # Remove some files from the Gradle cache, so they aren't cached by GitHub Actions.
        # Restoring these files from a GitHub Actions cache might cause problems for future builds.
        run: |
          rm -f ~/.gradle/caches/modules-2/modules-2.lock || true
          rm -f ~/.gradle/caches/modules-2/gc.properties || true
        shell: bash<|MERGE_RESOLUTION|>--- conflicted
+++ resolved
@@ -117,11 +117,7 @@
         path: reports-JVM-${{ matrix.java }}.tar
         retention-days: 3
 
-<<<<<<< HEAD
-  flaky-tests:
-=======
   checkstyle:
->>>>>>> ab04b87c
     runs-on: self-hosted
     timeout-minutes: 60
     steps:
@@ -146,21 +142,48 @@
           restore-keys: |
             ${{ runner.os }}-gradle-
 
-<<<<<<< HEAD
+      - name: Check code style
+        run: |
+          ./gradlew --no-daemon --stacktrace --max-workers=8 --parallel lint
+
+      - name: Cleanup Gradle Cache
+        run: |
+          rm -f ~/.gradle/caches/modules-2/modules-2.lock || true
+          rm -f ~/.gradle/caches/modules-2/gc.properties || true
+        shell: bash
+
+  flaky-tests:
+    runs-on: self-hosted
+    timeout-minutes: 60
+    steps:
+      - uses: actions/checkout@v2
+
+      - id: setup-jdk-15
+        name: Set up JDK 15
+        uses: actions/setup-java@v2
+        with:
+          distribution: 'adopt'
+          java-version: '15'
+
+      - name: Restore Gradle Cache
+        uses: actions/cache@v2
+        with:
+          path: |
+            ~/.gradle/wrapper/dists
+            ~/.gradle/caches/jars-3
+            ~/.gradle/caches/modules-2
+            ~/.gradle/caches/package-lists
+          key: ${{ runner.os }}-gradle-${{ hashFiles('**/*.gradle*', '**/gradle-wrapper.properties') }}
+          restore-keys: |
+            ${{ runner.os }}-gradle-
+
       - name: Run Flaky tests
         run: |
           ./gradlew --no-daemon --stacktrace --max-workers=8 --parallel -PnoWeb -PnoLint \
           :consul:build \
           :zookeeper3:build
-=======
-      - name: Check code style
-        run: |
-          ./gradlew --no-daemon --stacktrace --max-workers=8 --parallel lint
->>>>>>> ab04b87c
 
       - name: Cleanup Gradle Cache
-        # Remove some files from the Gradle cache, so they aren't cached by GitHub Actions.
-        # Restoring these files from a GitHub Actions cache might cause problems for future builds.
         run: |
           rm -f ~/.gradle/caches/modules-2/modules-2.lock || true
           rm -f ~/.gradle/caches/modules-2/gc.properties || true
