/*
 * Copyright 2019 LINE Corporation
 *
 * LINE Corporation licenses this file to you under the Apache License,
 * version 2.0 (the "License"); you may not use this file except in compliance
 * with the License. You may obtain a copy of the License at:
 *
 *   https://www.apache.org/licenses/LICENSE-2.0
 *
 * Unless required by applicable law or agreed to in writing, software
 * distributed under the License is distributed on an "AS IS" BASIS, WITHOUT
 * WARRANTIES OR CONDITIONS OF ANY KIND, either express or implied. See the
 * License for the specific language governing permissions and limitations
 * under the License.
 */
package com.linecorp.armeria.client;

import static org.assertj.core.api.Assertions.assertThat;
import static org.assertj.core.api.Assertions.assertThatThrownBy;
import static org.junit.jupiter.api.Assertions.assertThrows;
import static org.mockito.Mockito.mock;

import org.junit.jupiter.api.Test;
import org.junit.jupiter.api.condition.DisabledIfSystemProperty;
import org.junit.jupiter.api.condition.EnabledIfSystemProperty;

import io.netty.resolver.DefaultAddressResolverGroup;

class ClientFactoryBuilderTest {

    @Test
    void addressResolverGroupFactoryAndDomainNameResolverCustomizerAreMutuallyExclusive() {
        final ClientFactoryBuilder builder1 = ClientFactory.builder();
        builder1.addressResolverGroupFactory(eventLoopGroup -> null);
        assertThatThrownBy(() -> builder1.domainNameResolverCustomizer(b -> {}))
                .isInstanceOf(IllegalStateException.class)
                .hasMessageContaining("mutually exclusive");

        final ClientFactoryBuilder builder2 = ClientFactory.builder();
        builder2.domainNameResolverCustomizer(b -> {});
        assertThatThrownBy(() -> builder2.addressResolverGroupFactory(eventLoopGroup -> null))
                .isInstanceOf(IllegalStateException.class)
                .hasMessageContaining("mutually exclusive");
    }

    @Test
    void maxNumEventLoopsAndEventLoopSchedulerFactoryAreMutuallyExclusive() {
        final ClientFactoryBuilder builder1 = ClientFactory.builder();
        builder1.maxNumEventLoopsPerEndpoint(2);

        assertThrows(IllegalStateException.class,
                     () -> builder1.eventLoopSchedulerFactory(
                             eventLoopGroup -> mock(EventLoopScheduler.class)));

        final ClientFactoryBuilder builder2 = ClientFactory.builder();
        builder2.eventLoopSchedulerFactory(eventLoopGroup -> mock(EventLoopScheduler.class));

        final IllegalStateException cause = assertThrows(IllegalStateException.class,
                                                         () -> builder2.maxNumEventLoopsPerEndpoint(2));
        assertThat(cause).hasMessageContaining("mutually exclusive");
    }

<<<<<<< HEAD
    @SuppressWarnings("unchecked")
    @Test
    void shouldInheritClientFactoryOptions() {
        final ClientFactory factory1 = ClientFactory.builder()
                                                    .maxNumEventLoopsPerEndpoint(2)
                                                    .connectTimeoutMillis(5000)
                                                    .build();

        final ClientFactory factory2 = ClientFactory.builder()
                                                    .options(factory1.options())
                                                    .idleTimeoutMillis(30000)
                                                    .build();

        assertThat(factory2.options().asMap()).allSatisfy((opt, optVal) -> {
            if (opt.compareTo(ClientFactoryOption.IDLE_TIMEOUT_MILLIS) == 0) {
                assertThat(optVal.value()).isNotEqualTo(factory1.options().asMap().get(opt).value());
            } else {
                assertThat(optVal.value()).isEqualTo(factory1.options().asMap().get(opt).value());
            }
        });
=======
    @Test
    @EnabledIfSystemProperty(named = "com.linecorp.armeria.useJdkDnsResolver", matches = "true")
    void useDefaultAddressResolverGroup() {
        final DefaultClientFactory clientFactory = (DefaultClientFactory) ClientFactory.ofDefault();
        assertThat(clientFactory.addressResolverGroup()).isSameAs(DefaultAddressResolverGroup.INSTANCE);
    }

    @Test
    @DisabledIfSystemProperty(named = "com.linecorp.armeria.useJdkDnsResolver",  matches = "true")
    void useRefreshingAddressResolverGroup() {
        final DefaultClientFactory clientFactory = (DefaultClientFactory) ClientFactory.ofDefault();
        assertThat(clientFactory.addressResolverGroup()).isInstanceOf(RefreshingAddressResolverGroup.class);
>>>>>>> 3e4876be
    }
}<|MERGE_RESOLUTION|>--- conflicted
+++ resolved
@@ -60,7 +60,6 @@
         assertThat(cause).hasMessageContaining("mutually exclusive");
     }
 
-<<<<<<< HEAD
     @SuppressWarnings("unchecked")
     @Test
     void shouldInheritClientFactoryOptions() {
@@ -81,7 +80,8 @@
                 assertThat(optVal.value()).isEqualTo(factory1.options().asMap().get(opt).value());
             }
         });
-=======
+    }
+
     @Test
     @EnabledIfSystemProperty(named = "com.linecorp.armeria.useJdkDnsResolver", matches = "true")
     void useDefaultAddressResolverGroup() {
@@ -94,6 +94,5 @@
     void useRefreshingAddressResolverGroup() {
         final DefaultClientFactory clientFactory = (DefaultClientFactory) ClientFactory.ofDefault();
         assertThat(clientFactory.addressResolverGroup()).isInstanceOf(RefreshingAddressResolverGroup.class);
->>>>>>> 3e4876be
     }
 }