/*
 * Copyright 2021 LINE Corporation
 *
 * LINE Corporation licenses this file to you under the Apache License,
 * version 2.0 (the "License"); you may not use this file except in compliance
 * with the License. You may obtain a copy of the License at:
 *
 *   https://www.apache.org/licenses/LICENSE-2.0
 *
 * Unless required by applicable law or agreed to in writing, software
 * distributed under the License is distributed on an "AS IS" BASIS, WITHOUT
 * WARRANTIES OR CONDITIONS OF ANY KIND, either express or implied. See the
 * License for the specific language governing permissions and limitations
 * under the License.
 */
package com.linecorp.armeria.it.grpc;

import static com.google.common.collect.ImmutableList.toImmutableList;
import static com.linecorp.armeria.it.grpc.HttpJsonTranscodingTest.HttpJsonTranscodingTestService.testBytesValue;
import static net.javacrumbs.jsonunit.fluent.JsonFluentAssert.assertThatJson;
import static org.assertj.core.api.Assertions.assertThat;
import static org.assertj.core.api.Assertions.withPrecision;

import java.nio.charset.StandardCharsets;
import java.time.Duration;
import java.time.ZonedDateTime;
import java.time.format.DateTimeFormatter;
import java.util.Base64;
import java.util.List;
import java.util.Optional;
import java.util.stream.Collectors;
import java.util.stream.Stream;
import java.util.stream.StreamSupport;

import org.junit.jupiter.api.Test;
import org.junit.jupiter.api.extension.ExtensionContext;
import org.junit.jupiter.api.extension.RegisterExtension;
import org.junit.jupiter.params.ParameterizedTest;
import org.junit.jupiter.params.provider.Arguments;
import org.junit.jupiter.params.provider.ArgumentsProvider;
import org.junit.jupiter.params.provider.ArgumentsSource;
import org.junit.jupiter.params.provider.ValueSource;

import com.fasterxml.jackson.core.JsonProcessingException;
import com.fasterxml.jackson.core.TreeNode;
import com.fasterxml.jackson.databind.JsonNode;
import com.fasterxml.jackson.databind.ObjectMapper;
import com.google.common.collect.Streams;

import com.linecorp.armeria.client.WebClient;
import com.linecorp.armeria.client.grpc.GrpcClients;
import com.linecorp.armeria.common.AggregatedHttpResponse;
import com.linecorp.armeria.common.HttpData;
import com.linecorp.armeria.common.HttpMethod;
import com.linecorp.armeria.common.HttpStatus;
import com.linecorp.armeria.common.MediaType;
import com.linecorp.armeria.common.QueryParams;
import com.linecorp.armeria.common.QueryParamsBuilder;
import com.linecorp.armeria.common.RequestHeaders;
import com.linecorp.armeria.common.grpc.GrpcJsonMarshaller;
import com.linecorp.armeria.grpc.testing.HttpJsonTranscodingTestServiceGrpc.HttpJsonTranscodingTestServiceBlockingStub;
import com.linecorp.armeria.grpc.testing.HttpJsonTranscodingTestServiceGrpc.HttpJsonTranscodingTestServiceImplBase;
import com.linecorp.armeria.grpc.testing.Transcoding.EchoAnyRequest;
import com.linecorp.armeria.grpc.testing.Transcoding.EchoAnyResponse;
import com.linecorp.armeria.grpc.testing.Transcoding.EchoListValueRequest;
import com.linecorp.armeria.grpc.testing.Transcoding.EchoListValueResponse;
import com.linecorp.armeria.grpc.testing.Transcoding.EchoRecursiveRequest;
import com.linecorp.armeria.grpc.testing.Transcoding.EchoRecursiveResponse;
import com.linecorp.armeria.grpc.testing.Transcoding.EchoResponseBodyRequest;
import com.linecorp.armeria.grpc.testing.Transcoding.EchoResponseBodyResponse;
import com.linecorp.armeria.grpc.testing.Transcoding.EchoStructRequest;
import com.linecorp.armeria.grpc.testing.Transcoding.EchoStructResponse;
import com.linecorp.armeria.grpc.testing.Transcoding.EchoTimestampAndDurationRequest;
import com.linecorp.armeria.grpc.testing.Transcoding.EchoTimestampAndDurationResponse;
import com.linecorp.armeria.grpc.testing.Transcoding.EchoValueRequest;
import com.linecorp.armeria.grpc.testing.Transcoding.EchoValueResponse;
import com.linecorp.armeria.grpc.testing.Transcoding.EchoWrappersRequest;
import com.linecorp.armeria.grpc.testing.Transcoding.EchoWrappersResponse;
import com.linecorp.armeria.grpc.testing.Transcoding.GetMessageRequestV1;
import com.linecorp.armeria.grpc.testing.Transcoding.GetMessageRequestV2;
import com.linecorp.armeria.grpc.testing.Transcoding.GetMessageRequestV2.SubMessage;
import com.linecorp.armeria.grpc.testing.Transcoding.GetMessageRequestV3;
import com.linecorp.armeria.grpc.testing.Transcoding.Message;
import com.linecorp.armeria.grpc.testing.Transcoding.MessageType;
import com.linecorp.armeria.grpc.testing.Transcoding.Recursive;
import com.linecorp.armeria.grpc.testing.Transcoding.UpdateMessageRequestV1;
import com.linecorp.armeria.internal.common.JacksonUtil;
import com.linecorp.armeria.internal.server.grpc.GrpcDocServicePlugin;
import com.linecorp.armeria.server.ServerBuilder;
import com.linecorp.armeria.server.ServiceRequestContext;
import com.linecorp.armeria.server.docs.DocService;
import com.linecorp.armeria.server.grpc.GrpcService;
import com.linecorp.armeria.server.grpc.GrpcServiceBuilder;
import com.linecorp.armeria.testing.junit5.server.ServerExtension;

import io.grpc.stub.StreamObserver;

// The public Static methods in this class are used by the classes in other packages.
public class HttpJsonTranscodingTest {

    static class HttpJsonTranscodingTestService extends HttpJsonTranscodingTestServiceImplBase {

        static final String testBytesValue = "abc123!?$*&()'-=@~";

        @Override
        public void getMessageV1(GetMessageRequestV1 request, StreamObserver<Message> responseObserver) {
            responseObserver.onNext(Message.newBuilder().setText(request.getName()).build());
            responseObserver.onCompleted();
        }

        @Override
        public void getMessageV2(GetMessageRequestV2 request, StreamObserver<Message> responseObserver) {
            final String text = request.getMessageId() + ':' +
                                request.getRevision() + ':' +
                                request.getSub().getSubfield() + ':' +
                                request.getType();
            responseObserver.onNext(Message.newBuilder().setText(text).build());
            responseObserver.onCompleted();
        }

        @Override
        public void getMessageV3(GetMessageRequestV3 request, StreamObserver<Message> responseObserver) {
            final String text = request.getMessageId() + ':' +
                                request.getRevisionList().stream().map(String::valueOf)
                                       .collect(Collectors.joining(":"));
            responseObserver.onNext(Message.newBuilder().setText(text).build());
            responseObserver.onCompleted();
        }

        @Override
        public void updateMessageV1(UpdateMessageRequestV1 request, StreamObserver<Message> responseObserver) {
            final String text = request.getMessageId() + ':' +
                                request.getMessage().getText();
            responseObserver.onNext(Message.newBuilder().setText(text).build());
            responseObserver.onCompleted();
        }

        @Override
        public void updateMessageV2(Message request, StreamObserver<Message> responseObserver) {
            final ServiceRequestContext ctx = ServiceRequestContext.current();
            final String messageId = Optional.ofNullable(ctx.pathParam("message_id")).orElse("no_id");
            final String text = messageId + ':' + request.getText();
            responseObserver.onNext(Message.newBuilder().setText(text).build());
            responseObserver.onCompleted();
        }

        @Override
        public void echoTimestampAndDuration(
                EchoTimestampAndDurationRequest request,
                StreamObserver<EchoTimestampAndDurationResponse> responseObserver) {
            responseObserver.onNext(EchoTimestampAndDurationResponse.newBuilder()
                                                                    .setTimestamp(request.getTimestamp())
                                                                    .setDuration(request.getDuration())
                                                                    .build());
            responseObserver.onCompleted();
        }

        @Override
        public void echoWrappers(EchoWrappersRequest request,
                                 StreamObserver<EchoWrappersResponse> responseObserver) {
            final EchoWrappersResponse.Builder builder = EchoWrappersResponse.newBuilder();
            if (request.hasDoubleVal()) {
                builder.setDoubleVal(request.getDoubleVal());
            }
            if (request.hasFloatVal()) {
                builder.setFloatVal(request.getFloatVal());
            }
            if (request.hasInt64Val()) {
                builder.setInt64Val(request.getInt64Val());
            }
            if (request.hasUint64Val()) {
                builder.setUint64Val(request.getUint64Val());
            }
            if (request.hasInt32Val()) {
                builder.setInt32Val(request.getInt32Val());
            }
            if (request.hasUint32Val()) {
                builder.setUint32Val(request.getUint32Val());
            }
            if (request.hasBoolVal()) {
                builder.setBoolVal(request.getBoolVal());
            }
            if (request.hasStringVal()) {
                builder.setStringVal(request.getStringVal());
            }
            if (request.hasBytesVal()) {
                builder.setBytesVal(request.getBytesVal());
                assertThat(request.getBytesVal().getValue().toStringUtf8()).isEqualTo(testBytesValue);
            }
            responseObserver.onNext(builder.build());
            responseObserver.onCompleted();
        }

        @Override
        public void echoStruct(EchoStructRequest request, StreamObserver<EchoStructResponse> responseObserver) {
            responseObserver.onNext(EchoStructResponse.newBuilder().setValue(request.getValue()).build());
            responseObserver.onCompleted();
        }

        @Override
        public void echoListValue(EchoListValueRequest request,
                                  StreamObserver<EchoListValueResponse> responseObserver) {
            responseObserver.onNext(EchoListValueResponse.newBuilder().setValue(request.getValue()).build());
            responseObserver.onCompleted();
        }

        @Override
        public void echoValue(EchoValueRequest request, StreamObserver<EchoValueResponse> responseObserver) {
            responseObserver.onNext(EchoValueResponse.newBuilder().setValue(request.getValue()).build());
            responseObserver.onCompleted();
        }

        @Override
        public void echoAny(EchoAnyRequest request, StreamObserver<EchoAnyResponse> responseObserver) {
            responseObserver.onNext(EchoAnyResponse.newBuilder().setValue(request.getValue()).build());
            responseObserver.onCompleted();
        }

        @Override
        public void echoRecursive(EchoRecursiveRequest request,
                                  StreamObserver<EchoRecursiveResponse> responseObserver) {
            responseObserver.onNext(EchoRecursiveResponse.newBuilder().setValue(request.getValue()).build());
            responseObserver.onCompleted();
        }

        @Override
        public void echoRecursive2(Recursive request,
                                   StreamObserver<Recursive> responseObserver) {
            responseObserver.onNext(request);
            responseObserver.onCompleted();
        }

        static EchoResponseBodyResponse getResponseBodyResponse(EchoResponseBodyRequest request) {
            return EchoResponseBodyResponse.newBuilder()
                    .setValue(request.getValue())
                    .addAllArrayField(request.getArrayFieldList())
                    .setStructBody(request.getStructBody())
                    .build();
        }

        @Override
        public void echoResponseBodyValue(EchoResponseBodyRequest request,
                                          StreamObserver<EchoResponseBodyResponse> responseObserver) {
            responseObserver.onNext(getResponseBodyResponse(request));
            responseObserver.onCompleted();
        }

        @Override
        public void echoResponseBodyRepeated(EchoResponseBodyRequest request,
                                             StreamObserver<EchoResponseBodyResponse>
                                                     responseObserver) {
            responseObserver.onNext(getResponseBodyResponse(request));
            responseObserver.onCompleted();
        }

        @Override
        public void echoResponseBodyStruct(EchoResponseBodyRequest request,
                                           StreamObserver<EchoResponseBodyResponse>
                                                   responseObserver) {
            responseObserver.onNext(getResponseBodyResponse(request));
            responseObserver.onCompleted();
        }

        @Override
<<<<<<< HEAD
        protected void configure(ServerBuilder sb) throws Exception {
            final GrpcService grpcService = GrpcService.builder()
                                                       .addService(new HttpJsonTranscodingTestService())
                                                       .enableHttpJsonTranscoding(true)
                                                       .build();
            sb.service(grpcService)
              .requestTimeout(Duration.ZERO)
              .serviceUnder("/foo", grpcService)
              .serviceUnder("/docs", DocService.builder().build());
=======
        public void echoResponseBodyNoMatching(EchoResponseBodyRequest request,
                                               StreamObserver<EchoResponseBodyResponse>
                                                       responseObserver) {
            responseObserver.onNext(getResponseBodyResponse(request));
            responseObserver.onCompleted();
>>>>>>> 7231cee1
        }
    }

    @RegisterExtension
    static final ServerExtension server = createServer(false);

    @RegisterExtension
    static final ServerExtension serverPreservingProtoFieldNames = createServer(true);

    private final ObjectMapper mapper = JacksonUtil.newDefaultObjectMapper();

    private final WebClient webClient = WebClient.builder(server.httpUri()).build();

<<<<<<< HEAD
    @ParameterizedTest
    @ArgumentsSource(BlockingClientProvider.class)
    void shouldGetMessageV1ByGrpcClient(HttpJsonTranscodingTestServiceBlockingStub client) {
        final Message message = client.getMessageV1(
=======
    final WebClient webClientPreservingProtoFieldNames =
            WebClient.builder(serverPreservingProtoFieldNames.httpUri()).build();

    static ServerExtension createServer(boolean preservingProtoFieldNames) {
        return new ServerExtension() {
            @Override
            protected void configure(ServerBuilder sb) throws Exception {
                final GrpcServiceBuilder grpcServiceBuilder =
                        GrpcService.builder()
                                   .addService(new HttpJsonTranscodingTestService())
                                   .enableHttpJsonTranscoding(true);
                if (preservingProtoFieldNames) {
                    grpcServiceBuilder.jsonMarshallerFactory(service -> GrpcJsonMarshaller
                            .builder()
                            .jsonMarshallerCustomizer(m -> m.preservingProtoFieldNames(true))
                            .build(service));
                }
                final GrpcService grpcService = grpcServiceBuilder.build();

                // gRPC transcoding will not work under '/foo'.
                // You may get the following log messages when calling the following 'serviceUnder' method:
                //   [main] WARN  c.l.armeria.server.ServerBuilder - The service has self-defined routes
                //   but the routes will be ignored. It will be served at the route you specified: path=/foo,
                //   service=...
                sb.service(grpcService)
                  .requestTimeout(Duration.ZERO)
                  .serviceUnder("/foo", grpcService)
                  .serviceUnder("/docs", DocService.builder().build());
            }
        };
    }

    @Test
    void shouldGetMessageV1ByGrpcClient() {
        final Message message = grpcClient.getMessageV1(
>>>>>>> 7231cee1
                GetMessageRequestV1.newBuilder().setName("messages/1").build());
        assertThat(message.getText()).isEqualTo("messages/1");
    }

    @ParameterizedTest
    @ValueSource(strings = { "/", "/foo/" })
    void shouldGetMessageV1ByWebClient(String prefix) throws JsonProcessingException {
        final AggregatedHttpResponse response = webClient.get(prefix + "v1/messages/1").aggregate().join();
        final JsonNode root = mapper.readTree(response.contentUtf8());
        assertThat(root.get("text").asText()).isEqualTo("messages/1");
    }

    @ParameterizedTest
    @ArgumentsSource(BlockingClientProvider.class)
    void shouldGetMessageV2ByGrpcClient(HttpJsonTranscodingTestServiceBlockingStub client) {
        final Message message = client.getMessageV2(
                GetMessageRequestV2.newBuilder()
                                   .setMessageId("1")
                                   .setRevision(999)
                                   .setSub(SubMessage.newBuilder().setSubfield("sub").build())
                                   .setType(MessageType.DETAIL)
                                   .build());
        assertThat(message.getText()).isEqualTo("1:999:sub:DETAIL");
    }

    @ParameterizedTest
    @ValueSource(strings = { "/", "/foo/" })
    void shouldGetMessageV2ByWebClient(String prefix) throws JsonProcessingException {
        final AggregatedHttpResponse response =
                webClient.get(prefix + "v2/messages/1?revision=999&sub.subfield=sub&type=DETAIL")
                         .aggregate().join();
        final JsonNode root = mapper.readTree(response.contentUtf8());
        assertThat(root.get("text").asText()).isEqualTo("1:999:sub:DETAIL");
    }

    @ParameterizedTest
    @ValueSource(strings = { "/", "/foo/" })
    void shouldGetMessageV2ByWebClient_GetDefaultValueIfUnknownEnumIsSpecified()
            throws JsonProcessingException {
        final AggregatedHttpResponse response =
                webClient.get("/v2/messages/1?revision=999&sub.subfield=sub&type=UNKNOWN")
                         .aggregate().join();
        final JsonNode root = mapper.readTree(response.contentUtf8());
        // Return a default enum(value 0).
        assertThat(root.get("text").asText()).isEqualTo("1:999:sub:SIMPLE");
    }

    @ParameterizedTest
    @ArgumentsSource(BlockingClientProvider.class)
    void shouldGetMessageV3ByGrpcClient(HttpJsonTranscodingTestServiceBlockingStub client) {
        final Message message = client.getMessageV3(
                GetMessageRequestV3.newBuilder()
                                   .setMessageId("1")
                                   .addRevision(2).addRevision(3).addRevision(4)
                                   .build());
        assertThat(message.getText()).isEqualTo("1:2:3:4");
    }

    @Test
    void shouldGetMessageV3ByWebClient() throws JsonProcessingException {
        final AggregatedHttpResponse response =
                webClient.get("/v3/messages/1?revision=2&revision=3&revision=4")
                         .aggregate().join();
        final JsonNode root = mapper.readTree(response.contentUtf8());
        assertThat(root.get("text").asText()).isEqualTo("1:2:3:4");
    }

    @Test
    void shouldGetMessageV3ByWebClient_CheckOrder() throws JsonProcessingException {
        final AggregatedHttpResponse response =
                webClient.get("/v3/messages/1?revision=4&revision=3&revision=2")
                         .aggregate().join();
        final JsonNode root = mapper.readTree(response.contentUtf8());
        assertThat(root.get("text").asText()).isEqualTo("1:4:3:2");
    }

    @ParameterizedTest
    @ArgumentsSource(BlockingClientProvider.class)
    void shouldUpdateMessageV1ByGrpcClient(HttpJsonTranscodingTestServiceBlockingStub client) {
        final Message message = client.updateMessageV1(
                UpdateMessageRequestV1.newBuilder()
                                      .setMessageId("1")
                                      .setMessage(Message.newBuilder().setText("v1").build())
                                      .build());
        assertThat(message.getText()).isEqualTo("1:v1");
    }

    @Test
    void shouldUpdateMessageV1ByWebClient() throws JsonProcessingException {
        final AggregatedHttpResponse response =
                webClient.execute(RequestHeaders.builder()
                                                .method(HttpMethod.PATCH)
                                                .path("/v1/messages/1")
                                                .contentType(MediaType.JSON)
                                                .build(),
                                  HttpData.ofUtf8("{\"text\": \"v1\"}"))
                         .aggregate().join();
        final JsonNode root = mapper.readTree(response.contentUtf8());
        assertThat(root.get("text").asText()).isEqualTo("1:v1");
    }

    @ParameterizedTest
    @ArgumentsSource(BlockingClientProvider.class)
    void shouldUpdateMessageV2ByGrpcClient(HttpJsonTranscodingTestServiceBlockingStub client) {
        final Message message = client.updateMessageV2(Message.newBuilder().setText("v2").build());
        // There's no way to get 'message_id' from a gRPC request.
        assertThat(message.getText()).isEqualTo("no_id:v2");
    }

    @Test
    void shouldUpdateMessageV2ByWebClient() throws JsonProcessingException {
        final AggregatedHttpResponse response =
                webClient.execute(RequestHeaders.builder()
                                                .method(HttpMethod.PATCH)
                                                .path("/v2/messages/1")
                                                .contentType(MediaType.JSON)
                                                .build(),
                                  HttpData.ofUtf8("{\"text\": \"v2\"}"))
                         .aggregate().join();
        final JsonNode root = mapper.readTree(response.contentUtf8());
        assertThat(root.get("text").asText()).isEqualTo("1:v2");
    }

    @Test
    void shouldAcceptRfc3339TimeFormatAndDuration() throws JsonProcessingException {
        final String timestamp = ZonedDateTime.now().format(DateTimeFormatter.ISO_INSTANT);
        final String duration = "1.000340012s";

        final AggregatedHttpResponse response =
                webClient.get("/v1/echo/" + timestamp + '/' + duration).aggregate().join();
        final JsonNode root = mapper.readTree(response.contentUtf8());
        assertThat(root.get("timestamp").asText()).isEqualTo(timestamp);
        assertThat(root.get("duration").asText()).isEqualTo(duration);
    }

    @Test
    void shouldAcceptWrappers1() throws JsonProcessingException {
        final String bytesValue = new String(
                Base64.getEncoder().encode(testBytesValue.getBytes(StandardCharsets.UTF_8)));

        final QueryParamsBuilder query = QueryParams.builder();
        query.add("doubleVal", String.valueOf(123.456d))
             .add("floatVal", String.valueOf(123.456f))
             .add("int64Val", String.valueOf(Long.MAX_VALUE))
             .add("uint64Val", String.valueOf(Long.MAX_VALUE))
             .add("int32Val", String.valueOf(Integer.MAX_VALUE))
             .add("uint32Val", String.valueOf(Integer.MAX_VALUE))
             .add("boolVal", "true")
             .add("stringVal", "string")
             .add("bytesVal", bytesValue);

        final AggregatedHttpResponse response =
                webClient.get("/v1/echo/wrappers?" + query.toQueryString()).aggregate().join();
        final JsonNode root = mapper.readTree(response.contentUtf8());
        assertThat(root.get("doubleVal").asDouble()).isEqualTo(123.456d, withPrecision(0.001d));
        assertThat(root.get("floatVal").asDouble()).isEqualTo(123.456f, withPrecision(0.001d));
        assertThat(root.get("int64Val").asLong()).isEqualTo(Long.MAX_VALUE);
        assertThat(root.get("uint64Val").asLong()).isEqualTo(Long.MAX_VALUE);
        assertThat(root.get("int32Val").asInt()).isEqualTo(Integer.MAX_VALUE);
        assertThat(root.get("uint32Val").asInt()).isEqualTo(Integer.MAX_VALUE);
        assertThat(root.get("boolVal").asBoolean()).isTrue();
        assertThat(root.get("stringVal").asText()).isEqualTo("string");
        assertThat(root.get("bytesVal").asText()).isEqualTo(bytesValue);
    }

    @Test
    void shouldAcceptWrappers2() throws JsonProcessingException {
        final QueryParamsBuilder query = QueryParams.builder();
        query.add("doubleVal", String.valueOf(123.456d))
             .add("int64Val", String.valueOf(Long.MAX_VALUE))
             .add("int32Val", String.valueOf(Integer.MAX_VALUE))
             .add("stringVal", "string");

        final AggregatedHttpResponse response =
                webClient.get("/v1/echo/wrappers?" + query.toQueryString()).aggregate().join();
        final JsonNode root = mapper.readTree(response.contentUtf8());
        assertThat(root.get("doubleVal").asDouble()).isEqualTo(123.456d, withPrecision(0.001d));
        assertThat(root.get("floatVal")).isNull();
        assertThat(root.get("int64Val").asLong()).isEqualTo(Long.MAX_VALUE);
        assertThat(root.get("uint64Val")).isNull();
        assertThat(root.get("int32Val").asInt()).isEqualTo(Integer.MAX_VALUE);
        assertThat(root.get("uint32Val")).isNull();
        assertThat(root.get("boolVal")).isNull();
        assertThat(root.get("stringVal").asText()).isEqualTo("string");
        assertThat(root.get("bytesVal")).isNull();
    }

    @Test
    void shouldAcceptStruct() throws JsonProcessingException {
        final String jsonContent = "{\"intVal\": 1, \"stringVal\": \"1\"}";
        final AggregatedHttpResponse response = jsonPostRequest(webClient, "/v1/echo/struct", jsonContent);
        final JsonNode root = mapper.readTree(response.contentUtf8());
        final JsonNode value = root.get("value");
        assertThat(value).isNotNull().matches(v -> ((TreeNode) v).isObject());
        assertThat(value.get("intVal").asInt()).isOne();
        assertThat(value.get("stringVal").asText()).isEqualTo("1");
    }

    @Test
    void shouldAcceptListValue_String() throws JsonProcessingException {
        final String jsonContent = "[\"1\", \"2\"]";
        final AggregatedHttpResponse response = jsonPostRequest(webClient, "/v1/echo/list_value", jsonContent);
        final JsonNode root = mapper.readTree(response.contentUtf8());
        final JsonNode value = root.get("value");
        assertThat(value.isArray()).isTrue();
        assertThat(value.get(0).asText()).isEqualTo("1");
        assertThat(value.get(1).asText()).isEqualTo("2");
    }

    @Test
    void shouldAcceptListValue_Number() throws JsonProcessingException {
        final String jsonContent = "[1, 2]";
        final AggregatedHttpResponse response = jsonPostRequest(webClient, "/v1/echo/list_value", jsonContent);
        final JsonNode root = mapper.readTree(response.contentUtf8());
        final JsonNode value = root.get("value");
        assertThat(value.isArray()).isTrue();
        assertThat(value.get(0).asInt()).isEqualTo(1);
        assertThat(value.get(1).asInt()).isEqualTo(2);
    }

    @Test
    void shouldAcceptValue_String() throws JsonProcessingException {
        final String jsonContent = "\"1\"";
        final AggregatedHttpResponse response = jsonPostRequest(webClient, "/v1/echo/value", jsonContent);
        final JsonNode root = mapper.readTree(response.contentUtf8());
        assertThat(root.get("value").asText()).isEqualTo("1");
    }

    @Test
    void shouldAcceptValue_Number() throws JsonProcessingException {
        final String jsonContent = "1";
        final AggregatedHttpResponse response = jsonPostRequest(webClient, "/v1/echo/value", jsonContent);
        final JsonNode root = mapper.readTree(response.contentUtf8());
        assertThat(root.get("value").asInt()).isEqualTo(1);
    }

    @Test
    void shouldAcceptAny() throws JsonProcessingException {
        final String jsonContent =
                '{' +
                "  \"@type\": \"type.googleapis.com/google.protobuf.Duration\"," +
                "  \"value\": \"1.212s\"" +
                '}';
        final AggregatedHttpResponse response = jsonPostRequest(webClient, "/v1/echo/any", jsonContent);
        final JsonNode root = mapper.readTree(response.contentUtf8());
        final JsonNode value = root.get("value");
        assertThat(value).isNotNull().matches(v -> ((TreeNode) v).isObject());
        assertThat(value.get("@type").asText()).isEqualTo("type.googleapis.com/google.protobuf.Duration");
        assertThat(value.get("value").asText()).isEqualTo("1.212s");
    }

    @Test
    void shouldDenyHttpGetParameters_Struct_Value_ListValue_Any() {
        assertThat(webClient.get("/v1/echo/struct?value=1").aggregate().join().status())
                .isEqualTo(HttpStatus.BAD_REQUEST);
        assertThat(webClient.get("/v1/echo/list_value?value=1&value=2").aggregate().join().status())
                .isEqualTo(HttpStatus.BAD_REQUEST);
        assertThat(webClient.get("/v1/echo/value?value=1").aggregate().join().status())
                .isEqualTo(HttpStatus.BAD_REQUEST);
        assertThat(webClient.get("/v1/echo/any?value=1").aggregate().join().status())
                .isEqualTo(HttpStatus.BAD_REQUEST);
    }

    @Test
    void shouldAcceptRecursive() throws JsonProcessingException {
        final String jsonContent =
                '{' +
                "  \"value\": \"a\"," +
                "  \"nested\": {" +
                "    \"value\": \"b\"" +
                "  }" +
                '}';
        final AggregatedHttpResponse response = jsonPostRequest(webClient, "/v1/echo/recursive", jsonContent);
        final JsonNode root = mapper.readTree(response.contentUtf8());
        final JsonNode value = root.get("value");
        assertThat(value).isNotNull().matches(v -> ((TreeNode) v).isObject());
        assertThat(value.get("value").asText()).isEqualTo("a");
        final JsonNode nested = value.get("nested");
        assertThat(nested).isNotNull().matches(v -> ((TreeNode) v).isObject());
        assertThat(nested.get("value").asText()).isEqualTo("b");
    }

    @Test
    void shouldAcceptRecursive2() throws JsonProcessingException {
        final String jsonContent =
                '{' +
                "  \"value\": \"a\"," +
                "  \"nested\": {" +
                "    \"value\": \"b\"" +
                "  }" +
                '}';
        final AggregatedHttpResponse response = jsonPostRequest(webClient, "/v1/echo/recursive2", jsonContent);
        final JsonNode root = mapper.readTree(response.contentUtf8());
        assertThat(root.get("value").asText()).isEqualTo("a");
        final JsonNode nested = root.get("nested");
        assertThat(nested).isNotNull().matches(v -> ((TreeNode) v).isObject());
        assertThat(nested.get("value").asText()).isEqualTo("b");
    }

    @Test
    void shoudDenyRecursiveViaHttpGet() {
        assertThat(webClient.get("/v1/echo/recursive?value=a").aggregate().join().status())
                .isEqualTo(HttpStatus.BAD_REQUEST);
        assertThat(webClient.get("/v1/echo/recursive2?nested=a").aggregate().join().status())
                .isEqualTo(HttpStatus.BAD_REQUEST);

        // Note that the parameter will be ignored because it won't be matched with any fields.
        assertThat(webClient.get("/v1/echo/recursive?value.nested.value=a").aggregate().join().status())
                .isEqualTo(HttpStatus.OK);
    }

    @Test
    void shouldAcceptNaNAndInfinity() throws JsonProcessingException {
        final QueryParamsBuilder query = QueryParams.builder();
        query.add("doubleVal", "NaN")
             .add("floatVal", "Infinity");

        final AggregatedHttpResponse response =
                webClient.get("/v1/echo/wrappers?" + query.toQueryString()).aggregate().join();
        final JsonNode root = mapper.readTree(response.contentUtf8());
        assertThat(root.get("doubleVal").asDouble()).isNaN();
        assertThat(root.get("floatVal").asDouble()).isInfinite();
    }

    @Test
<<<<<<< HEAD
=======
    void shouldReturnMethodNotAllowed() {
        final AggregatedHttpResponse response = webClient.get("/foo/").aggregate().join();
        // Because the FramedGrpcService only support HTTP POST.
        assertThat(response.status()).isEqualTo(HttpStatus.METHOD_NOT_ALLOWED);
    }

    @Test
    void shouldAcceptResponseBodyValue() {
        final QueryParamsBuilder query = QueryParams.builder();
        query.add("value", "value");
        final AggregatedHttpResponse response = webClient.get("/v1/echo/response_body/value?" +
                query.toQueryString())
                .aggregate().join();
        assertThat(response.contentUtf8()).isEqualTo("\"value\"");
    }

    @Test
    void shouldAcceptResponseBodyRepeated() throws JsonProcessingException {
        final AggregatedHttpResponse response = webClient.get(
                "/v1/echo/response_body/repeated?array_field=value1&array_field=value2")
                .aggregate().join();
        final JsonNode root = mapper.readTree(response.contentUtf8());
        assertThat(root.isArray()).isTrue();
        assertThatJson(root).isEqualTo("[\"value1\",\"value2\"]");
    }

    @Test
    void shouldAcceptResponseBodyValueStruct() throws JsonProcessingException {
        final String jsonContent = "{\"value\":\"value\",\"structBody\":{\"structBody\":\"struct_value\"}," +
                "\"arrayField\":[\"value1\",\"value2\"]}";
        final AggregatedHttpResponse response = jsonPostRequest(webClient,
                "/v1/echo/response_body/struct", jsonContent);
        final JsonNode root = mapper.readTree(response.contentUtf8());
        assertThat(root.has("structBody")).isTrue();
        assertThat(root.get("structBody").asText()).isEqualTo("struct_value");
    }

    @Test
    void shouldAcceptResponseBodyValueNullValue() throws JsonProcessingException {
        final String jsonContent = "{\"value\":\"value\"," +
                "\"arrayField\":[\"value1\",\"value2\"]}";
        final AggregatedHttpResponse response = jsonPostRequest(webClient,
                "/v1/echo/response_body/struct", jsonContent);
        final JsonNode root = mapper.readTree(response.contentUtf8());
        assertThat(root.isEmpty()).isTrue();
    }

    @Test
    void shouldAcceptResponseBodyValueAnonymusField() throws JsonProcessingException {
        final String jsonContent = "{\"value\":\"value\",\"structBody\":{\"structBody\":\"struct_value\"}" +
                ",\"arrayField\":[\"value1\",\"value2\"]}";
        final AggregatedHttpResponse response = jsonPostRequest(webClient,
                "/v1/echo/response_body/nomatch", jsonContent);
        final JsonNode root = mapper.readTree(response.contentUtf8());
        assertThatJson(root).isEqualTo("{\"value\":\"value\"," +
                                       "\"structBody\":{\"structBody\":\"struct_value\"}," +
                                       "\"arrayField\":[\"value1\",\"value2\"]}");
    }

    @Test
    void shouldAcceptResponseBodyValueNoMatchInside() throws JsonProcessingException {
        final String jsonContent = "{\"value\":\"value\",\"structBody\":{\"structBody\":\"struct_value\"}";
        final AggregatedHttpResponse response = jsonPostRequest(webClient,
                                                                "/v1/echo/response_body/repeated", jsonContent);
        assertThat(response.contentUtf8()).isEqualTo("null");
    }

    @Test
    void shouldAcceptResponseBodyValueStructPreservingProtoFieldNames() throws JsonProcessingException {
        final String jsonContent = "{\"value\":\"value\",\"structBody\":{\"structBody\":\"struct_value\"}," +
                                   "\"arrayField\":[\"value1\",\"value2\"]}";
        final AggregatedHttpResponse response = jsonPostRequest(webClientPreservingProtoFieldNames,
                                                                "/v1/echo/response_body/struct", jsonContent);
        final JsonNode root = mapper.readTree(response.contentUtf8());
        assertThat(root.has("struct_body")).isTrue();
        assertThat(root.get("struct_body").asText()).isEqualTo("struct_value");
    }

    @Test
>>>>>>> 7231cee1
    void shouldBeIntegratedWithDocService() throws JsonProcessingException {
        final AggregatedHttpResponse response = webClient.get("/docs/specification.json").aggregate().join();
        final JsonNode root = mapper.readTree(response.contentUtf8());
        final JsonNode methods =
                StreamSupport.stream(root.get("services").spliterator(), false)
                             .filter(node -> node.get("name").asText()
                                                 .endsWith(GrpcDocServicePlugin.HTTP_SERVICE_SUFFIX))
                             .findFirst().get()
                             .get("methods");

        final JsonNode getMessageV1 = findMethod(methods, "GetMessageV1");
        assertThat(getMessageV1.get("httpMethod").asText()).isEqualTo("GET");
        assertThat(pathMapping(getMessageV1)).containsExactlyInAnyOrder("/v1/messages/:p0",
                                                                        "/foo/v1/messages/:p0");

        final JsonNode getMessageV2 = findMethod(methods, "GetMessageV2");
        assertThat(getMessageV2.get("httpMethod").asText()).isEqualTo("GET");
        assertThat(pathMapping(getMessageV2)).containsExactlyInAnyOrder("/v2/messages/:message_id",
                                                                        "/foo/v2/messages/:message_id");

        final JsonNode getMessageV3 = findMethod(methods, "GetMessageV3");
        assertThat(getMessageV3.get("httpMethod").asText()).isEqualTo("GET");
        assertThat(pathMapping(getMessageV3)).containsExactlyInAnyOrder("/v3/messages/:message_id",
                                                                        "/foo/v3/messages/:message_id");

        final JsonNode updateMessageV1 = findMethod(methods, "UpdateMessageV1");
        assertThat(updateMessageV1.get("httpMethod").asText()).isEqualTo("PATCH");
        assertThat(pathMapping(updateMessageV1)).containsExactlyInAnyOrder("/v1/messages/:message_id",
                                                                           "/foo/v1/messages/:message_id");

        final JsonNode updateMessageV2 = findMethod(methods, "UpdateMessageV2");
        assertThat(updateMessageV2.get("httpMethod").asText()).isEqualTo("PATCH");
        assertThat(pathMapping(updateMessageV2)).containsExactlyInAnyOrder("/v2/messages/:message_id",
                                                                           "/foo/v2/messages/:message_id");
    }

    public static JsonNode findMethod(JsonNode methods, String name) {
        return StreamSupport.stream(methods.spliterator(), false)
                            .filter(node -> node.get("name").asText().equals(name))
                            .findFirst().get();
    }

    public static List<String> pathMapping(JsonNode method) {
        return Streams.stream(method.get("endpoints")).map(node -> node.get("pathMapping").asText())
                      .collect(toImmutableList());
    }

    private static AggregatedHttpResponse jsonPostRequest(WebClient webClient, String path, String body) {
        final RequestHeaders headers = RequestHeaders.builder().method(HttpMethod.POST).path(path)
                                                     .contentType(MediaType.JSON).build();
        return webClient.execute(headers, body).aggregate().join();
    }

    private static class BlockingClientProvider implements ArgumentsProvider {
        @Override
        public Stream<? extends Arguments> provideArguments(ExtensionContext context) {
            return Stream.of(GrpcClients.builder(server.httpUri())
                                        .build(HttpJsonTranscodingTestServiceBlockingStub.class),
                             GrpcClients.builder(server.httpUri()).path("/foo/")
                                        .build(HttpJsonTranscodingTestServiceBlockingStub.class))
                         .map(Arguments::of);
        }
    }
}<|MERGE_RESOLUTION|>--- conflicted
+++ resolved
@@ -262,23 +262,11 @@
         }
 
         @Override
-<<<<<<< HEAD
-        protected void configure(ServerBuilder sb) throws Exception {
-            final GrpcService grpcService = GrpcService.builder()
-                                                       .addService(new HttpJsonTranscodingTestService())
-                                                       .enableHttpJsonTranscoding(true)
-                                                       .build();
-            sb.service(grpcService)
-              .requestTimeout(Duration.ZERO)
-              .serviceUnder("/foo", grpcService)
-              .serviceUnder("/docs", DocService.builder().build());
-=======
         public void echoResponseBodyNoMatching(EchoResponseBodyRequest request,
                                                StreamObserver<EchoResponseBodyResponse>
                                                        responseObserver) {
             responseObserver.onNext(getResponseBodyResponse(request));
             responseObserver.onCompleted();
->>>>>>> 7231cee1
         }
     }
 
@@ -292,12 +280,6 @@
 
     private final WebClient webClient = WebClient.builder(server.httpUri()).build();
 
-<<<<<<< HEAD
-    @ParameterizedTest
-    @ArgumentsSource(BlockingClientProvider.class)
-    void shouldGetMessageV1ByGrpcClient(HttpJsonTranscodingTestServiceBlockingStub client) {
-        final Message message = client.getMessageV1(
-=======
     final WebClient webClientPreservingProtoFieldNames =
             WebClient.builder(serverPreservingProtoFieldNames.httpUri()).build();
 
@@ -316,12 +298,6 @@
                             .build(service));
                 }
                 final GrpcService grpcService = grpcServiceBuilder.build();
-
-                // gRPC transcoding will not work under '/foo'.
-                // You may get the following log messages when calling the following 'serviceUnder' method:
-                //   [main] WARN  c.l.armeria.server.ServerBuilder - The service has self-defined routes
-                //   but the routes will be ignored. It will be served at the route you specified: path=/foo,
-                //   service=...
                 sb.service(grpcService)
                   .requestTimeout(Duration.ZERO)
                   .serviceUnder("/foo", grpcService)
@@ -330,10 +306,10 @@
         };
     }
 
-    @Test
-    void shouldGetMessageV1ByGrpcClient() {
-        final Message message = grpcClient.getMessageV1(
->>>>>>> 7231cee1
+    @ParameterizedTest
+    @ArgumentsSource(BlockingClientProvider.class)
+    void shouldGetMessageV1ByGrpcClient(HttpJsonTranscodingTestServiceBlockingStub client) {
+        final Message message = client.getMessageV1(
                 GetMessageRequestV1.newBuilder().setName("messages/1").build());
         assertThat(message.getText()).isEqualTo("messages/1");
     }
@@ -659,15 +635,6 @@
     }
 
     @Test
-<<<<<<< HEAD
-=======
-    void shouldReturnMethodNotAllowed() {
-        final AggregatedHttpResponse response = webClient.get("/foo/").aggregate().join();
-        // Because the FramedGrpcService only support HTTP POST.
-        assertThat(response.status()).isEqualTo(HttpStatus.METHOD_NOT_ALLOWED);
-    }
-
-    @Test
     void shouldAcceptResponseBodyValue() {
         final QueryParamsBuilder query = QueryParams.builder();
         query.add("value", "value");
@@ -740,7 +707,6 @@
     }
 
     @Test
->>>>>>> 7231cee1
     void shouldBeIntegratedWithDocService() throws JsonProcessingException {
         final AggregatedHttpResponse response = webClient.get("/docs/specification.json").aggregate().join();
         final JsonNode root = mapper.readTree(response.contentUtf8());
@@ -799,7 +765,7 @@
         public Stream<? extends Arguments> provideArguments(ExtensionContext context) {
             return Stream.of(GrpcClients.builder(server.httpUri())
                                         .build(HttpJsonTranscodingTestServiceBlockingStub.class),
-                             GrpcClients.builder(server.httpUri()).path("/foo/")
+                             GrpcClients.builder(server.httpUri()).pathPrefix("/foo/")
                                         .build(HttpJsonTranscodingTestServiceBlockingStub.class))
                          .map(Arguments::of);
         }
