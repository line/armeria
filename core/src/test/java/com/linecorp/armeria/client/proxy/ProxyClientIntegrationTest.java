--- conflicted
+++ resolved
@@ -42,11 +42,8 @@
 import java.net.InetSocketAddress;
 import java.net.ProxySelector;
 import java.net.ServerSocket;
-<<<<<<< HEAD
 import java.net.SocketAddress;
 import java.net.URI;
-=======
->>>>>>> c735ed98
 import java.time.Duration;
 import java.util.ArrayList;
 import java.util.List;
@@ -205,7 +202,6 @@
 
     @Test
     void testDisabledProxyBasicCase() throws Exception {
-<<<<<<< HEAD
         try (ClientFactory clientFactory = ClientFactory.builder().proxyConfig(ProxyConfig.direct()).build()) {
             final WebClient webClient = WebClient.builder(H1C, backendServer.httpEndpoint())
                                                  .factory(clientFactory)
@@ -219,16 +215,6 @@
             assertThat(response.contentUtf8()).isEqualTo(SUCCESS_RESPONSE);
         }
     }
-=======
-        final ClientFactory clientFactory = ClientFactory.builder().proxyConfig(ProxyConfig.direct()).build();
-        final WebClient webClient = WebClient.builder(H1C, backendServer.httpEndpoint())
-                                             .factory(clientFactory)
-                                             .decorator(LoggingClient.newDecorator())
-                                             .build();
-        final CompletableFuture<AggregatedHttpResponse> responseFuture =
-                webClient.get(PROXY_PATH).aggregate();
-        final AggregatedHttpResponse response = responseFuture.join();
->>>>>>> c735ed98
 
     @Test
     void testNullDefaultSelector() throws Exception {
@@ -250,7 +236,6 @@
 
     @Test
     void testSocks4BasicCase() throws Exception {
-<<<<<<< HEAD
         try (ClientFactory clientFactory = ClientFactory.builder().proxyConfig(
                 ProxyConfig.socks4(socksProxyServer.address())).build()) {
             final WebClient webClient = WebClient.builder(H1C, backendServer.httpEndpoint())
@@ -265,27 +250,10 @@
             assertThat(response.contentUtf8()).isEqualTo(SUCCESS_RESPONSE);
             assertThat(numSuccessfulProxyRequests).isEqualTo(1);
         }
-=======
-        final ClientFactory clientFactory = ClientFactory.builder().proxyConfig(
-                ProxyConfig.socks4(socksProxyServer.address())).build();
-        final WebClient webClient = WebClient.builder(H1C, backendServer.httpEndpoint())
-                                             .factory(clientFactory)
-                                             .decorator(LoggingClient.newDecorator())
-                                             .build();
-        final CompletableFuture<AggregatedHttpResponse> responseFuture =
-                webClient.get(PROXY_PATH).aggregate();
-        final AggregatedHttpResponse response = responseFuture.join();
-
-        assertThat(response.status()).isEqualTo(OK);
-        assertThat(response.contentUtf8()).isEqualTo(SUCCESS_RESPONSE);
-        assertThat(numSuccessfulProxyRequests).isEqualTo(1);
-        clientFactory.close();
->>>>>>> c735ed98
     }
 
     @Test
     void testSocks5BasicCase() throws Exception {
-<<<<<<< HEAD
         try (ClientFactory clientFactory = ClientFactory.builder().proxyConfig(
                 ProxyConfig.socks5(socksProxyServer.address())).build()) {
             final WebClient webClient = WebClient.builder(H1C, backendServer.httpEndpoint())
@@ -299,26 +267,10 @@
             assertThat(response.contentUtf8()).isEqualTo(SUCCESS_RESPONSE);
             assertThat(numSuccessfulProxyRequests).isEqualTo(1);
         }
-=======
-        final ClientFactory clientFactory = ClientFactory.builder().proxyConfig(
-                ProxyConfig.socks5(socksProxyServer.address())).build();
-        final WebClient webClient = WebClient.builder(H1C, backendServer.httpEndpoint())
-                                             .factory(clientFactory)
-                                             .decorator(LoggingClient.newDecorator())
-                                             .build();
-        final CompletableFuture<AggregatedHttpResponse> responseFuture =
-                webClient.get(PROXY_PATH).aggregate();
-        final AggregatedHttpResponse response = responseFuture.join();
-        assertThat(response.status()).isEqualTo(OK);
-        assertThat(response.contentUtf8()).isEqualTo(SUCCESS_RESPONSE);
-        assertThat(numSuccessfulProxyRequests).isEqualTo(1);
-        clientFactory.close();
->>>>>>> c735ed98
     }
 
     @Test
     void testH1CProxyBasicCase() throws Exception {
-<<<<<<< HEAD
         try (ClientFactory clientFactory = ClientFactory.builder().proxyConfig(
                 ProxyConfig.connect(httpProxyServer.address())).build()) {
             final WebClient webClient = WebClient.builder(H1C, backendServer.httpEndpoint())
@@ -445,21 +397,6 @@
                 System.setProperty("http.nonProxyHosts", httpNonProxyHosts);
             }
         }
-=======
-        final ClientFactory clientFactory = ClientFactory.builder().proxyConfig(
-                ProxyConfig.connect(httpProxyServer.address())).build();
-        final WebClient webClient = WebClient.builder(H1C, backendServer.httpEndpoint())
-                                             .factory(clientFactory)
-                                             .decorator(LoggingClient.newDecorator())
-                                             .build();
-        final CompletableFuture<AggregatedHttpResponse> responseFuture =
-                webClient.get(PROXY_PATH).aggregate();
-        final AggregatedHttpResponse response = responseFuture.join();
-        assertThat(response.status()).isEqualTo(OK);
-        assertThat(response.contentUtf8()).isEqualTo(SUCCESS_RESPONSE);
-        assertThat(numSuccessfulProxyRequests).isEqualTo(1);
-        clientFactory.close();
->>>>>>> c735ed98
     }
 
     @Test
@@ -609,7 +546,6 @@
             unusedPort = ss.getLocalPort();
         }
 
-<<<<<<< HEAD
         final AtomicInteger failedAttempts = new AtomicInteger();
         final InetSocketAddress proxyAddress = new InetSocketAddress("127.0.0.1", unusedPort);
         final ProxyConfigSelector selector = new ProxyConfigSelector() {
@@ -619,16 +555,6 @@
                 assertThat(uri).hasPort(backendServer.httpSocketAddress().getPort());
                 return ProxyConfig.socks4(proxyAddress);
             }
-=======
-        final ClientFactory clientFactory = ClientFactory.builder().proxyConfig(
-                ProxyConfig.socks4(new InetSocketAddress("127.0.0.1", unusedPort))).build();
-        final WebClient webClient = WebClient.builder(H1C, backendServer.httpEndpoint())
-                                             .factory(clientFactory)
-                                             .decorator(LoggingClient.newDecorator())
-                                             .build();
-        final CompletableFuture<AggregatedHttpResponse> responseFuture =
-                webClient.get(PROXY_PATH).aggregate();
->>>>>>> c735ed98
 
             @Override
             public void connectFailed(URI uri, SocketAddress sa, Throwable throwable) {
@@ -676,7 +602,6 @@
                 return ProxyConfig.socks4(proxyAddress);
             }
 
-<<<<<<< HEAD
             @Override
             public void connectFailed(URI uri, SocketAddress sa, Throwable throwable) {
                 assertThat(uri).hasHost(backendServer.httpSocketAddress().getHostString());
@@ -700,18 +625,6 @@
                                                     .hasRootCauseInstanceOf(ProxyConnectException.class);
             await().timeout(Duration.ofSeconds(1)).untilAtomic(failedAttempts, is(1));
         }
-=======
-        final WebClient webClient = WebClient.builder(H1C, backendServer.httpEndpoint())
-                                             .factory(clientFactory)
-                                             .decorator(LoggingClient.newDecorator())
-                                             .build();
-        final CompletableFuture<AggregatedHttpResponse> responseFuture =
-                webClient.get(PROXY_PATH).aggregate();
-        assertThatThrownBy(responseFuture::join).isInstanceOf(CompletionException.class)
-                                                .hasCauseInstanceOf(UnprocessedRequestException.class)
-                                                .hasRootCauseInstanceOf(ProxyConnectException.class);
-        clientFactory.close();
->>>>>>> c735ed98
     }
 
     @Test
@@ -719,17 +632,6 @@
         DYNAMIC_HANDLER.setWriteCustomizer((ctx, msg, promise) -> {
             ctx.write(new DefaultSocks4CommandResponse(Socks4CommandStatus.REJECTED_OR_FAILED), promise);
         });
-<<<<<<< HEAD
-=======
-        final ClientFactory clientFactory = ClientFactory.builder().proxyConfig(
-                ProxyConfig.socks4(socksProxyServer.address())).build();
-        final WebClient webClient = WebClient.builder(H1C, backendServer.httpEndpoint())
-                                             .factory(clientFactory)
-                                             .decorator(LoggingClient.newDecorator())
-                                             .build();
-        final CompletableFuture<AggregatedHttpResponse> responseFuture =
-                webClient.get(PROXY_PATH).aggregate();
->>>>>>> c735ed98
 
         final AtomicInteger failedAttempts = new AtomicInteger();
         final InetSocketAddress proxyAddress = socksProxyServer.address();
@@ -762,26 +664,6 @@
                                                     .hasCauseInstanceOf(UnprocessedRequestException.class)
                                                     .hasRootCauseInstanceOf(ProxyConnectException.class);
             await().timeout(Duration.ofSeconds(1)).untilAtomic(failedAttempts, is(1));
-        }
-    }
-
-    @Test
-    void testProxyServerImmediateClose() throws Exception {
-        DYNAMIC_HANDLER.setChannelReadCustomizer((ctx, msg) -> {
-            ctx.close();
-        });
-        try (ClientFactory clientFactory = ClientFactory.builder().proxyConfig(
-                ProxyConfig.socks4(socksProxyServer.address())).build()) {
-            final WebClient webClient = WebClient.builder(H1C, backendServer.httpEndpoint())
-                                                 .factory(clientFactory)
-                                                 .decorator(LoggingClient.newDecorator())
-                                                 .build();
-            final CompletableFuture<AggregatedHttpResponse> responseFuture =
-                    webClient.get(PROXY_PATH).aggregate();
-            await().timeout(Duration.ofSeconds(10)).until(responseFuture::isCompletedExceptionally);
-            assertThatThrownBy(responseFuture::join).isInstanceOf(CompletionException.class)
-                                                    .hasCauseInstanceOf(UnprocessedRequestException.class)
-                                                    .hasRootCauseInstanceOf(ProxyConnectException.class);
         }
     }
 
