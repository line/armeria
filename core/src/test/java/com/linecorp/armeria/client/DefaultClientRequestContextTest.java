/*
 * Copyright 2017 LINE Corporation
 *
 * LINE Corporation licenses this file to you under the Apache License,
 * version 2.0 (the "License"); you may not use this file except in compliance
 * with the License. You may obtain a copy of the License at:
 *
 *   http://www.apache.org/licenses/LICENSE-2.0
 *
 * Unless required by applicable law or agreed to in writing, software
 * distributed under the License is distributed on an "AS IS" BASIS, WITHOUT
 * WARRANTIES OR CONDITIONS OF ANY KIND, either express or implied. See the
 * License for the specific language governing permissions and limitations
 * under the License.
 */
package com.linecorp.armeria.client;

import static org.assertj.core.api.Assertions.assertThat;
import static org.assertj.core.api.Assertions.assertThatThrownBy;
import static org.mockito.Mockito.mock;
import static org.mockito.Mockito.when;

import java.util.Iterator;
import java.util.Map.Entry;
import java.util.NoSuchElementException;
import java.util.concurrent.atomic.AtomicInteger;

import org.junit.jupiter.api.Test;

import com.linecorp.armeria.common.HttpHeaderNames;
import com.linecorp.armeria.common.HttpHeaders;
import com.linecorp.armeria.common.HttpMethod;
import com.linecorp.armeria.common.HttpRequest;
import com.linecorp.armeria.common.RequestHeaders;
import com.linecorp.armeria.common.RequestId;
import com.linecorp.armeria.common.SessionProtocol;
import com.linecorp.armeria.common.metric.NoopMeterRegistry;
import com.linecorp.armeria.common.util.SafeCloseable;
import com.linecorp.armeria.common.util.TimeoutController;
import com.linecorp.armeria.server.ServiceRequestContext;

import io.netty.channel.EventLoop;
import io.netty.util.AttributeKey;

class DefaultClientRequestContextTest {

    @Test
    void canBringAttributeInServiceRequestContext() {
        final HttpRequest req = HttpRequest.of(HttpMethod.GET, "/");
        final ServiceRequestContext serviceContext = ServiceRequestContext.of(req);
        final AttributeKey<String> fooKey = AttributeKey.valueOf(DefaultClientRequestContextTest.class, "foo");
        serviceContext.setAttr(fooKey, "foo");
        try (SafeCloseable ignored = serviceContext.push()) {
            final ClientRequestContext clientContext = ClientRequestContext.of(req);
            assertThat(clientContext.attr(fooKey)).isEqualTo("foo");
            assertThat(clientContext.attrs().hasNext()).isTrue();

            final ClientRequestContext derivedContext = clientContext.newDerivedContext(
                    clientContext.id(), clientContext.request(),
                    clientContext.rpcRequest());
            assertThat(derivedContext.attr(fooKey)).isNotNull();
            // Attributes in serviceContext is not copied to clientContext when derived.

            final AttributeKey<String> barKey = AttributeKey.valueOf(DefaultClientRequestContextTest.class,
                                                                     "bar");
            clientContext.setAttr(barKey, "bar");
            assertThat(serviceContext.attr(barKey)).isNull();
        }
    }

    @Test
    void attrsDoNotIterateRootWhenKeyIsSame() {
        final HttpRequest req = HttpRequest.of(HttpMethod.GET, "/");
        final ServiceRequestContext serviceContext = ServiceRequestContext.of(req);
        try (SafeCloseable ignored = serviceContext.push()) {
            final ClientRequestContext clientContext = ClientRequestContext.of(req);
            final AttributeKey<String> fooKey = AttributeKey.valueOf(DefaultClientRequestContextTest.class,
                                                                     "foo");
            clientContext.setAttr(fooKey, "foo");
            serviceContext.setAttr(fooKey, "bar");
            final Iterator<Entry<AttributeKey<?>, Object>> attrs = clientContext.attrs();
            assertThat(attrs.next().getValue()).isEqualTo("foo");
            assertThat(attrs.hasNext()).isFalse();
        }
    }

    @Test
    void deriveContext() {
        final DefaultClientRequestContext originalCtx = newContext();

        setAdditionalHeaders(originalCtx);

        final AttributeKey<String> foo = AttributeKey.valueOf(DefaultClientRequestContextTest.class, "foo");
        originalCtx.setAttr(foo, "foo");

        final RequestId newId = RequestId.random();
        final HttpRequest newRequest = HttpRequest.of(RequestHeaders.of(
                HttpMethod.POST, "/foo",
                HttpHeaderNames.SCHEME, "http",
                HttpHeaderNames.AUTHORITY, "example.com:8080",
                "foo", "bar"));
        final ClientRequestContext derivedCtx = originalCtx.newDerivedContext(newId, newRequest, null);
        assertThat(derivedCtx.endpoint()).isSameAs(originalCtx.endpoint());
        assertThat(derivedCtx.sessionProtocol()).isSameAs(originalCtx.sessionProtocol());
        assertThat(derivedCtx.method()).isSameAs(originalCtx.method());
        assertThat(derivedCtx.options()).isSameAs(originalCtx.options());
        assertThat(derivedCtx.id()).isSameAs(newId);
        assertThat(derivedCtx.request()).isSameAs(newRequest);

        assertThat(derivedCtx.path()).isEqualTo(originalCtx.path());
        assertThat(derivedCtx.maxResponseLength()).isEqualTo(originalCtx.maxResponseLength());
        assertThat(derivedCtx.responseTimeoutMillis()).isEqualTo(originalCtx.responseTimeoutMillis());
        assertThat(derivedCtx.writeTimeoutMillis()).isEqualTo(originalCtx.writeTimeoutMillis());
        assertThat(derivedCtx.additionalRequestHeaders().get(HttpHeaderNames.of("my-header#1"))).isNull();
        assertThat(derivedCtx.additionalRequestHeaders().get(HttpHeaderNames.of("my-header#2")))
                .isEqualTo("value#2");
        assertThat(derivedCtx.additionalRequestHeaders().get(HttpHeaderNames.of("my-header#3")))
                .isEqualTo("value#3");
        assertThat(derivedCtx.additionalRequestHeaders().get(HttpHeaderNames.of("my-header#4")))
                .isEqualTo("value#4");
        // the attribute is derived as well
        assertThat(derivedCtx.attr(foo)).isEqualTo("foo");

        // log is different
        assertThat(derivedCtx.log()).isNotSameAs(originalCtx.log());

        final AttributeKey<String> bar = AttributeKey.valueOf(DefaultClientRequestContextTest.class, "bar");
        originalCtx.setAttr(bar, "bar");

        // the Attribute added to the original context after creation is not propagated to the derived context
        assertThat(derivedCtx.attr(bar)).isEqualTo(null);
    }

    @Test
<<<<<<< HEAD
    void adjustResponseTimeout() {
        final HttpRequest req = HttpRequest.of(HttpMethod.GET, "/");
        final DefaultClientRequestContext ctx = (DefaultClientRequestContext) ClientRequestContext.of(req);
        final TimeoutController timeoutController = mock(TimeoutController.class);
        ctx.setResponseTimeoutController(timeoutController);

        final long oldResponseTimeout1 = ctx.responseTimeoutMillis();
        ctx.adjustResponseTimeoutMillis(1000);
        assertThat(ctx.responseTimeoutMillis()).isEqualTo(oldResponseTimeout1 + 1000);

        final long oldResponseTimeout2 = ctx.responseTimeoutMillis();
        ctx.adjustResponseTimeoutMillis(-2000);
        assertThat(ctx.responseTimeoutMillis()).isEqualTo(oldResponseTimeout2 - 2000);

        final long oldResponseTimeout3 = ctx.responseTimeoutMillis();
        ctx.adjustResponseTimeoutMillis(0);
        assertThat(ctx.responseTimeoutMillis()).isEqualTo(oldResponseTimeout3);
    }

    @Test
    void resetResponseTimeout() {
        final HttpRequest req = HttpRequest.of(HttpMethod.GET, "/");
        final DefaultClientRequestContext ctx = (DefaultClientRequestContext) ClientRequestContext.of(req);
        final long tolerance = 10;

        final TimeoutController timeoutController = mock(TimeoutController.class);
        when(timeoutController.startTimeNanos()).thenReturn(System.nanoTime());
        ctx.setResponseTimeoutController(timeoutController);

        ctx.resetResponseTimeoutMillis(1000);
        assertThat(ctx.responseTimeoutMillis()).isBetween(1000 - tolerance, 1000 + tolerance);
        ctx.resetResponseTimeoutMillis(0);
        assertThat(ctx.responseTimeoutMillis()).isEqualTo(0);
    }

    @Test
    void setResponseTimeout() {
        final HttpRequest req = HttpRequest.of(HttpMethod.GET, "/");
        final DefaultClientRequestContext ctx = (DefaultClientRequestContext) ClientRequestContext.of(req);

        final TimeoutController timeoutController = mock(TimeoutController.class);
        ctx.setResponseTimeoutController(timeoutController);

        ctx.setResponseTimeoutMillis(1000);
        assertThat(ctx.responseTimeoutMillis()).isEqualTo(1000);
        ctx.setResponseTimeoutMillis(2000);
        assertThat(ctx.responseTimeoutMillis()).isEqualTo(2000);
        ctx.setResponseTimeoutMillis(0);
        assertThat(ctx.responseTimeoutMillis()).isEqualTo(0);
=======
    void derivedContextMustNotCallCustomizers() {
        final AtomicInteger counter = new AtomicInteger();
        try (SafeCloseable unused = Clients.withContextCustomizer(unused2 -> counter.incrementAndGet())) {
            final DefaultClientRequestContext ctx = newContext();
            assertThat(counter).hasValue(1);

            // Create a derived context, which should never call customizers or captor.
            try (ClientRequestContextCaptor ctxCaptor = Clients.newContextCaptor()) {
                ctx.newDerivedContext(RequestId.random(), ctx.request(), null, ctx.endpoint());
                assertThat(counter).hasValue(1);
                assertThatThrownBy(ctxCaptor::get).isInstanceOf(NoSuchElementException.class)
                                                  .hasMessageContaining("no request was made");
            }
        }

        // Thread-local state must be cleaned up.
        assertThat(ClientThreadLocalState.get()).isNull();
    }

    @Test
    void contextCaptorMustBeCleanedUp() {
        try (ClientRequestContextCaptor ctxCaptor = Clients.newContextCaptor()) {
            assertThat(ClientThreadLocalState.get()).isNotNull();
            final DefaultClientRequestContext ctx = newContext();
            assertThat(ctxCaptor.get()).isSameAs(ctx);
        }

        // Thread-local state must be cleaned up.
        assertThat(ClientThreadLocalState.get()).isNull();
    }

    @Test
    void nestedContextCaptors() {
        try (ClientRequestContextCaptor ctxCaptor1 = Clients.newContextCaptor()) {
            final DefaultClientRequestContext ctx1 = newContext();
            assertThat(ctxCaptor1.getAll()).containsExactly(ctx1);

            final ClientRequestContext ctx2;
            ClientRequestContextCaptor ctxCaptor2 = null;
            try {
                ctxCaptor2 = Clients.newContextCaptor();
                ctx2 = newContext();
                // The context captured by the second captor should not affect the first captor.
                assertThat(ctxCaptor1.getAll()).containsExactly(ctx1);
                assertThat(ctxCaptor2.getAll()).containsExactly(ctx2);
            } finally {
                if (ctxCaptor2 != null) {
                    ctxCaptor2.close();
                }
            }

            final DefaultClientRequestContext ctx3 = newContext();
            assertThat(ctxCaptor1.getAll()).containsExactly(ctx1, ctx3);
            assertThat(ctxCaptor2.getAll()).containsExactly(ctx2);
        }

        // Thread-local state must be cleaned up.
        assertThat(ClientThreadLocalState.get()).isNull();
    }

    private static DefaultClientRequestContext newContext() {
        final DefaultClientRequestContext ctx = new DefaultClientRequestContext(
                mock(EventLoop.class), NoopMeterRegistry.get(), SessionProtocol.H2C,
                RequestId.random(), HttpMethod.POST, "/foo", null, null,
                ClientOptions.of(),
                HttpRequest.of(RequestHeaders.of(
                        HttpMethod.POST, "/foo",
                        HttpHeaderNames.SCHEME, "http",
                        HttpHeaderNames.AUTHORITY, "example.com:8080")),
                null);
        ctx.init(Endpoint.of("example.com", 8080));
        return ctx;
>>>>>>> 0e5cb969
    }

    private static void setAdditionalHeaders(ClientRequestContext originalCtx) {
        final HttpHeaders headers1 = HttpHeaders.of(HttpHeaderNames.of("my-header#1"), "value#1");
        originalCtx.setAdditionalRequestHeaders(headers1);
        originalCtx.setAdditionalRequestHeader(HttpHeaderNames.of("my-header#2"), "value#2");

        final HttpHeaders headers2 = HttpHeaders.of(HttpHeaderNames.of("my-header#3"), "value#3");
        originalCtx.addAdditionalRequestHeaders(headers2);
        originalCtx.addAdditionalRequestHeader(HttpHeaderNames.of("my-header#4"), "value#4");
        // Remove the first one.
        originalCtx.removeAdditionalRequestHeader(HttpHeaderNames.of("my-header#1"));
    }
}<|MERGE_RESOLUTION|>--- conflicted
+++ resolved
@@ -132,57 +132,6 @@
     }
 
     @Test
-<<<<<<< HEAD
-    void adjustResponseTimeout() {
-        final HttpRequest req = HttpRequest.of(HttpMethod.GET, "/");
-        final DefaultClientRequestContext ctx = (DefaultClientRequestContext) ClientRequestContext.of(req);
-        final TimeoutController timeoutController = mock(TimeoutController.class);
-        ctx.setResponseTimeoutController(timeoutController);
-
-        final long oldResponseTimeout1 = ctx.responseTimeoutMillis();
-        ctx.adjustResponseTimeoutMillis(1000);
-        assertThat(ctx.responseTimeoutMillis()).isEqualTo(oldResponseTimeout1 + 1000);
-
-        final long oldResponseTimeout2 = ctx.responseTimeoutMillis();
-        ctx.adjustResponseTimeoutMillis(-2000);
-        assertThat(ctx.responseTimeoutMillis()).isEqualTo(oldResponseTimeout2 - 2000);
-
-        final long oldResponseTimeout3 = ctx.responseTimeoutMillis();
-        ctx.adjustResponseTimeoutMillis(0);
-        assertThat(ctx.responseTimeoutMillis()).isEqualTo(oldResponseTimeout3);
-    }
-
-    @Test
-    void resetResponseTimeout() {
-        final HttpRequest req = HttpRequest.of(HttpMethod.GET, "/");
-        final DefaultClientRequestContext ctx = (DefaultClientRequestContext) ClientRequestContext.of(req);
-        final long tolerance = 10;
-
-        final TimeoutController timeoutController = mock(TimeoutController.class);
-        when(timeoutController.startTimeNanos()).thenReturn(System.nanoTime());
-        ctx.setResponseTimeoutController(timeoutController);
-
-        ctx.resetResponseTimeoutMillis(1000);
-        assertThat(ctx.responseTimeoutMillis()).isBetween(1000 - tolerance, 1000 + tolerance);
-        ctx.resetResponseTimeoutMillis(0);
-        assertThat(ctx.responseTimeoutMillis()).isEqualTo(0);
-    }
-
-    @Test
-    void setResponseTimeout() {
-        final HttpRequest req = HttpRequest.of(HttpMethod.GET, "/");
-        final DefaultClientRequestContext ctx = (DefaultClientRequestContext) ClientRequestContext.of(req);
-
-        final TimeoutController timeoutController = mock(TimeoutController.class);
-        ctx.setResponseTimeoutController(timeoutController);
-
-        ctx.setResponseTimeoutMillis(1000);
-        assertThat(ctx.responseTimeoutMillis()).isEqualTo(1000);
-        ctx.setResponseTimeoutMillis(2000);
-        assertThat(ctx.responseTimeoutMillis()).isEqualTo(2000);
-        ctx.setResponseTimeoutMillis(0);
-        assertThat(ctx.responseTimeoutMillis()).isEqualTo(0);
-=======
     void derivedContextMustNotCallCustomizers() {
         final AtomicInteger counter = new AtomicInteger();
         try (SafeCloseable unused = Clients.withContextCustomizer(unused2 -> counter.incrementAndGet())) {
@@ -255,7 +204,58 @@
                 null);
         ctx.init(Endpoint.of("example.com", 8080));
         return ctx;
->>>>>>> 0e5cb969
+    }
+
+    @Test
+    void adjustResponseTimeout() {
+        final HttpRequest req = HttpRequest.of(HttpMethod.GET, "/");
+        final DefaultClientRequestContext ctx = (DefaultClientRequestContext) ClientRequestContext.of(req);
+        final TimeoutController timeoutController = mock(TimeoutController.class);
+        ctx.setResponseTimeoutController(timeoutController);
+
+        final long oldResponseTimeout1 = ctx.responseTimeoutMillis();
+        ctx.adjustResponseTimeoutMillis(1000);
+        assertThat(ctx.responseTimeoutMillis()).isEqualTo(oldResponseTimeout1 + 1000);
+
+        final long oldResponseTimeout2 = ctx.responseTimeoutMillis();
+        ctx.adjustResponseTimeoutMillis(-2000);
+        assertThat(ctx.responseTimeoutMillis()).isEqualTo(oldResponseTimeout2 - 2000);
+
+        final long oldResponseTimeout3 = ctx.responseTimeoutMillis();
+        ctx.adjustResponseTimeoutMillis(0);
+        assertThat(ctx.responseTimeoutMillis()).isEqualTo(oldResponseTimeout3);
+    }
+
+    @Test
+    void resetResponseTimeout() {
+        final HttpRequest req = HttpRequest.of(HttpMethod.GET, "/");
+        final DefaultClientRequestContext ctx = (DefaultClientRequestContext) ClientRequestContext.of(req);
+        final long tolerance = 10;
+
+        final TimeoutController timeoutController = mock(TimeoutController.class);
+        when(timeoutController.startTimeNanos()).thenReturn(System.nanoTime());
+        ctx.setResponseTimeoutController(timeoutController);
+
+        ctx.resetResponseTimeoutMillis(1000);
+        assertThat(ctx.responseTimeoutMillis()).isBetween(1000 - tolerance, 1000 + tolerance);
+        ctx.resetResponseTimeoutMillis(0);
+        assertThat(ctx.responseTimeoutMillis()).isEqualTo(0);
+    }
+
+    @Test
+    void setResponseTimeout() {
+        final HttpRequest req = HttpRequest.of(HttpMethod.GET, "/");
+        final DefaultClientRequestContext ctx = (DefaultClientRequestContext) ClientRequestContext.of(req);
+
+        final TimeoutController timeoutController = mock(TimeoutController.class);
+        ctx.setResponseTimeoutController(timeoutController);
+
+        ctx.setResponseTimeoutMillis(1000);
+        assertThat(ctx.responseTimeoutMillis()).isEqualTo(1000);
+        ctx.setResponseTimeoutMillis(2000);
+        assertThat(ctx.responseTimeoutMillis()).isEqualTo(2000);
+        ctx.setResponseTimeoutMillis(0);
+        assertThat(ctx.responseTimeoutMillis()).isEqualTo(0);
     }
 
     private static void setAdditionalHeaders(ClientRequestContext originalCtx) {
