/*
 * Copyright 2016 LINE Corporation
 *
 * LINE Corporation licenses this file to you under the Apache License,
 * version 2.0 (the "License"); you may not use this file except in compliance
 * with the License. You may obtain a copy of the License at:
 *
 *   https://www.apache.org/licenses/LICENSE-2.0
 *
 * Unless required by applicable law or agreed to in writing, software
 * distributed under the License is distributed on an "AS IS" BASIS, WITHOUT
 * WARRANTIES OR CONDITIONS OF ANY KIND, either express or implied. See the
 * License for the specific language governing permissions and limitations
 * under the License.
 */

package com.linecorp.armeria.client.thrift;

import static com.linecorp.armeria.common.thrift.AsyncMethodCallbacks.invokeOnError;

import java.lang.reflect.InvocationHandler;
import java.lang.reflect.Method;
import java.net.URI;
import java.util.Arrays;
import java.util.concurrent.ExecutionException;

import javax.annotation.Nullable;

import org.apache.thrift.async.AsyncMethodCallback;

import com.linecorp.armeria.client.ClientBuilderParams;
import com.linecorp.armeria.client.ClientFactory;
import com.linecorp.armeria.client.ClientOptions;
<<<<<<< HEAD
import com.linecorp.armeria.client.endpoint.EndpointGroup;
import com.linecorp.armeria.common.RpcResponse;
import com.linecorp.armeria.common.Scheme;
import com.linecorp.armeria.common.thrift.AsyncMethodCallbacks;
=======
import com.linecorp.armeria.client.ClientRequestContext;
import com.linecorp.armeria.client.ClientRequestContextCaptor;
import com.linecorp.armeria.client.Clients;
import com.linecorp.armeria.common.RpcResponse;
>>>>>>> 7594c0cc
import com.linecorp.armeria.common.util.AbstractUnwrappable;
import com.linecorp.armeria.common.util.CompletionActions;
import com.linecorp.armeria.common.util.Exceptions;
import com.linecorp.armeria.common.util.SafeCloseable;

final class THttpClientInvocationHandler
        extends AbstractUnwrappable<THttpClient> implements InvocationHandler, ClientBuilderParams {

    private static final Object[] NO_ARGS = new Object[0];

    private final ClientBuilderParams params;

    THttpClientInvocationHandler(ClientBuilderParams params, THttpClient thriftClient) {
        super(thriftClient);
        this.params = params;
    }

    @Override
    public ClientFactory factory() {
        return params.factory();
    }

    @Override
    public Scheme scheme() {
        return params.scheme();
    }

    @Override
    public EndpointGroup endpointGroup() {
        return params.endpointGroup();
    }

    @Override
    public String absolutePathRef() {
        return params.absolutePathRef();
    }

    @Override
    public URI uri() {
        return params.uri();
    }

    @Override
    public Class<?> clientType() {
        return params.clientType();
    }

    @Override
    public ClientOptions options() {
        return params.options();
    }

    @Nullable
    @Override
    public Object invoke(Object proxy, Method method, Object[] args) throws Throwable {
        final Class<?> declaringClass = method.getDeclaringClass();
        if (declaringClass == Object.class) {
            // Handle the methods in Object
            return invokeObjectMethod(proxy, method, args);
        }

        assert declaringClass == params.clientType();
        // Handle the methods in the interface.
        return invokeClientMethod(method, args);
    }

    private Object invokeObjectMethod(Object proxy, Method method, Object[] args) {
        final String methodName = method.getName();

        switch (methodName) {
        case "toString":
            return params.clientType().getSimpleName() + '(' + uri().getRawPath() + ')';
        case "hashCode":
            return System.identityHashCode(proxy);
        case "equals":
            return proxy == args[0];
        default:
            throw new Error("unknown method: " + methodName);
        }
    }

    @Nullable
    private Object invokeClientMethod(Method method, @Nullable Object[] args) throws Throwable {
        final AsyncMethodCallback<Object> callback;
        if (args == null) {
            args = NO_ARGS;
            callback = null;
        } else {
            final int lastIdx = args.length - 1;
            if (args.length > 0 && args[lastIdx] instanceof AsyncMethodCallback) {
                @SuppressWarnings("unchecked")
                final AsyncMethodCallback<Object> lastArg = (AsyncMethodCallback<Object>) args[lastIdx];
                callback = lastArg;
                args = Arrays.copyOfRange(args, 0, lastIdx);
            } else {
                callback = null;
            }
        }

<<<<<<< HEAD
        try {
            final RpcResponse reply;
            final String path = uri().getRawPath();
            final String fragment = uri().getRawFragment();
            if (fragment != null) {
                reply = delegate().executeMultiplexed(
                        path, params.clientType(), fragment, method.getName(), args);
            } else {
                reply = delegate().execute(path, params.clientType(), method.getName(), args);
            }
=======
        try (ClientRequestContextCaptor captor = Clients.newContextCaptor()) {
            try {
                final RpcResponse reply;
                if (fragment != null) {
                    reply = delegate().executeMultiplexed(
                            path, params.clientType(), fragment, method.getName(), args);
                } else {
                    reply = delegate().execute(path, params.clientType(), method.getName(), args);
                }
>>>>>>> 7594c0cc

                final ClientRequestContext ctx = captor.get();
                if (callback != null) {
                    reply.handle((res, cause) -> {
                        try (SafeCloseable ignored = ctx.push()) {
                            if (cause != null) {
                                invokeOnError(callback, cause);
                            } else {
                                callback.onComplete(res);
                            }
                        } catch (Exception e) {
                            CompletionActions.log(e);
                        }
                        return null;
                    });

                    return null;
                } else {
                    try {
                        return reply.get();
                    } catch (ExecutionException e) {
                        throw Exceptions.peel(e);
                    }
                }
            } catch (Throwable cause) {
                if (callback != null) {
                    final ClientRequestContext ctx = captor.getOrNull();
                    if (ctx != null) {
                        try (SafeCloseable ignored = ctx.push()) {
                            invokeOnError(callback, cause);
                        } catch (Exception e) {
                            CompletionActions.log(e);
                        }
                        return null;
                    }

                    try {
                        invokeOnError(callback, cause);
                    } catch (Exception e) {
                        CompletionActions.log(e);
                    }
                    return null;
                } else {
                    throw cause;
                }
            }
        }
    }
}<|MERGE_RESOLUTION|>--- conflicted
+++ resolved
@@ -31,17 +31,12 @@
 import com.linecorp.armeria.client.ClientBuilderParams;
 import com.linecorp.armeria.client.ClientFactory;
 import com.linecorp.armeria.client.ClientOptions;
-<<<<<<< HEAD
+import com.linecorp.armeria.client.ClientRequestContext;
+import com.linecorp.armeria.client.ClientRequestContextCaptor;
+import com.linecorp.armeria.client.Clients;
 import com.linecorp.armeria.client.endpoint.EndpointGroup;
 import com.linecorp.armeria.common.RpcResponse;
 import com.linecorp.armeria.common.Scheme;
-import com.linecorp.armeria.common.thrift.AsyncMethodCallbacks;
-=======
-import com.linecorp.armeria.client.ClientRequestContext;
-import com.linecorp.armeria.client.ClientRequestContextCaptor;
-import com.linecorp.armeria.client.Clients;
-import com.linecorp.armeria.common.RpcResponse;
->>>>>>> 7594c0cc
 import com.linecorp.armeria.common.util.AbstractUnwrappable;
 import com.linecorp.armeria.common.util.CompletionActions;
 import com.linecorp.armeria.common.util.Exceptions;
@@ -141,19 +136,9 @@
             }
         }
 
-<<<<<<< HEAD
-        try {
-            final RpcResponse reply;
+        try (ClientRequestContextCaptor captor = Clients.newContextCaptor()) {
             final String path = uri().getRawPath();
             final String fragment = uri().getRawFragment();
-            if (fragment != null) {
-                reply = delegate().executeMultiplexed(
-                        path, params.clientType(), fragment, method.getName(), args);
-            } else {
-                reply = delegate().execute(path, params.clientType(), method.getName(), args);
-            }
-=======
-        try (ClientRequestContextCaptor captor = Clients.newContextCaptor()) {
             try {
                 final RpcResponse reply;
                 if (fragment != null) {
@@ -162,7 +147,6 @@
                 } else {
                     reply = delegate().execute(path, params.clientType(), method.getName(), args);
                 }
->>>>>>> 7594c0cc
 
                 final ClientRequestContext ctx = captor.get();
                 if (callback != null) {
