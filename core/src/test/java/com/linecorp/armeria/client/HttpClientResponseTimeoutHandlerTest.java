/*
 * Copyright 2019 LINE Corporation
 *
 * LINE Corporation licenses this file to you under the Apache License,
 * version 2.0 (the "License"); you may not use this file except in compliance
 * with the License. You may obtain a copy of the License at:
 *
 *   https://www.apache.org/licenses/LICENSE-2.0
 *
 * Unless required by applicable law or agreed to in writing, software
 * distributed under the License is distributed on an "AS IS" BASIS, WITHOUT
 * WARRANTIES OR CONDITIONS OF ANY KIND, either express or implied. See the
 * License for the specific language governing permissions and limitations
 * under the License.
 */

package com.linecorp.armeria.client;

import static org.assertj.core.api.Assertions.assertThat;
import static org.assertj.core.api.Assertions.assertThatThrownBy;
import static org.awaitility.Awaitility.await;

import java.time.Duration;
import java.util.concurrent.CompletionException;
import java.util.concurrent.atomic.AtomicBoolean;
import java.util.concurrent.atomic.AtomicReference;

import org.junit.jupiter.api.extension.RegisterExtension;
import org.junit.jupiter.params.ParameterizedTest;
import org.junit.jupiter.params.provider.CsvSource;
import org.junit.jupiter.params.provider.EnumSource;

import com.linecorp.armeria.common.HttpData;
import com.linecorp.armeria.common.HttpMethod;
import com.linecorp.armeria.common.HttpRequest;
import com.linecorp.armeria.common.HttpRequestWriter;
import com.linecorp.armeria.common.HttpResponse;
import com.linecorp.armeria.common.HttpResponseWriter;
import com.linecorp.armeria.common.HttpStatus;
import com.linecorp.armeria.common.ResponseHeaders;
import com.linecorp.armeria.common.SessionProtocol;
import com.linecorp.armeria.common.logging.RequestLog;
import com.linecorp.armeria.common.logging.RequestLogAccess;
import com.linecorp.armeria.server.ServerBuilder;
import com.linecorp.armeria.testing.junit.server.ServerExtension;

class HttpClientResponseTimeoutHandlerTest {

    @RegisterExtension
    static ServerExtension server = new ServerExtension() {
        @Override
        protected void configure(final ServerBuilder sb) throws Exception {
            sb.service("/slow", (ctx, req) -> {
                final HttpResponseWriter response = HttpResponse.streaming();
                response.write(ResponseHeaders.of(HttpStatus.OK));
                response.write(HttpData.ofUtf8("slow response"));
                return response;
            });
        }
    };

    @ParameterizedTest
    @CsvSource({
            "H1C, true", "H1C, false",
            "H2C, true", "H2C, false"
    })
    void testResponseTimeoutHandler(SessionProtocol protocol, boolean useResponseTimeoutHandler) {
        final AtomicReference<RequestLogAccess> logHolder = new AtomicReference<>();
        final IllegalStateException reqCause = new IllegalStateException("abort request");
        final AtomicBoolean invokeResponseTimeoutHandler = new AtomicBoolean(false);
        final WebClient client = WebClient.builder(server.uri(protocol, "/"))
                                          .responseTimeout(Duration.ofSeconds(2))
                                          .decorator((delegate, ctx, req) -> {
                                              if (useResponseTimeoutHandler) {
                                                  ctx.setResponseTimeoutHandler(() -> {
                                                      ctx.request().abort(reqCause);
                                                      invokeResponseTimeoutHandler.set(true);
                                                  });
                                              }
                                              logHolder.set(ctx.log());
                                              return delegate.execute(ctx, req);
                                          })
                                          .build();

        final HttpRequestWriter writer = HttpRequest.streaming(HttpMethod.POST, "/slow");
        final HttpResponse response = client.execute(writer);
        final RequestLog log = logHolder.get().whenComplete().join();

        if (useResponseTimeoutHandler) {
            await().untilTrue(invokeResponseTimeoutHandler);
            assertThat(log.requestCause()).isSameAs(reqCause);
            assertThatThrownBy(() -> response.aggregate().join())
                    .isInstanceOf(CompletionException.class)
                    .hasCauseReference(reqCause);
        } else {
            assertThat(log.requestCause()).isInstanceOf(ResponseTimeoutException.class);
            assertThatThrownBy(() -> response.aggregate().join())
                    .hasCauseInstanceOf(ResponseTimeoutException.class);
        }
    }

    @ParameterizedTest
    @EnumSource(value = SessionProtocol.class, names = { "H1C", "H2C" })
    void testResponseTimeoutHandlerRequestAbort(SessionProtocol protocol) {
        final AtomicReference<RequestLogAccess> logHolder = new AtomicReference<>();
        final IllegalStateException reqCause = new IllegalStateException("abort request");
        final WebClient client = WebClient.builder(server.uri(protocol, "/"))
                                          .responseTimeout(Duration.ofSeconds(2))
                                          .decorator((delegate, ctx, req) -> {
                                              ctx.setResponseTimeoutHandler(() -> {
                                                  ctx.request().abort(reqCause);
                                              });
                                              logHolder.set(ctx.log());
                                              return delegate.execute(ctx, req);
                                          })
                                          .build();

        final HttpRequestWriter writer = HttpRequest.streaming(HttpMethod.POST, "/slow");
        final HttpResponse response = client.execute(writer);
        final RequestLog log = logHolder.get().whenComplete().join();

        assertThatThrownBy(() -> response.aggregate().join()).isInstanceOf(CompletionException.class)
<<<<<<< HEAD
                                                             .hasCauseInstanceOf(ClosedSessionException.class);
        assertThat(log.requestCause()).isSameAs(reqCause);
        assertThat(log.responseCause()).isSameAs(reqCause);
=======
                                                             .hasCauseReference(reqCause);
        assertThat(logHolder.get().requestCause()).isSameAs(reqCause);
        assertThat(logHolder.get().responseCause()).isSameAs(reqCause);
>>>>>>> efef68f0
    }

    @ParameterizedTest
    @EnumSource(value = SessionProtocol.class, names = { "H1C", "H2C" })
    void testResponseTimeoutHandlerResponseAbort(SessionProtocol protocol) {
        final AtomicReference<RequestLogAccess> logHolder = new AtomicReference<>();
        final IllegalStateException resCause = new IllegalStateException("abort response");
        final AtomicBoolean invokeResponseTimeoutHandler = new AtomicBoolean(false);
        final WebClient client = WebClient
                .builder(server.uri(protocol, "/"))
                .responseTimeout(Duration.ofSeconds(2))
                .decorator((delegate, ctx, req) -> {
                    final HttpResponse response = delegate.execute(ctx, req);
                    ctx.setResponseTimeoutHandler(() -> {
                        invokeResponseTimeoutHandler.set(true);
                        response.abort(resCause);
                    });
                    logHolder.set(ctx.log());
                    return response;
                })
                .build();

        final HttpRequestWriter writer = HttpRequest.streaming(HttpMethod.POST, "/slow");
        final HttpResponse response = client.execute(writer);
        final RequestLog log = logHolder.get().whenComplete().join();

        assertThat(invokeResponseTimeoutHandler).isTrue();
        assertThatThrownBy(() -> response.aggregate().join()).isInstanceOf(CompletionException.class)
                                                             .hasCause(resCause);
        assertThat(log.requestCause()).isSameAs(resCause);
        assertThat(log.responseCause()).isSameAs(resCause);
    }
}<|MERGE_RESOLUTION|>--- conflicted
+++ resolved
@@ -120,15 +120,9 @@
         final RequestLog log = logHolder.get().whenComplete().join();
 
         assertThatThrownBy(() -> response.aggregate().join()).isInstanceOf(CompletionException.class)
-<<<<<<< HEAD
-                                                             .hasCauseInstanceOf(ClosedSessionException.class);
+                                                             .hasCauseReference(reqCause);
         assertThat(log.requestCause()).isSameAs(reqCause);
         assertThat(log.responseCause()).isSameAs(reqCause);
-=======
-                                                             .hasCauseReference(reqCause);
-        assertThat(logHolder.get().requestCause()).isSameAs(reqCause);
-        assertThat(logHolder.get().responseCause()).isSameAs(reqCause);
->>>>>>> efef68f0
     }
 
     @ParameterizedTest
