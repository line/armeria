/*
 * Copyright 2020 LINE Corporation
 *
 * LINE Corporation licenses this file to you under the Apache License,
 * version 2.0 (the "License"); you may not use this file except in compliance
 * with the License. You may obtain a copy of the License at:
 *
 *   https://www.apache.org/licenses/LICENSE-2.0
 *
 * Unless required by applicable law or agreed to in writing, software
 * distributed under the License is distributed on an "AS IS" BASIS, WITHOUT
 * WARRANTIES OR CONDITIONS OF ANY KIND, either express or implied. See the
 * License for the specific language governing permissions and limitations
 * under the License.
 */

package com.linecorp.armeria.internal.common.grpc;

import static org.assertj.core.api.Assertions.assertThat;
import static org.awaitility.Awaitility.await;

import java.util.concurrent.atomic.AtomicReference;

import org.junit.jupiter.api.BeforeEach;
import org.junit.jupiter.api.Test;

import com.linecorp.armeria.common.HttpData;
import com.linecorp.armeria.common.HttpHeaders;
import com.linecorp.armeria.common.HttpObject;
import com.linecorp.armeria.common.HttpStatus;
import com.linecorp.armeria.common.ResponseHeaders;
import com.linecorp.armeria.common.grpc.protocol.ArmeriaStatusException;
import com.linecorp.armeria.common.grpc.protocol.DeframedMessage;
import com.linecorp.armeria.common.grpc.protocol.GrpcHeaderNames;
import com.linecorp.armeria.common.stream.HttpDeframer;
import com.linecorp.armeria.common.stream.StreamMessage;

import io.grpc.DecompressorRegistry;
import io.grpc.Status;
import io.netty.buffer.ByteBufAllocator;
import reactor.test.StepVerifier;

class HttpStreamDeframerTest {

    private static final ResponseHeaders HEADERS = ResponseHeaders.of(HttpStatus.OK);
    private static final HttpHeaders TRAILERS = HttpHeaders.of(GrpcHeaderNames.GRPC_STATUS, 2);
    private static final HttpData DATA =
            HttpData.wrap(GrpcTestUtil.uncompressedFrame(GrpcTestUtil.requestByteBuf()));

    private AtomicReference<Status> statusRef;
    private HttpDeframer<DeframedMessage> deframer;

    @BeforeEach
    void setUp() {
        statusRef = new AtomicReference<>();
        final TransportStatusListener statusListener = (status, metadata) -> statusRef.set(status);
        final HttpStreamDeframerHandler handler =
                new HttpStreamDeframerHandler(DecompressorRegistry.getDefaultInstance(), statusListener,
<<<<<<< HEAD
                                              null, Integer.MAX_VALUE);
        deframer = new HttpDeframer<>(handler, ByteBufAllocator.DEFAULT);
=======
                                              Integer.MAX_VALUE);
        deframer = HttpDeframer.of(handler, ByteBufAllocator.DEFAULT);
>>>>>>> ce7a665b
        handler.setDeframer(deframer);
    }

    @Test
    void onHeaders() {
        final StreamMessage<HttpObject> source = StreamMessage.of(HEADERS);
        source.subscribe(deframer);
        StepVerifier.create(deframer)
                    .thenRequest(1)
                    .expectNextCount(0)
                    .verifyComplete();
    }

    @Test
    void onTrailers() {
        final StreamMessage<HttpObject> source = StreamMessage.of(HEADERS, TRAILERS);
        source.subscribe(deframer);
        StepVerifier.create(deframer)
                    .thenRequest(1)
                    .expectNextCount(0)
                    .verifyComplete();
    }

    @Test
    void onMessage() throws Exception {
        final DeframedMessage deframedMessage = new DeframedMessage(GrpcTestUtil.requestByteBuf(), 0);
        final StreamMessage<HttpObject> source = StreamMessage.of(DATA);
        source.subscribe(deframer);
        StepVerifier.create(deframer)
                    .thenRequest(1)
                    .expectNextMatches(message -> {
                        final boolean result = message.equals(deframedMessage);
                        message.buf().release();
                        deframedMessage.buf().release();
                        return result;
                    })
                    .verifyComplete();
    }

    @Test
    void onMessage_deframeError() throws Exception {
        final StreamMessage<HttpData> malformed = StreamMessage.of(HttpData.ofUtf8("foobar"));
        malformed.subscribe(deframer);

        StepVerifier.create(deframer)
                    .thenRequest(1)
                    .verifyError(ArmeriaStatusException.class);
        await().untilAsserted(() -> {
            assertThat(statusRef.get().getCode()).isEqualTo(Status.INTERNAL.getCode());
        });
    }

    @Test
    void httpNotOk() {
        final StreamMessage<ResponseHeaders> source =
                StreamMessage.of(ResponseHeaders.of(HttpStatus.UNAUTHORIZED));
        source.subscribe(deframer);
        StepVerifier.create(deframer)
                    .thenRequest(1)
                    .verifyComplete();

        await().untilAsserted(() -> {
            assertThat(statusRef.get().getCode()).isEqualTo(Status.UNAUTHENTICATED.getCode());
        });
    }
}<|MERGE_RESOLUTION|>--- conflicted
+++ resolved
@@ -56,13 +56,8 @@
         final TransportStatusListener statusListener = (status, metadata) -> statusRef.set(status);
         final HttpStreamDeframerHandler handler =
                 new HttpStreamDeframerHandler(DecompressorRegistry.getDefaultInstance(), statusListener,
-<<<<<<< HEAD
                                               null, Integer.MAX_VALUE);
-        deframer = new HttpDeframer<>(handler, ByteBufAllocator.DEFAULT);
-=======
-                                              Integer.MAX_VALUE);
         deframer = HttpDeframer.of(handler, ByteBufAllocator.DEFAULT);
->>>>>>> ce7a665b
         handler.setDeframer(deframer);
     }
 
