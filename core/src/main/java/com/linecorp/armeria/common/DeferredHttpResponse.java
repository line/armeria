/*
 * Copyright 2016 LINE Corporation
 *
 * LINE Corporation licenses this file to you under the Apache License,
 * version 2.0 (the "License"); you may not use this file except in compliance
 * with the License. You may obtain a copy of the License at:
 *
 *   https://www.apache.org/licenses/LICENSE-2.0
 *
 * Unless required by applicable law or agreed to in writing, software
 * distributed under the License is distributed on an "AS IS" BASIS, WITHOUT
 * WARRANTIES OR CONDITIONS OF ANY KIND, either express or implied. See the
 * License for the specific language governing permissions and limitations
 * under the License.
 */

package com.linecorp.armeria.common;

import static java.util.Objects.requireNonNull;

import java.util.concurrent.CompletionStage;

import com.linecorp.armeria.common.annotation.Nullable;
import com.linecorp.armeria.common.stream.DeferredStreamMessage;
import com.linecorp.armeria.common.util.Exceptions;

import io.netty.util.concurrent.EventExecutor;

/**
 * An {@link HttpResponse} whose stream is published later by another {@link HttpResponse}. It is used when
 * an {@link HttpResponse} will not be instantiated early.
 */
final class DeferredHttpResponse extends DeferredStreamMessage<HttpObject> implements HttpResponse {

<<<<<<< HEAD
    /**
     * The {@link Class} instance of {@code reactor.core.publisher.MonoToCompletableFuture} of
     * <a href="https://projectreactor.io/">Project Reactor</a>.
     */
    @Nullable
    private static final Class<?> MONO_TO_FUTURE_CLASS;

    static {
        @Nullable Class<?> monoToFuture = null;
        try {
            monoToFuture = Class.forName("reactor.core.publisher.MonoToCompletableFuture",
                                         true, DeferredHttpResponse.class.getClassLoader());
        } catch (ClassNotFoundException e) {
            // Do nothing.
        } finally {
            MONO_TO_FUTURE_CLASS = monoToFuture;
        }
    }

=======
>>>>>>> 40990d3a
    @Nullable
    private final EventExecutor executor;

    DeferredHttpResponse() {
        executor = null;
    }

    DeferredHttpResponse(EventExecutor executor) {
        this.executor = executor;
    }

    void delegate(HttpResponse delegate) {
        super.delegate(delegate);
    }

    void delegateWhenComplete(CompletionStage<? extends HttpResponse> stage) {
        requireNonNull(stage, "stage");
        stage.handle((delegate, thrown) -> {
            if (thrown != null) {
                close(Exceptions.peel(thrown));
            } else if (delegate == null) {
                close(new NullPointerException("delegate stage produced a null response: " + stage));
            } else {
                delegate(delegate);
            }
            return null;
        });
    }

    @Override
    public EventExecutor defaultSubscriberExecutor() {
        if (executor != null) {
            return executor;
        }
        return super.defaultSubscriberExecutor();
    }
}<|MERGE_RESOLUTION|>--- conflicted
+++ resolved
@@ -32,28 +32,6 @@
  */
 final class DeferredHttpResponse extends DeferredStreamMessage<HttpObject> implements HttpResponse {
 
-<<<<<<< HEAD
-    /**
-     * The {@link Class} instance of {@code reactor.core.publisher.MonoToCompletableFuture} of
-     * <a href="https://projectreactor.io/">Project Reactor</a>.
-     */
-    @Nullable
-    private static final Class<?> MONO_TO_FUTURE_CLASS;
-
-    static {
-        @Nullable Class<?> monoToFuture = null;
-        try {
-            monoToFuture = Class.forName("reactor.core.publisher.MonoToCompletableFuture",
-                                         true, DeferredHttpResponse.class.getClassLoader());
-        } catch (ClassNotFoundException e) {
-            // Do nothing.
-        } finally {
-            MONO_TO_FUTURE_CLASS = monoToFuture;
-        }
-    }
-
-=======
->>>>>>> 40990d3a
     @Nullable
     private final EventExecutor executor;
 
