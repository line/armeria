--- conflicted
+++ resolved
@@ -153,14 +153,13 @@
     public static final ClientOption<Function<? super Endpoint, ? extends EndpointGroup>> ENDPOINT_REMAPPER =
             ClientOption.define("ENDPOINT_REMAPPER", Function.identity());
 
-<<<<<<< HEAD
+    @UnstableApi
     public static final ClientOption<TlsProvider> TLS_PROVIDER =
             ClientOption.define("TLS_PROVIDER", TlsProvider.empty());
-=======
+
     @UnstableApi
     public static final ClientOption<Supplier<? extends AutoCloseable>> CONTEXT_HOOK =
             ClientOption.define("CONTEXT_HOOK", NOOP_CONTEXT_HOOK);
->>>>>>> 12a2e42c
 
     private static final List<AsciiString> PROHIBITED_HEADER_NAMES = ImmutableList.of(
             HttpHeaderNames.HTTP2_SETTINGS,
