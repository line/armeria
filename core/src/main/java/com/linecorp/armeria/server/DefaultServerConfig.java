--- conflicted
+++ resolved
@@ -112,8 +112,8 @@
     private final Http1HeaderNaming http1HeaderNaming;
     private final DependencyInjector dependencyInjector;
     private final Function<String, String> absoluteUriTransformer;
+    private final Duration unhandledExceptionsReportInterval;
     private final List<ShutdownSupport> shutdownSupports;
-    private final Duration unhandledExceptionsReportInterval;
 
     @Nullable
     private final Mapping<String, SslContext> sslContexts;
@@ -145,13 +145,9 @@
             @Nullable Mapping<String, SslContext> sslContexts,
             Http1HeaderNaming http1HeaderNaming,
             DependencyInjector dependencyInjector,
-<<<<<<< HEAD
-            List<ShutdownSupport> shutdownSupports,
-            Duration unhandledExceptionsReportInterval) {
-=======
             Function<? super String, String> absoluteUriTransformer,
+            Duration unhandledExceptionsReportInterval,
             List<ShutdownSupport> shutdownSupports) {
->>>>>>> 1fc5470b
         requireNonNull(ports, "ports");
         requireNonNull(defaultVirtualHost, "defaultVirtualHost");
         requireNonNull(virtualHosts, "virtualHosts");
@@ -268,8 +264,8 @@
         final Function<String, String> castAbsoluteUriTransformer =
                 (Function<String, String>) requireNonNull(absoluteUriTransformer, "absoluteUriTransformer");
         this.absoluteUriTransformer = castAbsoluteUriTransformer;
+        this.unhandledExceptionsReportInterval = unhandledExceptionsReportInterval;
         this.shutdownSupports = ImmutableList.copyOf(requireNonNull(shutdownSupports, "shutdownSupports"));
-        this.unhandledExceptionsReportInterval = unhandledExceptionsReportInterval;
     }
 
     private static Int2ObjectMap<Mapping<String, VirtualHost>> buildDomainAndPortMapping(
@@ -656,13 +652,13 @@
     }
 
     @Override
-<<<<<<< HEAD
+    public Function<String, String> absoluteUriTransformer() {
+        return absoluteUriTransformer;
+    }
+
+    @Override
     public Duration unhandledExceptionsReportInterval() {
         return unhandledExceptionsReportInterval;
-=======
-    public Function<String, String> absoluteUriTransformer() {
-        return absoluteUriTransformer;
->>>>>>> 1fc5470b
     }
 
     List<ShutdownSupport> shutdownSupports() {
@@ -686,7 +682,7 @@
                     clientAddressSources(), clientAddressTrustedProxyFilter(), clientAddressFilter(),
                     clientAddressMapper(),
                     isServerHeaderEnabled(), isDateHeaderEnabled(),
-                    dependencyInjector(), absoluteUriTransformer());
+                    dependencyInjector(), absoluteUriTransformer(), unhandledExceptionsReportInterval());
         }
 
         return strVal;
@@ -710,7 +706,8 @@
             Function<? super ProxiedAddresses, ? extends InetSocketAddress> clientAddressMapper,
             boolean serverHeaderEnabled, boolean dateHeaderEnabled,
             @Nullable DependencyInjector dependencyInjector,
-            Function<? super String, String> absoluteUriTransformer) {
+            Function<? super String, String> absoluteUriTransformer,
+            Duration unhandledExceptionsReportInterval) {
 
         final StringBuilder buf = new StringBuilder();
         if (type != null) {
@@ -809,6 +806,8 @@
         }
         buf.append(", absoluteUriTransformer: ");
         buf.append(absoluteUriTransformer);
+        buf.append(", unhandledExceptionsReportInterval: ");
+        buf.append(unhandledExceptionsReportInterval);
         buf.append(')');
 
         return buf.toString();
