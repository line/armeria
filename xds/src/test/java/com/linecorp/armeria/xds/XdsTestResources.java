/*
 * Copyright 2023 LINE Corporation
 *
 * LINE Corporation licenses this file to you under the Apache License,
 * version 2.0 (the "License"); you may not use this file except in compliance
 * with the License. You may obtain a copy of the License at:
 *
 *   https://www.apache.org/licenses/LICENSE-2.0
 *
 * Unless required by applicable law or agreed to in writing, software
 * distributed under the License is distributed on an "AS IS" BASIS, WITHOUT
 * WARRANTIES OR CONDITIONS OF ANY KIND, either express or implied. See the
 * License for the specific language governing permissions and limitations
 * under the License.
 */

package com.linecorp.armeria.xds;

import java.net.URI;
import java.util.Arrays;
import java.util.Collection;

import com.google.common.collect.ImmutableList;
import com.google.common.collect.ImmutableSet;
import com.google.protobuf.Any;
import com.google.protobuf.Duration;
import com.google.protobuf.UInt32Value;
import com.google.protobuf.Value;
import com.google.protobuf.util.Durations;

import com.linecorp.armeria.common.annotation.Nullable;

import io.envoyproxy.envoy.config.bootstrap.v3.Bootstrap;
import io.envoyproxy.envoy.config.bootstrap.v3.Bootstrap.DynamicResources;
import io.envoyproxy.envoy.config.bootstrap.v3.Bootstrap.StaticResources;
import io.envoyproxy.envoy.config.cluster.v3.Cluster;
import io.envoyproxy.envoy.config.cluster.v3.Cluster.DiscoveryType;
import io.envoyproxy.envoy.config.core.v3.Address;
import io.envoyproxy.envoy.config.core.v3.AggregatedConfigSource;
import io.envoyproxy.envoy.config.core.v3.ApiConfigSource;
import io.envoyproxy.envoy.config.core.v3.ApiConfigSource.ApiType;
import io.envoyproxy.envoy.config.core.v3.ApiVersion;
import io.envoyproxy.envoy.config.core.v3.ConfigSource;
import io.envoyproxy.envoy.config.core.v3.GrpcService;
import io.envoyproxy.envoy.config.core.v3.GrpcService.EnvoyGrpc;
<<<<<<< HEAD
=======
import io.envoyproxy.envoy.config.core.v3.HeaderValue;
>>>>>>> 2cc50a13
import io.envoyproxy.envoy.config.core.v3.HealthStatus;
import io.envoyproxy.envoy.config.core.v3.Locality;
import io.envoyproxy.envoy.config.core.v3.Metadata;
import io.envoyproxy.envoy.config.core.v3.SocketAddress;
import io.envoyproxy.envoy.config.core.v3.TransportSocket;
import io.envoyproxy.envoy.config.endpoint.v3.ClusterLoadAssignment;
import io.envoyproxy.envoy.config.endpoint.v3.Endpoint;
import io.envoyproxy.envoy.config.endpoint.v3.LbEndpoint;
import io.envoyproxy.envoy.config.endpoint.v3.LocalityLbEndpoints;
import io.envoyproxy.envoy.config.listener.v3.ApiListener;
import io.envoyproxy.envoy.config.listener.v3.Listener;
import io.envoyproxy.envoy.config.route.v3.Route;
import io.envoyproxy.envoy.config.route.v3.RouteAction;
import io.envoyproxy.envoy.config.route.v3.RouteConfiguration;
import io.envoyproxy.envoy.config.route.v3.RouteMatch;
import io.envoyproxy.envoy.config.route.v3.VirtualHost;
import io.envoyproxy.envoy.extensions.filters.http.router.v3.Router;
import io.envoyproxy.envoy.extensions.filters.network.http_connection_manager.v3.HttpConnectionManager;
import io.envoyproxy.envoy.extensions.filters.network.http_connection_manager.v3.HttpConnectionManager.CodecType;
import io.envoyproxy.envoy.extensions.filters.network.http_connection_manager.v3.HttpFilter;
import io.envoyproxy.envoy.extensions.filters.network.http_connection_manager.v3.Rds;
import io.envoyproxy.envoy.extensions.transport_sockets.tls.v3.UpstreamTlsContext;
import io.envoyproxy.envoy.type.v3.Percent;

public final class XdsTestResources {

    public static final String BOOTSTRAP_CLUSTER_NAME = "bootstrap-cluster";

    private XdsTestResources() {}

    public static LbEndpoint endpoint(String address, int port) {
        return endpoint(address, port, Metadata.getDefaultInstance(), 1,
                        HealthStatus.HEALTHY);
    }

    public static LbEndpoint endpoint(String address, int port, int weight) {
        return endpoint(address, port, Metadata.getDefaultInstance(), weight,
                        HealthStatus.HEALTHY);
    }

    public static LbEndpoint endpoint(String address, int port, HealthStatus healthStatus) {
        return endpoint(address, port, Metadata.getDefaultInstance(), 1, healthStatus);
    }

    public static LbEndpoint endpoint(String address, int port, HealthStatus healthStatus,
                                      int weight) {
        return endpoint(address, port, Metadata.getDefaultInstance(), weight, healthStatus);
    }

    public static LbEndpoint endpoint(String address, int port, int weight) {
        return endpoint(address, port, Metadata.getDefaultInstance(), weight,
                        HealthStatus.HEALTHY);
    }

    public static LbEndpoint endpoint(String address, int port, Metadata metadata) {
        return endpoint(address, port, metadata, 1, HealthStatus.HEALTHY);
    }

    public static LbEndpoint endpoint(String address, int port, Metadata metadata, int weight,
                                      HealthStatus healthStatus) {
        final SocketAddress socketAddress = SocketAddress.newBuilder()
                                                         .setAddress(address)
                                                         .setPortValue(port)
                                                         .build();
        return LbEndpoint
                .newBuilder()
                .setLoadBalancingWeight(UInt32Value.of(weight))
                .setMetadata(metadata)
                .setHealthStatus(healthStatus)
                .setEndpoint(Endpoint.newBuilder()
                                     .setAddress(Address.newBuilder()
                                                        .setSocketAddress(socketAddress)
                                                        .build())
                                     .build()).build();
    }

    public static LocalityLbEndpoints localityLbEndpoints(Locality locality,
                                                          Collection<LbEndpoint> endpoints,
                                                          Integer priority) {
        return LocalityLbEndpoints.newBuilder()
                                  .addAllLbEndpoints(endpoints)
                                  .setLocality(locality)
                                  .setPriority(priority)
                                  .build();
    }

    public static LocalityLbEndpoints localityLbEndpoints(Locality locality,
                                                          Collection<LbEndpoint> endpoints) {
        return LocalityLbEndpoints.newBuilder()
                                  .addAllLbEndpoints(endpoints)
                                  .setLocality(locality)
                                  .build();
    }

    public static LocalityLbEndpoints localityLbEndpoints(Locality locality, LbEndpoint... endpoints) {
        return localityLbEndpoints(locality, Arrays.asList(endpoints));
    }

    public static ClusterLoadAssignment loadAssignment(String clusterName, URI uri) {
        return loadAssignment(clusterName, uri.getHost(), uri.getPort());
    }

    public static ClusterLoadAssignment loadAssignment(String clusterName, String address, int port) {
        return ClusterLoadAssignment.newBuilder()
                                    .setClusterName(clusterName)
                                    .addEndpoints(LocalityLbEndpoints.newBuilder()
                                                                     .addLbEndpoints(endpoint(address, port)))
                                    .build();
    }

    public static Cluster bootstrapCluster(URI uri, String bootstrapClusterName) {
        final ClusterLoadAssignment loadAssignment =
                loadAssignment(bootstrapClusterName, uri.getHost(), uri.getPort());
        return createStaticCluster(bootstrapClusterName, loadAssignment);
    }

    public static Bootstrap bootstrap(URI uri) {
        return bootstrap(uri, BOOTSTRAP_CLUSTER_NAME);
    }

    public static Bootstrap bootstrap(URI uri, String clusterName) {
        final Cluster cluster = bootstrapCluster(uri, clusterName);
        final ConfigSource configSource = basicConfigSource(clusterName);
        return bootstrap(configSource, cluster);
    }

    public static Bootstrap bootstrap(@Nullable ApiConfigSource adsConfigSource,
                                      @Nullable ConfigSource basicConfigSource,
                                      Cluster... cluster) {
        final DynamicResources.Builder dynamicResources = DynamicResources.newBuilder();
        if (adsConfigSource != null) {
            dynamicResources.setAdsConfig(adsConfigSource);
        }
        if (basicConfigSource != null) {
            dynamicResources.setCdsConfig(basicConfigSource);
            dynamicResources.setLdsConfig(basicConfigSource);
        }
        return Bootstrap
                .newBuilder()
                .setStaticResources(
                        StaticResources.newBuilder()
                                       .addAllClusters(ImmutableSet.copyOf(cluster)))
                .setDynamicResources(dynamicResources)
                .build();
    }

    public static Bootstrap bootstrap(ConfigSource configSource, Cluster cluster) {
        return bootstrap(configSource, Listener.getDefaultInstance(), cluster);
    }

    public static Bootstrap bootstrap(ConfigSource configSource, Listener listener, Cluster... cluster) {
        final StaticResources.Builder staticResourceBuilder = StaticResources.newBuilder();
        if (listener != Listener.getDefaultInstance()) {
            staticResourceBuilder.addListeners(listener);
        }
        staticResourceBuilder.addAllClusters(ImmutableList.copyOf(cluster));
        return Bootstrap
                .newBuilder()
                .setStaticResources(staticResourceBuilder.build())
                .setDynamicResources(DynamicResources
                                             .newBuilder()
                                             .setCdsConfig(configSource)
                                             .setAdsConfig(configSource.getApiConfigSource())
                )
                .build();
    }

    public static ConfigSource adsConfigSource() {
        return ConfigSource
                .newBuilder()
                .setAds(AggregatedConfigSource.getDefaultInstance())
                .build();
    }

    public static ConfigSource basicConfigSource(String clusterName) {
        return ConfigSource
                .newBuilder()
                .setApiConfigSource(apiConfigSource(clusterName, ApiType.GRPC))
                .build();
    }

    public static ApiConfigSource apiConfigSource(String clusterName, ApiType apiType) {
        return ApiConfigSource
                .newBuilder()
                .addGrpcServices(
                        GrpcService
                                .newBuilder()
                                .setEnvoyGrpc(EnvoyGrpc.newBuilder()
                                                       .setClusterName(clusterName)))
                .setApiType(apiType)
                .build();
    }

    public static ApiConfigSource apiConfigSource(String clusterName, ApiType apiType,
                                                  HeaderValue... headerValues) {
        return ApiConfigSource
                .newBuilder()
                .addGrpcServices(
                        GrpcService
                                .newBuilder()
                                .addAllInitialMetadata(Arrays.asList(headerValues))
                                .setEnvoyGrpc(EnvoyGrpc.newBuilder()
                                                       .setClusterName(clusterName)))
                .setApiType(apiType)
                .build();
    }

    public static Cluster createCluster(String clusterName) {
        return createCluster(clusterName, 5);
    }

    public static Cluster createCluster(String clusterName, int connectTimeoutSeconds) {
        final ConfigSource edsSource =
                ConfigSource.newBuilder()
                            .setInitialFetchTimeout(Duration.newBuilder().setSeconds(0))
                            .setAds(AggregatedConfigSource.getDefaultInstance())
                            .setResourceApiVersion(ApiVersion.V3)
                            .build();
        return createCluster(clusterName, edsSource, connectTimeoutSeconds);
    }

    public static Cluster createCluster(String clusterName, ConfigSource configSource) {
        return createCluster(clusterName, configSource, 5);
    }

    public static Cluster createCluster(String clusterName, ConfigSource configSource,
                                        int connectTimeoutSeconds) {
        return Cluster.newBuilder()
                      .setName(clusterName)
                      .setConnectTimeout(Durations.fromSeconds(connectTimeoutSeconds))
                      .setEdsClusterConfig(
                              Cluster.EdsClusterConfig.newBuilder()
                                                      .setEdsConfig(configSource)
                                                      .setServiceName(clusterName))
                      .setType(Cluster.DiscoveryType.EDS)
                      .build();
    }

    public static Cluster createStaticCluster(String clusterName, ClusterLoadAssignment loadAssignment) {
        return Cluster.newBuilder()
                      .setName(clusterName)
                      .setLoadAssignment(loadAssignment)
                      .setType(DiscoveryType.STATIC)
                      .build();
    }

    public static Cluster createTlsStaticCluster(String clusterName, ClusterLoadAssignment loadAssignment) {
        return Cluster.newBuilder()
                      .setName(clusterName)
                      .setLoadAssignment(loadAssignment)
                      .setType(DiscoveryType.STATIC)
                      .setTransportSocket(TransportSocket.newBuilder()
                                                         .setName("envoy.transport_sockets.tls")
                                                         .setTypedConfig(Any.pack(
                                                                 UpstreamTlsContext.getDefaultInstance())))
                      .build();
    }

    public static HttpConnectionManager httpConnectionManager(Rds rds) {
        return HttpConnectionManager
                .newBuilder()
                .setCodecType(CodecType.AUTO)
                .setStatPrefix("ingress_http")
                .setRds(rds)
                .addHttpFilters(HttpFilter.newBuilder()
                                          .setName("envoy.filters.http.router")
                                          .setTypedConfig(Any.pack(Router.getDefaultInstance())))
                .build();
    }

    public static Listener exampleListener(String listenerName, HttpConnectionManager manager) {
        return Listener.newBuilder()
                       .setName(listenerName)
                       .setApiListener(ApiListener.newBuilder()
                                                  .setApiListener(Any.pack(manager)))
                       .build();
    }

    public static Listener exampleListener(String listenerName, String routeName) {
        final HttpConnectionManager manager =
                httpConnectionManager(Rds.newBuilder().setRouteConfigName(routeName).build());
        return exampleListener(listenerName, manager);
    }

    public static Listener exampleListener(String listenerName, String routeName, String clusterName) {
        final ConfigSource configSource = basicConfigSource(clusterName);
        final HttpConnectionManager manager = httpConnectionManager(Rds.newBuilder()
                                                                       .setRouteConfigName(routeName)
                                                                       .setConfigSource(configSource)
                                                                       .build());
        return exampleListener(listenerName, manager);
    }

    public static RouteConfiguration routeConfiguration(String routeName, VirtualHost... virtualHosts) {
        return RouteConfiguration.newBuilder()
                                 .setName(routeName)
                                 .addAllVirtualHosts(ImmutableList.copyOf(virtualHosts))
                                 .build();
    }

    public static RouteConfiguration routeConfiguration(String routeName, String clusterName) {
        return routeConfiguration(routeName, virtualHost(routeName, clusterName));
    }

    public static VirtualHost virtualHost(String name, String... clusterNames) {
        final VirtualHost.Builder builder =
                VirtualHost.newBuilder().setName(name).addDomains("*");
        for (String clusterName: clusterNames) {
            builder.addRoutes(Route.newBuilder()
                                   .setMatch(RouteMatch.newBuilder().setPrefix("/"))
                                   .setRoute(RouteAction.newBuilder()
                                                        .setCluster(clusterName)));
        }
        return builder.build();
    }

    public static Value stringValue(String value) {
        return Value.newBuilder().setStringValue(value).build();
    }

<<<<<<< HEAD
    public static Locality locality(String region) {
        return Locality.newBuilder()
                       .setRegion(region)
                       .build();
    }

    public static Percent percent(int percent) {
        return Percent.newBuilder().setValue(percent).build();
=======
    public static Listener staticResourceListener() {
        return staticResourceListener(Metadata.getDefaultInstance());
    }

    public static Listener staticResourceListener(Metadata metadata) {
        final RouteAction.Builder routeActionBuilder = RouteAction.newBuilder().setCluster("cluster");
        if (metadata != Metadata.getDefaultInstance()) {
            routeActionBuilder.setMetadataMatch(metadata);
        }
        final VirtualHost virtualHost =
                VirtualHost.newBuilder()
                           .setName("route")
                           .addDomains("*")
                           .addRoutes(Route.newBuilder()
                                           .setMatch(RouteMatch.newBuilder().setPrefix("/"))
                                           .setRoute(routeActionBuilder))
                           .build();
        final HttpConnectionManager manager =
                HttpConnectionManager
                        .newBuilder()
                        .setCodecType(CodecType.AUTO)
                        .setStatPrefix("ingress_http")
                        .setRouteConfig(RouteConfiguration.newBuilder()
                                                          .setName("route")
                                                          .addVirtualHosts(virtualHost)
                                                          .build())
                        .addHttpFilters(HttpFilter.newBuilder()
                                                  .setName("envoy.filters.http.router")
                                                  .setTypedConfig(Any.pack(Router.getDefaultInstance())))
                        .build();
        return Listener.newBuilder()
                       .setName("listener")
                       .setApiListener(ApiListener.newBuilder().setApiListener(Any.pack(manager)))
                       .build();
>>>>>>> 2cc50a13
    }

    public static Bootstrap staticBootstrap(Listener listener, Cluster cluster) {
        return Bootstrap.newBuilder()
                        .setStaticResources(StaticResources.newBuilder()
                                                           .addListeners(listener)
                                                           .addClusters(cluster)
                                                           .build()).build();
    }
<<<<<<< HEAD
=======

    public static LocalityLbEndpoints localityLbEndpoints(Locality locality,
                                                          Collection<LbEndpoint> endpoints) {
        return LocalityLbEndpoints.newBuilder()
                                  .addAllLbEndpoints(endpoints)
                                  .setLocality(locality)
                                  .build();
    }

    public static LocalityLbEndpoints localityLbEndpoints(Locality locality, LbEndpoint... endpoints) {
        return localityLbEndpoints(locality, Arrays.asList(endpoints));
    }
>>>>>>> 2cc50a13
}<|MERGE_RESOLUTION|>--- conflicted
+++ resolved
@@ -43,10 +43,7 @@
 import io.envoyproxy.envoy.config.core.v3.ConfigSource;
 import io.envoyproxy.envoy.config.core.v3.GrpcService;
 import io.envoyproxy.envoy.config.core.v3.GrpcService.EnvoyGrpc;
-<<<<<<< HEAD
-=======
 import io.envoyproxy.envoy.config.core.v3.HeaderValue;
->>>>>>> 2cc50a13
 import io.envoyproxy.envoy.config.core.v3.HealthStatus;
 import io.envoyproxy.envoy.config.core.v3.Locality;
 import io.envoyproxy.envoy.config.core.v3.Metadata;
@@ -96,11 +93,6 @@
         return endpoint(address, port, Metadata.getDefaultInstance(), weight, healthStatus);
     }
 
-    public static LbEndpoint endpoint(String address, int port, int weight) {
-        return endpoint(address, port, Metadata.getDefaultInstance(), weight,
-                        HealthStatus.HEALTHY);
-    }
-
     public static LbEndpoint endpoint(String address, int port, Metadata metadata) {
         return endpoint(address, port, metadata, 1, HealthStatus.HEALTHY);
     }
@@ -121,6 +113,16 @@
                                                         .setSocketAddress(socketAddress)
                                                         .build())
                                      .build()).build();
+    }
+
+    public static Locality locality(String region) {
+        return Locality.newBuilder()
+                       .setRegion(region)
+                       .build();
+    }
+
+    public static Percent percent(int percent) {
+        return Percent.newBuilder().setValue(percent).build();
     }
 
     public static LocalityLbEndpoints localityLbEndpoints(Locality locality,
@@ -367,16 +369,6 @@
         return Value.newBuilder().setStringValue(value).build();
     }
 
-<<<<<<< HEAD
-    public static Locality locality(String region) {
-        return Locality.newBuilder()
-                       .setRegion(region)
-                       .build();
-    }
-
-    public static Percent percent(int percent) {
-        return Percent.newBuilder().setValue(percent).build();
-=======
     public static Listener staticResourceListener() {
         return staticResourceListener(Metadata.getDefaultInstance());
     }
@@ -411,7 +403,6 @@
                        .setName("listener")
                        .setApiListener(ApiListener.newBuilder().setApiListener(Any.pack(manager)))
                        .build();
->>>>>>> 2cc50a13
     }
 
     public static Bootstrap staticBootstrap(Listener listener, Cluster cluster) {
@@ -421,19 +412,4 @@
                                                            .addClusters(cluster)
                                                            .build()).build();
     }
-<<<<<<< HEAD
-=======
-
-    public static LocalityLbEndpoints localityLbEndpoints(Locality locality,
-                                                          Collection<LbEndpoint> endpoints) {
-        return LocalityLbEndpoints.newBuilder()
-                                  .addAllLbEndpoints(endpoints)
-                                  .setLocality(locality)
-                                  .build();
-    }
-
-    public static LocalityLbEndpoints localityLbEndpoints(Locality locality, LbEndpoint... endpoints) {
-        return localityLbEndpoints(locality, Arrays.asList(endpoints));
-    }
->>>>>>> 2cc50a13
 }