[versions]
akka = "2.6.20"
akka-http-cors = "1.0.0"
akka-grpc-runtime = "1.0.3"
apache-httpclient5 = "5.3"
apache-httpclient4 = "4.5.14"
asm = "9.6"
assertj = "3.25.2"
awaitility = "4.2.0"
blockhound = "1.0.8.RELEASE"
bouncycastle = "1.70"
brave = "6.0.0"
brotli4j = "1.15.0"
bucket4j = "7.6.0"
# Don"t upgrade Caffeine to 3.x that requires Java 11.
caffeine = "2.9.3"
cglib = "3.3.0"
checkerframework = "2.5.6"
checkstyle = "10.3.2"
controlplane = "1.0.42"
curator = "5.6.0"
dagger = "2.50"
dgs = "8.2.2"
dropwizard1 = "1.3.29"
dropwizard2 = "2.1.10"
dropwizard-metrics = "4.2.24"
errorprone = "2.24.1"
errorprone-gradle-plugin = "3.1.0"
eureka = "2.0.1"
fastutil = "8.5.12"
finagle = "23.11.0"
findbugs = "3.0.2"
futures-completable = "0.3.6"
futures-extra = "4.3.3"
gax-grpc = "2.40.0"
# Don"t upgrade graphql-java to 21.0 that requires Java 11
graphql-java = "20.4"
graphql-kotlin = "7.0.2"
grpc-java = "1.61.0"
grpc-kotlin = "1.4.1"
guava = "33.0.0-jre"
hamcrest = "2.2"
hbase = "1.2.6"
hibernate-validator6 = "6.2.5.Final"
hibernate-validator8 = "8.0.1.Final"
j2objc = "2.8"
jackson = "2.16.1"
jakarta-inject = "2.0.1"
jakarta-validation = "3.0.2"
jakarta-websocket = "2.1.1"
java-websocket = "1.5.5"
javax-annotation = "1.3.2"
javax-inject = "1"
javax-jsr311 = "1.1.1"
javax-validation = "2.0.1.Final"
jctools = "4.0.2"
# Find the latest version of the major 10 https://central.sonatype.com/artifact/org.eclipse.jetty/jetty-server/
jetty10 = "10.0.19"
# Find the latest version of the major 10 https://central.sonatype.com/artifact/org.eclipse.jetty/apache-jstl/
jetty10-jstl = "10.0.19"
jetty11 = "11.0.19"
jetty11-jstl = "11.0.0"
jetty12 = "12.0.5"
jetty93 = "9.3.30.v20211001"
jetty94 = "9.4.52.v20230823"
jetty-alpn-api = "1.1.3.v20160715"
jkube = "1.15.0"
jmh-core = "1.37"
jmh-gradle-plugin = "0.7.2"
joor = "0.9.15"
# Don't upgrade json-unit to 3.0.0 that requires Java 17
json-unit = "2.38.0"
jsoup = "1.17.2"
junit4 = "4.13.2"
junit5 = "5.10.1"
# Don't upgrade junit-pioneer to 2.x.x that requires Java 11
junit-pioneer = "1.9.1"
jwt = "4.4.0"
kafka = "3.6.1"
kotlin = "1.9.22"
kotlin-coroutine = "1.7.3"
<<<<<<< HEAD
krotodc = "1.0.6"
ktlint-gradle-plugin = "12.1.0"
logback12 = "1.2.13"
logback13 = "1.3.14"
logback14 = "1.4.14"
micrometer = "1.12.2"
micrometer-tracing = "1.2.2"
=======
krotodc = "1.0.5"
ktlint-gradle-plugin = "11.5.1"
kubernetes-client = "6.9.2"
logback12 = "1.2.11"
logback13 = "1.3.11"
logback14 = "1.4.11"
micrometer = "1.11.5"
micrometer-tracing = "1.1.6"
>>>>>>> e64cea1d
micrometer-docs-generator = "1.0.2"
micrometer13 = "1.3.20"
# Don't uprade mockito to 5.x.x that requires Java 11
mockito = "4.11.0"
monix = "3.4.1"
munit = "0.7.29"
netty = "4.1.106.Final"
netty-incubator-transport-native-io_uring = "0.0.24.Final"
nexus-publish = "1.3.0"
node-gradle-plugin = "7.0.1"
okhttp2 = "2.7.5" # For testing
okhttp3 = { strictly = "3.14.9" } # Not just for testing. Used in the Retrofit mudule.
okhttp4 = "4.12.0" # For testing
# Don"t upgrade OpenSAML to 4.x that requires Java 11.
opensaml = "3.4.6"
osdetector = "1.7.3"
# Used for kubernetes-chaos-tests
picocli = "4.7.5"
proguard = "7.3.1"
prometheus = "0.16.0"
# Ensure that we use the same Protobuf version as what gRPC depends on.
# See: https://github.com/grpc/grpc-java/blob/master/build.gradle
#      (Switch to the right tag and look for "protobuf".)
#      e.g. https://github.com/grpc/grpc-java/blob/v1.48.0/gradle/libs.versions.toml
protobuf = "3.25.1"
protobuf-gradle-plugin = "0.8.19"
protobuf-jackson = "2.2.0"
reactive-grpc = "1.2.4"
reactive-streams = "1.0.4"
reactor = "3.6.2"
reactor-kotlin = "1.2.2"
# Upgrade once https://github.com/ronmamo/reflections/issues/279 is fixed.
reflections = "0.9.11"
resilience4j = "2.2.0"
resteasy = "5.0.7.Final"
resteasy-jboss-logging = "3.4.3.Final"
resteasy-jboss-logging-annotations = "2.2.1.Final"
retrofit2 = "2.9.0"
rxjava2 = "2.2.21"
rxjava3 = "3.1.8"
sangria = "4.0.2"
sangria-slowlog = "3.0.0"
scala-collection-compat = "2.11.0"
scala-java8-compat = "1.0.2"
scala212 = "2.12.18"
scala213 = "2.13.12"
scala3 = "3.3.0"
scalafmt-gradle-plugin = "1.16.2"
scalapb = "0.11.15"
scalapb-json = "0.12.1"
shadow-gradle-plugin = "7.1.2"
shibboleth-utilities = "7.5.2"
snappy = "1.1.10.5"
slf4j = "1.7.36"
slf4j2 = "2.0.11"
spring6 = "6.1.3"
spring-boot2 = "2.7.18"
spring-boot3 = "3.2.2"
<<<<<<< HEAD
testcontainers = "1.19.3"
# Don't upgrade TestNG to 7.6 that requires Java 11
testng = "7.5.1"
=======
testcontainers = "1.19.1"
>>>>>>> e64cea1d
thrift09 = { strictly = "0.9.3-1" }
thrift012 = { strictly = "0.12.0" }
thrift013 = { strictly = "0.13.0" }
thrift014 = { strictly = "0.14.2" }
thrift015 = { strictly = "0.15.0" }
thrift016 = { strictly = "0.16.0" }
thrift017 = { strictly = "0.17.0" }
thrift018 = { strictly = "0.18.1" }
tomcat8 = "8.5.98"
tomcat9 = "9.0.85"
tomcat10 = "10.1.18"
xml-apis = "1.4.01"
# Ensure that we use the same ZooKeeper version as what Curator depends on.
# See: https://github.com/apache/curator/blob/master/pom.xml
#      (Switch to the right tag to find out the right version.)
zookeeper = "3.9.1"
zookeeper-junit = "1.2"

[boms]
brave = { module = "io.zipkin.brave:brave-bom", version.ref = "brave" }
dropwizard-metrics = { module = "io.dropwizard.metrics:metrics-bom", version.ref = "dropwizard-metrics" }
# Ensure that we use the same Protobuf version as what gRPC depends on.
# See: https://github.com/grpc/grpc-java/blob/master/gradle/libs.versions.toml
#      (Switch to the right tag and look for "protobuf".)
grpc-java = { module = "io.grpc:grpc-bom", version.ref = "grpc-java" }
jackson = { module = "com.fasterxml.jackson:jackson-bom", version.ref = "jackson" }
junit5 = { module = "org.junit:junit-bom", version.ref = "junit5" }
netty = { module = "io.netty:netty-bom", version.ref = "netty" }
testcontainers = { module = "org.testcontainers:testcontainers-bom", version.ref = "testcontainers" }

# Akka is used only for testing in it:grpcweb module.
[libraries.akka-http-cors_v213]
module = "ch.megard:akka-http-cors_2.13"
version.ref = "akka-http-cors"
[libraries.akka-grpc-runtime_v213]
module = "com.lightbend.akka.grpc:akka-grpc-runtime_2.13"
version.ref = "akka-grpc-runtime"
[libraries.akka-actor-typed_v213]
module = "com.typesafe.akka:akka-actor-typed_2.13"
version.ref = "akka"
[libraries.akka-discovery_v213]
module = "com.typesafe.akka:akka-discovery_2.13"
version.ref = "akka"
[libraries.akka-stream_v213]
module = "com.typesafe.akka:akka-stream_2.13"
version.ref = "akka"

[libraries.apache-httpclient5]
module = "org.apache.httpcomponents.client5:httpclient5"
version.ref = "apache-httpclient5"
exclusions = "commons-logging:commons-logging"

# needed to test thrift apis
# https://github.com/apache/thrift/blob/master/lib/java/gradle.properties#L28
[libraries.apache-httpclient4]
module = "org.apache.httpcomponents:httpclient"
version.ref = "apache-httpclient4"
exclusions = "commons-logging:commons-logging"

# This is only used for testing Jetty
[libraries.asm]
module = "org.ow2.asm:asm"
version.ref = "asm"

[libraries.assertj]
module = "org.assertj:assertj-core"
version.ref = "assertj"

[libraries.awaitility]
module = "org.awaitility:awaitility"
version.ref = "awaitility"

[libraries.blockhound-junit-platform]
module = "io.projectreactor.tools:blockhound-junit-platform"
version.ref = "blockhound"

[libraries.blockhound]
module = "io.projectreactor.tools:blockhound"
version.ref = "blockhound"

[libraries.bouncycastle-bcpkix]
module = "org.bouncycastle:bcpkix-jdk15on"
version.ref = "bouncycastle"
relocations = { from = "org.bouncycastle", to = "com.linecorp.armeria.internal.shaded.bouncycastle" }
[libraries.bouncycastle-bcprov]
module = "org.bouncycastle:bcprov-jdk15on"
version.ref = "bouncycastle"
relocations = { from = "org.bouncycastle", to = "com.linecorp.armeria.internal.shaded.bouncycastle" }
[libraries.bouncycastle-bcutil]
module = "org.bouncycastle:bcutil-jdk15on"
version.ref = "bouncycastle"
relocations = { from = "org.bouncycastle", to = "com.linecorp.armeria.internal.shaded.bouncycastle" }

[libraries.brave]
module = "io.zipkin.brave:brave"
# ":site:javadoc" fails when we use a newer version of Javadoc.
javadocs = [
    "https://www.javadoc.io/doc/io.zipkin.brave/brave/5.6.3/",
    "https://www.javadoc.io/doc/io.zipkin.brave/brave-instrumentation-http/5.6.3/"]
[libraries.brave-context-slf4j]
module = 'io.zipkin.brave:brave-context-slf4j'
[libraries.brave-instrumentation-http]
module = "io.zipkin.brave:brave-instrumentation-http"
[libraries.brave-instrumentation-http-tests]
module = "io.zipkin.brave:brave-instrumentation-http-tests"

[libraries.brotli4j]
module = "com.aayushatharva.brotli4j:brotli4j"
version.ref = "brotli4j"
[libraries.brotli4j-linux]
module = "com.aayushatharva.brotli4j:native-linux-x86_64"
version.ref = "brotli4j"
[libraries.brotli4j-linux-aarch64]
module = "com.aayushatharva.brotli4j:native-linux-aarch64"
version.ref = "brotli4j"
[libraries.brotli4j-osx]
module = "com.aayushatharva.brotli4j:native-osx-x86_64"
version.ref = "brotli4j"
[libraries.brotli4j-osx-aarch64]
module = "com.aayushatharva.brotli4j:native-osx-aarch64"
version.ref = "brotli4j"
[libraries.brotli4j-windows]
module = "com.aayushatharva.brotli4j:native-windows-x86_64"
version.ref = "brotli4j"

[libraries.bucket4j]
module = "com.github.vladimir-bukhtoyarov:bucket4j-core"
version.ref = "bucket4j"
javadocs = "https://javadoc.io/doc/com.github.vladimir-bukhtoyarov/bucket4j-core/7.6.0/"

[libraries.caffeine]
module = "com.github.ben-manes.caffeine:caffeine"
version.ref = "caffeine"
exclusions = "com.google.errorprone:error_prone_annotations"
javadocs = "https://www.javadoc.io/doc/com.github.ben-manes.caffeine/caffeine/2.9.3/"
relocations = { from = "com.github.benmanes.caffeine", to = "com.linecorp.armeria.internal.shaded.caffeine" }

[libraries.cglib]
module = "cglib:cglib"
version.ref = "cglib"

[libraries.checkerframework]
module = "org.checkerframework:checker-compat-qual"
version.ref = "checkerframework"

[libraries.checkstyle]
module = "com.puppycrawl.tools:checkstyle"
version.ref = "checkstyle"

[libraries.controlplane-api]
module = "io.envoyproxy.controlplane:api"
version.ref = "controlplane"
[libraries.controlplane-cache]
module = "io.envoyproxy.controlplane:cache"
version.ref = "controlplane"
[libraries.controlplane-server]
module = "io.envoyproxy.controlplane:server"
version.ref = "controlplane"

# Ensure that we use the same ZooKeeper version as what Curator depends on.
# See: https://github.com/apache/curator/blob/master/pom.xml
#      (Switch to the right tag to find out the right version.)
[libraries.curator-recipes]
module = "org.apache.curator:curator-recipes"
version.ref = "curator"
javadocs = [
    "https://www.javadoc.io/doc/org.apache.curator/curator-framework/5.5.0/",
    "https://www.javadoc.io/doc/org.apache.curator/curator-recipes/5.5.0/"]
exclusions = "org.apache.zookeeper:zookeeper"
[libraries.curator-discovery]
module = "org.apache.curator:curator-x-discovery"
version.ref = "curator"
javadocs = "https://www.javadoc.io/doc/org.apache.curator/curator-x-discovery/5.5.0/"

# This is only used for examples/context-propagation/dagger
[libraries.dagger]
module = "com.google.dagger:dagger"
version.ref = "dagger"
[libraries.dagger-compiler]
module = "com.google.dagger:dagger-compiler"
version.ref = "dagger"
[libraries.dagger-producers]
module = "com.google.dagger:dagger-producers"
version.ref = "dagger"

# DGS is used only for testing in it:dgs module.
[libraries.dgs]
module = "com.netflix.graphql.dgs:graphql-dgs-client"
version.ref = "dgs"
[libraries.dropwizard1-core]
module = "io.dropwizard:dropwizard-core"
version.ref = "dropwizard1"
[libraries.dropwizard1-util]
module = "io.dropwizard:dropwizard-util"
version.ref = "dropwizard1"
[libraries.dropwizard1-lifecycle]
module = "io.dropwizard:dropwizard-lifecycle"
version.ref = "dropwizard1"
[libraries.dropwizard1-jackson]
module = "io.dropwizard:dropwizard-jackson"
version.ref = "dropwizard1"
[libraries.dropwizard1-validation]
module = "io.dropwizard:dropwizard-validation"
version.ref = "dropwizard1"
[libraries.dropwizard1-jersey]
module = "io.dropwizard:dropwizard-jersey"
version.ref = "dropwizard1"
[libraries.dropwizard1-jetty]
module = "io.dropwizard:dropwizard-jetty"
version.ref = "dropwizard1"
[libraries.dropwizard1-testing]
module = "io.dropwizard:dropwizard-testing"
version.ref = "dropwizard1"

[libraries.dropwizard2-core]
module = "io.dropwizard:dropwizard-core"
version.ref = "dropwizard2"
javadocs = "https://www.javadoc.io/doc/io.dropwizard/dropwizard-core/2.1.6/"
[libraries.dropwizard2-jackson]
module = "io.dropwizard:dropwizard-jackson"
version.ref = "dropwizard2"
[libraries.dropwizard2-lifecycle]
module = "io.dropwizard:dropwizard-lifecycle"
version.ref = "dropwizard2"
[libraries.dropwizard2-jersey]
module = "io.dropwizard:dropwizard-jersey"
version.ref = "dropwizard2"
[libraries.dropwizard2-jetty]
module = "io.dropwizard:dropwizard-jetty"
version.ref = "dropwizard2"
[libraries.dropwizard2-testing]
module = "io.dropwizard:dropwizard-testing"
version.ref = "dropwizard2"
[libraries.dropwizard2-util]
module = "io.dropwizard:dropwizard-util"
version.ref = "dropwizard2"
[libraries.dropwizard2-validation]
module = "io.dropwizard:dropwizard-validation"
version.ref = "dropwizard2"

[libraries.dropwizard-metrics-core]
module = "io.dropwizard.metrics:metrics-core"
[libraries.dropwizard-metrics-json]
module = "io.dropwizard.metrics:metrics-json"

[libraries.errorprone-core]
module = "com.google.errorprone:error_prone_core"
version.ref = "errorprone"
[libraries.errorprone-annotations]
module = "com.google.errorprone:error_prone_annotations"
version.ref = "errorprone"

# Eureka is used only for testing in eureka module.
[libraries.eureka-client]
module = "com.netflix.eureka:eureka-client"
version.ref = "eureka"
[libraries.eureka-test-utils]
module = "com.netflix.eureka:eureka-test-utils"
version.ref = "eureka"

[libraries.fastutil]
module = "it.unimi.dsi:fastutil"
version.ref = "fastutil"
relocations = { from = "it.unimi.dsi.fastutil", to = "com.linecorp.armeria.internal.shaded.fastutil" }

# Finagle is used only for testing in zookeeper module.
[libraries.finagle-serversets_v213]
module = "com.twitter:finagle-serversets_2.13"
version.ref = "finagle"

[libraries.findbugs]
module = "com.google.code.findbugs:jsr305"
version.ref = "findbugs"

[libraries.futures-completable]
module = "com.spotify:completable-futures"
version.ref = "futures-completable"
relocations = { from = "com.spotify.futures", to = "com.linecorp.armeria.internal.shaded.futures" }
[libraries.futures-extra]
module = "com.spotify:futures-extra"
version.ref = "futures-extra"

# gax-grpc is only used for gRPC test module.
[libraries.gax-grpc]
module = "com.google.api:gax-grpc"
version.ref = "gax-grpc"

[libraries.graphql-java]
module = "com.graphql-java:graphql-java"
version.ref = "graphql-java"

[libraries.graphql-kotlin-client]
module = "com.expediagroup:graphql-kotlin-client"
version.ref = "graphql-kotlin"
[libraries.graphql-kotlin-client-jackson]
module = "com.expediagroup:graphql-kotlin-client-jackson"
version.ref = "graphql-kotlin"
[libraries.graphql-kotlin-client-serialization]
module = "com.expediagroup:graphql-kotlin-client-serialization"
version.ref = "graphql-kotlin"
[libraries.graphql-kotlin-schema-generator]
module = "com.expediagroup:graphql-kotlin-schema-generator"
version.ref = "graphql-kotlin"

[libraries.grpc-core]
module = "io.grpc:grpc-core"
javadocs = [
    "https://grpc.github.io/grpc-java/javadoc/",
    "https://protobuf.dev/reference/java/api-docs/"]
exclusions = [
    "com.google.errorprone:error_prone_annotations",
    "org.codehaus.mojo:animal-sniffer-annotations"]
[libraries.grpc-interop-testing]
module = "io.grpc:grpc-interop-testing"
exclusions = [
    "com.google.errorprone:error_prone_annotations",
    "com.google.guava:guava-jdk5",
    "com.google.j2objc:j2objc-annotations",
    "io.grpc:grpc-alts",
    "io.grpc:grpc-xds",
    "io.netty:netty-codec-http",
    "io.netty:netty-codec-http2",
    "io.netty:netty-codec-socks",
    "io.netty:netty-handler-proxy",
    "io.netty:netty-transport",
    "io.netty:netty-tcnative-boringssl-static"]
[libraries.grpc-protobuf]
module = "io.grpc:grpc-protobuf"
[libraries.grpc-services]
module = "io.grpc:grpc-services"
[libraries.grpc-stub]
module = "io.grpc:grpc-stub"
[libraries.grpc-okhttp]
module = "io.grpc:grpc-okhttp"
[libraries.grpc-testing]
module = 'io.grpc:grpc-testing'
[libraries.grpc-netty-shaded]
module = "io.grpc:grpc-netty-shaded"

[libraries.grpc-kotlin]
module = "io.grpc:grpc-kotlin-stub"
version.ref = "grpc-kotlin"

[libraries.grpc-kotlin-protoc]
module = "io.grpc:protoc-gen-grpc-kotlin"
version.ref = "grpc-kotlin"

[libraries.grpc-krotodc-core]
module = "io.github.mscheong01:krotoDC-core"
version.ref = "krotodc"

[libraries.grpc-krotodc-protoc]
module = "io.github.mscheong01:protoc-gen-krotoDC"
version.ref = "krotodc"

[libraries.guava]
module = "com.google.guava:guava"
version.ref = "guava"
exclusions = "org.codehaus.mojo:animal-sniffer-annotations"
relocations = [
    { from = "com.google.common", to = "com.linecorp.armeria.internal.shaded.guava" },
    { from = "com.google.thirdparty.publicsuffix", to = "com.linecorp.armeria.internal.shaded.publicsuffix" }]
[libraries.guava-testlib]
module = "com.google.guava:guava-testlib"
version.ref = "guava"
exclusions = ["com.google.errorprone:error_prone_annotations", "com.google.j2objc:j2objc-annotations"]
relocations = { from = "com.google.common", to = "com.linecorp.armeria.internal.shaded.guava" }
# A transitive dependency of Guava which needs relocation as well.
[libraries.guava-failureaccess]
module = "com.google.guava:failureaccess"
version = "1.0.1"
exclusions = ["com.google.errorprone:error_prone_annotations", "com.google.j2objc:j2objc-annotations"]
relocations = { from = "com.google.common", to = "com.linecorp.armeria.internal.shaded.guava" }

[libraries.hamcrest]
module = "org.hamcrest:hamcrest"
version.ref = "hamcrest"
[libraries.hamcrest-library]
module = "org.hamcrest:hamcrest-library"
version.ref = "hamcrest"

# This is only used for it/server test
[libraries.hbase]
module = "org.apache.hbase:hbase-shaded-client"
version.ref = "hbase"
exclusions = [
    "com.github.stephenc.findbugs:findbugs-annotations",
    "commons-logging:commons-logging",
    "log4j:log4j",
    "org.slf4j:slf4j-log4j12"]

# Validator is only used for examples and testings in Spring
# version 7 starts using jakarta api, which isn't compatible with spring-boot2
[libraries.hibernate-validator6]
module = "org.hibernate.validator:hibernate-validator"
version.ref = "hibernate-validator6"
[libraries.hibernate-validator8]
module = "org.hibernate.validator:hibernate-validator"
version.ref = "hibernate-validator8"

# We do not depend on j2objc-annotations. We just need this to stop Javadoc from
# complaining about "unknown enum constant Level.FULL".
[libraries.j2objc]
module = "com.google.j2objc:j2objc-annotations"
version.ref = "j2objc"

[libraries.jakarta-inject]
module = "jakarta.inject:jakarta.inject-api"
version.ref = "jakarta-inject"
[libraries.jakarta-validation]
module = "jakarta.validation:jakarta.validation-api"
version.ref = "jakarta-validation"
[libraries.jakarta-websocket]
module = "jakarta.websocket:jakarta.websocket-api"
version.ref = "jakarta-websocket"
[libraries.jakarta-websocket-client]
module = "jakarta.websocket:jakarta.websocket-client-api"
version.ref = "jakarta-websocket"

[libraries.jackson-annotations]
module = "com.fasterxml.jackson.core:jackson-annotations"
javadocs = "https://www.javadoc.io/doc/com.fasterxml.jackson.core/jackson-annotations/latest/"
[libraries.jackson-core]
module = "com.fasterxml.jackson.core:jackson-core"
javadocs = "https://www.javadoc.io/doc/com.fasterxml.jackson.core/jackson-core/latest/"
[libraries.jackson-databind]
module = "com.fasterxml.jackson.core:jackson-databind"
javadocs = "https://www.javadoc.io/doc/com.fasterxml.jackson.core/jackson-databind/latest/"
[libraries.jackson-datatype-jdk8]
module = "com.fasterxml.jackson.datatype:jackson-datatype-jdk8"
javadocs = "https://fasterxml.github.io/jackson-modules-java8/javadoc/datatypes/2.14/"
[libraries.jackson-datatype-jsr310]
module = "com.fasterxml.jackson.datatype:jackson-datatype-jsr310"
javadocs = "https://fasterxml.github.io/jackson-modules-java8/javadoc/datetime/2.14/"
[libraries.jackson-kotlin]
module = "com.fasterxml.jackson.module:jackson-module-kotlin"
[libraries.jackson-scala_v212]
module = "com.fasterxml.jackson.module:jackson-module-scala_2.12"
[libraries.jackson-scala_v213]
module = "com.fasterxml.jackson.module:jackson-module-scala_2.13"
[libraries.jackson-scala_v3]
module = "com.fasterxml.jackson.module:jackson-module-scala_3"

[libraries.javax-annotation]
module = "javax.annotation:javax.annotation-api"
version.ref = "javax-annotation"
[libraries.javax-inject]
module = "javax.inject:javax.inject"
version.ref = "javax-inject"
[libraries.javax-jsr311]
module = "javax.ws.rs:jsr311-api"
version.ref = "javax-jsr311"
[libraries.javax-validation]
module = "javax.validation:validation-api"
version.ref = "javax-validation"
# Ensure that we use the same javax.ws.rs version as what eureka-client depends on.
# See: https://github.com/Netflix/eureka/blob/master/eureka-client/build.gradle

[libraries.jctools]
module = "org.jctools:jctools-core"
version.ref = "jctools"
relocations = { from = "org.jctools", to = "com.linecorp.armeria.internal.shaded.jctools" }

[libraries.jetty10-annotations]
module = "org.eclipse.jetty:jetty-annotations"
version.ref = "jetty10"
[libraries.jetty10-apache-jsp]
module = "org.eclipse.jetty:apache-jsp"
version.ref = "jetty10"
[libraries.jetty10-apache-jstl]
module = "org.eclipse.jetty:apache-jstl"
version.ref = "jetty10-jstl"
[libraries.jetty10-server]
module = "org.eclipse.jetty:jetty-server"
version.ref = "jetty10"
# jetty-webapp for testing interoperability with other servers.
[libraries.jetty10-webapp]
module = "org.eclipse.jetty:jetty-webapp"
version.ref = "jetty10"

[libraries.jetty11-annotations]
module = "org.eclipse.jetty:jetty-annotations"
version.ref = "jetty11"
[libraries.jetty11-apache-jsp]
module = "org.eclipse.jetty:apache-jsp"
version.ref = "jetty11"
[libraries.jetty11-apache-jstl]
module = "org.eclipse.jetty:apache-jstl"
version.ref = "jetty11-jstl"
[libraries.jetty11-http2-server]
module = "org.eclipse.jetty.http2:http2-server"
version.ref = "jetty11"
[libraries.jetty11-server]
module = "org.eclipse.jetty:jetty-server"
version.ref = "jetty11"
# jetty-webapp for testing interoperability with other servers.
[libraries.jetty11-webapp]
module = "org.eclipse.jetty:jetty-webapp"
version.ref = "jetty11"
# jetty-websocket for testing WebSocket interoperability.
[libraries.jetty11-websocket]
module = "org.eclipse.jetty.websocket:websocket-jakarta-server"
version.ref = "jetty11"

[libraries.jetty12-server]
module = "org.eclipse.jetty:jetty-server"
javadocs = "https://javadoc.io/doc/org.eclipse.jetty/jetty-server/12.0.5/"
version.ref = "jetty12"
[libraries.jetty12-ee10-apache-jsp]
module = "org.eclipse.jetty.ee10:jetty-ee10-apache-jsp"
version.ref = "jetty12"
[libraries.jetty12-ee10-glassfish-jstl]
module = "org.eclipse.jetty.ee10:jetty-ee10-glassfish-jstl"
version.ref = "jetty12"
# jetty-ee10-webapp for testing interoperability with other servers.
[libraries.jetty12-ee10-annotations]
module = "org.eclipse.jetty.ee10:jetty-ee10-annotations"
version.ref = "jetty12"
[libraries.jetty12-ee10-webapp]
module = "org.eclipse.jetty.ee10:jetty-ee10-webapp"
version.ref = "jetty12"
[libraries.jetty12-ee10-servlet]
module = "org.eclipse.jetty.ee10:jetty-ee10-servlet"
version.ref = "jetty12"

[libraries.jetty93-annotations]
module = "org.eclipse.jetty:jetty-annotations"
exclusions = ["org.ow2.asm:asm", "org.ow2.asm:asm-commons"]
version.ref = "jetty93"
[libraries.jetty93-server]
module = "org.eclipse.jetty:jetty-server"
javadocs = "https://javadoc.io/doc/org.eclipse.jetty/jetty-server/9.3.30.v20211001/"
version.ref = "jetty93"
# jetty-webapp for testing interoperability with other servers.
[libraries.jetty93-webapp]
module = "org.eclipse.jetty:jetty-webapp"
version.ref = "jetty93"
[libraries.jetty93-apache-jsp]
module = "org.eclipse.jetty:apache-jsp"
version.ref = "jetty93"
[libraries.jetty93-apache-jstl]
module = "org.eclipse.jetty:apache-jstl"
version.ref = "jetty93"

[libraries.jetty94-annotations]
module = "org.eclipse.jetty:jetty-annotations"
exclusions = ["org.ow2.asm:asm", "org.ow2.asm:asm-commons"]
version.ref = "jetty94"
[libraries.jetty94-server]
module = "org.eclipse.jetty:jetty-server"
javadocs = "https://javadoc.io/doc/org.eclipse.jetty/jetty-server/9.4.51.v20230217/"
version.ref = "jetty94"
# jetty-webapp for testing interoperability with other servers.
[libraries.jetty94-webapp]
module = "org.eclipse.jetty:jetty-webapp"
version.ref = "jetty94"
[libraries.jetty94-http2-server]
module = "org.eclipse.jetty.http2:http2-server"
version.ref = "jetty94"
[libraries.jetty94-apache-jsp]
module = "org.eclipse.jetty:apache-jsp"
version.ref = "jetty94"
[libraries.jetty94-apache-jstl]
module = "org.eclipse.jetty:apache-jstl"
version.ref = "jetty94"

[libraries.jetty-alpn-api]
module = "org.eclipse.jetty.alpn:alpn-api"
version.ref = "jetty-alpn-api"

# joor is only used for annotation processor testing.
[libraries.joor]
module = "org.jooq:joor"
version.ref = "joor"

[libraries.json-unit]
module = "net.javacrumbs.json-unit:json-unit"
version.ref = "json-unit"
[libraries.json-unit-fluent]
module = "net.javacrumbs.json-unit:json-unit-fluent"
version.ref = "json-unit"

# JSoup is only used for Gradle script and SAML testing.
[libraries.jsoup]
module = "org.jsoup:jsoup"
version.ref = "jsoup"

[libraries.junit4]
module = "junit:junit"
version.ref = "junit4"
javadocs = "https://junit.org/junit4/javadoc/latest/"

[libraries.junit5-jupiter-api]
module = "org.junit.jupiter:junit-jupiter-api"
# ":site:javadoc" fails when we use a newer version of Javadoc.
javadocs = "https://junit.org/junit5/docs/current/api/"
[libraries.junit5-jupiter-params]
module = "org.junit.jupiter:junit-jupiter-params"
[libraries.junit5-jupiter-engine]
module = "org.junit.jupiter:junit-jupiter-engine"
[libraries.junit5-vintage-engine]
module = "org.junit.vintage:junit-vintage-engine"
[libraries.junit5-platform-commons]
module = "org.junit.platform:junit-platform-commons"
[libraries.junit5-platform-launcher]
module = "org.junit.platform:junit-platform-launcher"

[libraries.junit-pioneer]
module = "org.junit-pioneer:junit-pioneer"
version.ref = "junit-pioneer"

[libraries.junit-testng-engine]
module = "org.junit.support:testng-engine"
version = "1.0.5"

[libraries.jwt]
module = "com.auth0:java-jwt"
version.ref = "jwt"
javadocs = "https://www.javadoc.io/doc/com.auth0/java-jwt/4.4.0/"

[libraries.kafka]
module = "org.apache.kafka:kafka-clients"
version.ref = "kafka"
javadocs = "https://kafka.apache.org/33/javadoc/"

[libraries.kotlin-allopen]
module = "org.jetbrains.kotlin:kotlin-allopen"
version.ref = "kotlin"
[libraries.kotlin-stdlib-jdk8]
module = "org.jetbrains.kotlin:kotlin-stdlib-jdk8"
version.ref = "kotlin"
[libraries.kotlin-reflect]
module = "org.jetbrains.kotlin:kotlin-reflect"
version.ref = "kotlin"

[libraries.kotlin-coroutines-core]
module = "org.jetbrains.kotlinx:kotlinx-coroutines-core"
version.ref = "kotlin-coroutine"
[libraries.kotlin-coroutines-jdk8]
module = "org.jetbrains.kotlinx:kotlinx-coroutines-jdk8"
version.ref = "kotlin-coroutine"
# kotlinx-coroutines-reactor is only used for testing :it:spring:boot2-kotlin
[libraries.kotlin-coroutines-reactor]
module = "org.jetbrains.kotlinx:kotlinx-coroutines-reactor"
version.ref = "kotlin-coroutine"
[libraries.kotlin-coroutines-rx2]
module = "org.jetbrains.kotlinx:kotlinx-coroutines-rx2"
version.ref = "kotlin-coroutine"
[libraries.kotlin-coroutines-test]
module = "org.jetbrains.kotlinx:kotlinx-coroutines-test"
version.ref = "kotlin-coroutine"
[libraries.kotlin-coroutines-debug]
module = "org.jetbrains.kotlinx:kotlinx-coroutines-debug"
version.ref = "kotlin-coroutine"

<<<<<<< HEAD
=======
[libraries.kubernetes-client-api]
module = "io.fabric8:kubernetes-client-api"
version.ref = "kubernetes-client"
exclusions = ["org.slf4j:slf4j-api"]
[libraries.kubernetes-client-impl]
module = "io.fabric8:kubernetes-client"
version.ref = "kubernetes-client"
exclusions = ["io.fabric8:kubernetes-httpclient-okhttp", "org.slf4j:slf4j-api"]
[libraries.kubernetes-server-mock]
module = "io.fabric8:kubernetes-server-mock"
version.ref = "kubernetes-client"
exclusions = ["org.slf4j:slf4j-api"]
[libraries.kubernetes-junit-jupiter]
module = "io.fabric8:kubernetes-junit-jupiter"
version.ref = "kubernetes-client"
exclusions = ["io.fabric8:kubernetes-httpclient-okhttp", "org.slf4j:slf4j-api"]

# Don't upgrade Logback 1.4.0 which requires Java 11
>>>>>>> e64cea1d
# TODO(ikhoon): Upgrade Logback to 1.3.0 when Spring Boot 2 supports it.
[libraries.logback12]
module = "ch.qos.logback:logback-classic"
version.ref = "logback12"
javadocs = "https://www.javadoc.io/doc/ch.qos.logback/logback-classic/1.2.12/"

[libraries.logback13]
module = "ch.qos.logback:logback-classic"
version.ref = "logback13"
javadocs = "https://www.javadoc.io/doc/ch.qos.logback/logback-classic/1.3.8/"

[libraries.logback14]
module = "ch.qos.logback:logback-classic"
version.ref = "logback14"
javadocs = "https://www.javadoc.io/doc/ch.qos.logback/logback-classic/1.4.7/"

[libraries.micrometer-core]
module = "io.micrometer:micrometer-core"
version.ref = "micrometer"
javadocs = "https://www.javadoc.io/doc/io.micrometer/micrometer-core/1.10.8/"
[libraries.micrometer-observation]
module = "io.micrometer:micrometer-observation"
version.ref = "micrometer"
javadocs = "https://www.javadoc.io/doc/io.micrometer/micrometer-observation/1.10.8/"
[libraries.micrometer-observation-test]
module = "io.micrometer:micrometer-observation-test"
version.ref = "micrometer"
[libraries.micrometer-prometheus]
module = "io.micrometer:micrometer-registry-prometheus"
version.ref = "micrometer"
javadocs = "https://www.javadoc.io/doc/io.micrometer/micrometer-registry-prometheus/1.10.8/"
[libraries.micrometer-spring-legacy]
module = "io.micrometer:micrometer-spring-legacy"
version.ref = "micrometer"
javadocs = "https://www.javadoc.io/doc/io.micrometer/micrometer-spring-legacy/1.3.20/"
exclusions = ["org.springframework:spring-web", "org.springframework:spring-webmvc"]

[libraries.micrometer-tracing-integration-test]
module = "io.micrometer:micrometer-tracing-integration-test"
version.ref = "micrometer-tracing"
javadocs = "https://www.javadoc.io/doc/io.micrometer/micrometer-tracing-integration-test/1.1.3/"

[libraries.micrometer-docs-generator]
module = "io.micrometer:micrometer-docs-generator"
version.ref = "micrometer-docs-generator"
javadocs = "https://www.javadoc.io/doc/io.micrometer/micrometer-docs-generator/1.0.2/"

[libraries.micrometer13-core]
module = "io.micrometer:micrometer-core"
version.ref = "micrometer13"
[libraries.micrometer13-prometheus]
module = "io.micrometer:micrometer-registry-prometheus"
version.ref = "micrometer13"
[libraries.micrometer13-spring-legacy]
module = "io.micrometer:micrometer-spring-legacy"
version.ref = "micrometer13"
exclusions = ["org.springframework:spring-web", "org.springframework:spring-webmvc"]

[libraries.mockito]
module = "org.mockito:mockito-core"
version.ref = "mockito"
[libraries.mockito-junit-jupiter]
module = "org.mockito:mockito-junit-jupiter"
version.ref = "mockito"

[libraries.monix-reactive_v212]
module = "io.monix:monix-reactive_2.12"
version.ref = "monix"
[libraries.monix-reactive_v213]
module = "io.monix:monix-reactive_2.13"
version.ref = "monix"
[libraries.monix-reactive_v3]
module = "io.monix:monix-reactive_3"
version.ref = "monix"

[libraries.munit_v212]
module = "org.scalameta:munit_2.12"
version.ref = "munit"
[libraries.munit_v213]
module = "org.scalameta:munit_2.13"
version.ref = "munit"
[libraries.munit_v3]
module = "org.scalameta:munit_3"
version.ref = "munit"

[libraries.netty-codec-http2]
module = "io.netty:netty-codec-http2"
[libraries.netty-codec-haproxy]
module = "io.netty:netty-codec-haproxy"
[libraries.netty-common]
module = "io.netty:netty-common"
javadocs = "https://netty.io/4.1/api/"
[libraries.netty-handler-proxy]
module = "io.netty:netty-handler-proxy"
[libraries.netty-transport]
module = "io.netty:netty-transport"
[libraries.netty-resolver-dns]
module = "io.netty:netty-resolver-dns"
[libraries.netty-resolver-dns-native-macos]
module = "io.netty:netty-resolver-dns-native-macos"
[libraries.netty-transport-native-unix-common]
module = "io.netty:netty-transport-native-unix-common"
[libraries.netty-transport-native-epoll]
module = "io.netty:netty-transport-native-epoll"
[libraries.netty-transport-native-kqueue]
module = "io.netty:netty-transport-native-kqueue"
[libraries.netty-tcnative-boringssl]
module = 'io.netty:netty-tcnative-boringssl-static'
[libraries.netty-io_uring]
module = "io.netty.incubator:netty-incubator-transport-native-io_uring"
version.ref = "netty-incubator-transport-native-io_uring"

[libraries.picocli]
module = "info.picocli:picocli"
version.ref = "picocli"

[libraries.prometheus]
module = "io.prometheus:simpleclient_common"
version.ref = "prometheus"
javadocs = "https://prometheus.github.io/client_java/"

[libraries.protobuf-java]
module = "com.google.protobuf:protobuf-java"
version.ref = "protobuf"
[libraries.protobuf-java-util]
module = "com.google.protobuf:protobuf-java-util"
version.ref = "protobuf"
exclusions = "com.google.errorprone:error_prone_annotations"
[libraries.protobuf-protoc]
module = "com.google.protobuf:protoc"
version.ref = "protobuf"
[libraries.protobuf-gradle-plugin]
module = "com.google.protobuf:protobuf-gradle-plugin"
version.ref = "protobuf-gradle-plugin"

[libraries.protobuf-jackson]
module = "org.curioswitch.curiostack:protobuf-jackson"
version.ref = "protobuf-jackson"
exclusions = "javax.annotation:javax.annotation-api"
javadocs = "https://developers.curioswitch.org/apidocs/java/"

[libraries.reactor-core]
module = "io.projectreactor:reactor-core"
version.ref = "reactor"
javadocs = "https://projectreactor.io/docs/core/release/api/"
[libraries.reactor-test]
module = "io.projectreactor:reactor-test"
version.ref = "reactor"
[libraries.reactor-kotlin]
module = "io.projectreactor.kotlin:reactor-kotlin-extensions"
version.ref = "reactor-kotlin"

[libraries.reactor-grpc]
module = "com.salesforce.servicelibs:reactor-grpc"
version.ref = "reactive-grpc"
[libraries.reactor-grpc-stub]
module = "com.salesforce.servicelibs:reactor-grpc-stub"
version.ref = "reactive-grpc"

[libraries.resteasy-core]
module = "org.jboss.resteasy:resteasy-core"
version.ref = "resteasy"
[libraries.resteasy-core-spi]
module = "org.jboss.resteasy:resteasy-core-spi"
version.ref = "resteasy"
javadocs = "https://docs.jboss.org/resteasy/docs/5.0.6.Final/javadocs/"
[libraries.resteasy-client]
module = "org.jboss.resteasy:resteasy-client"
version.ref = "resteasy"
[libraries.resteasy-jackson2-provider]
module = "org.jboss.resteasy:resteasy-jackson2-provider"
version.ref = "resteasy"
# "provided" dependency required by RESTEasy "resteasy-core-spi"
# jboss 3.5.0 requires at least jdk 11
[libraries.resteasy-jboss-logging]
module = "org.jboss.logging:jboss-logging"
version.ref = "resteasy-jboss-logging"
javadocs = "https://javadoc.io/doc/org.jboss.logging/jboss-logging/3.4.3.Final/"
[libraries.resteasy-jboss-logging-annotations]
module = "org.jboss.logging:jboss-logging-annotations"
version.ref = "resteasy-jboss-logging-annotations"
javadocs = "https://javadoc.io/doc/org.jboss.logging/jboss-logging-annotations/2.2.1.Final/"

[libraries.rxjava2]
module = "io.reactivex.rxjava2:rxjava"
version.ref = "rxjava2"
javadocs = "http://reactivex.io/RxJava/2.x/javadoc/"
[libraries.rxjava3]
module = "io.reactivex.rxjava3:rxjava"
version.ref = "rxjava3"
javadocs = "http://reactivex.io/RxJava/3.x/javadoc/"

[libraries.shibboleth-utilities]
module = "net.shibboleth.utilities:java-support"
version.ref = "shibboleth-utilities"

# snappy-java is only used for testing zookeeper3 module.
[libraries.snappy]
module = "org.xerial.snappy:snappy-java"
version.ref = "snappy"

[libraries.opensaml-core]
module = "org.opensaml:opensaml-core"
version.ref = "opensaml"
[libraries.opensaml-messaging-api]
module = "org.opensaml:opensaml-messaging-api"
version.ref = "opensaml"
[libraries.opensaml-messaging-impl]
module = "org.opensaml:opensaml-messaging-impl"
version.ref = "opensaml"
[libraries.opensaml-saml-api]
module = "org.opensaml:opensaml-saml-api"
version.ref = "opensaml"
[libraries.opensaml-saml-impl]
module = "org.opensaml:opensaml-saml-impl"
version.ref = "opensaml"
[libraries.opensaml-soap-api]
module = "org.opensaml:opensaml-soap-api"
version.ref = "opensaml"
[libraries.opensaml-soap-impl]
module = "org.opensaml:opensaml-soap-impl"
version.ref = "opensaml"

[libraries.okhttp2]
module = "com.squareup.okhttp:okhttp"
version = "2.7.5"
[libraries.okhttp3]
module = "com.squareup.okhttp:okhttp"
version.ref = "okhttp3"
[libraries.okhttp4]
module = "com.squareup.okhttp3:okhttp"
version.ref = "okhttp4"
[libraries.okhttp4-tls]
module = "com.squareup.okhttp3:okhttp-tls"
version.ref = "okhttp4"

[libraries.proguard]
module = "com.guardsquare:proguard-gradle"
version.ref = "proguard"

[libraries.retrofit2]
module = "com.squareup.retrofit2:retrofit"
version.ref = "retrofit2"
javadocs = "https://square.github.io/retrofit/2.x/retrofit/"
[libraries.retrofit2-converter-jackson]
module = "com.squareup.retrofit2:converter-jackson"
version.ref = "retrofit2"

[libraries.reactivestreams]
module = "org.reactivestreams:reactive-streams"
version.ref = "reactive-streams"
[libraries.reactivestreams-tck]
module = "org.reactivestreams:reactive-streams-tck"
version.ref = "reactive-streams"
exclusions = "org.yaml:snakeyaml"

[libraries.reflections]
module = "org.reflections:reflections"
version.ref = "reflections"
exclusions = [
    "com.google.errorprone:error_prone_annotations",
    "com.google.j2objc:j2objc-annotations",
    "org.codehaus.mojo:animal-sniffer-annotations"]
relocations = { from = "org.reflections", to = "com.linecorp.armeria.internal.shaded.reflections" }

[libraries.sangria_v212]
module = "org.sangria-graphql:sangria_2.12"
version.ref = "sangria"
[libraries.sangria_v213]
module = "org.sangria-graphql:sangria_2.13"
version.ref = "sangria"
[libraries.sangria-slowlog_v212]
module = "org.sangria-graphql:sangria-slowlog_2.12"
version.ref = "sangria-slowlog"
[libraries.sangria-slowlog_v213]
module = "org.sangria-graphql:sangria-slowlog_2.13"
version.ref = "sangria-slowlog"

# If you want to change `scala_v212` or `scala_v213`,
# you also need to change the scala version in `scala.gradle`.
[libraries.scala_v212]
module = "org.scala-lang:scala-library"
version.ref = "scala212"
[libraries.scala_v213]
module = "org.scala-lang:scala-library"
version.ref = "scala213"
[libraries.scala_v3]
module = "org.scala-lang:scala3-library_3"
version.ref = "scala3"

[libraries.scala-collection-compat_v212]
module = "org.scala-lang.modules:scala-collection-compat_2.12"
version.ref = "scala-collection-compat"
[libraries.scala-java8-compat_v212]
module = "org.scala-lang.modules:scala-java8-compat_2.12"
version.ref = "scala-java8-compat"
[libraries.scala-java8-compat_v213]
module = "org.scala-lang.modules:scala-java8-compat_2.13"
version.ref = "scala-java8-compat"
[libraries.scala-java8-compat_v3]
module = "org.scala-lang.modules:scala-java8-compat_3"
version.ref = "scala-java8-compat"

[libraries.scalapb-runtime_v212]
module = "com.thesamet.scalapb:scalapb-runtime_2.12"
version.ref = "scalapb"
[libraries.scalapb-runtime_v213]
module = "com.thesamet.scalapb:scalapb-runtime_2.13"
version.ref = "scalapb"
[libraries.scalapb-runtime_v3]
module = "com.thesamet.scalapb:scalapb-runtime_3"
version.ref = "scalapb"
[libraries.scalapb-runtime-grpc_v212]
module = "com.thesamet.scalapb:scalapb-runtime-grpc_2.12"
version.ref = "scalapb"
[libraries.scalapb-runtime-grpc_v213]
module = "com.thesamet.scalapb:scalapb-runtime-grpc_2.13"
version.ref = "scalapb"
[libraries.scalapb-runtime-grpc_v3]
module = "com.thesamet.scalapb:scalapb-runtime-grpc_3"
version.ref = "scalapb"
[libraries.scalapb-json4s_v212]
module = "com.thesamet.scalapb:scalapb-json4s_2.12"
version.ref = "scalapb-json"
[libraries.scalapb-json4s_v213]
module = "com.thesamet.scalapb:scalapb-json4s_2.13"
version.ref = "scalapb-json"
[libraries.scalapb-json4s_v3]
module = "com.thesamet.scalapb:scalapb-json4s_3"
version.ref = "scalapb-json"

[libraries.shadow-gradle-plugin]
module = "gradle.plugin.com.github.johnrengelman:shadow"
version.ref = "shadow-gradle-plugin"

[libraries.slf4j-api]
module = "org.slf4j:slf4j-api"
version.ref = "slf4j"
javadocs = "https://www.javadoc.io/doc/org.slf4j/slf4j-api/1.7.36/"
[libraries.slf4j-jcl-over-slf4j]
module = "org.slf4j:jcl-over-slf4j"
version.ref = "slf4j"
[libraries.slf4j-jul-to-slf4j]
module = "org.slf4j:jul-to-slf4j"
version.ref = "slf4j"
[libraries.slf4j-log4j-over-slf4j]
module = "org.slf4j:log4j-over-slf4j"
version.ref = "slf4j"
[libraries.slf4j-simple]
module = "org.slf4j:slf4j-simple"
version.ref = "slf4j"

[libraries.slf4j2-api]
module = "org.slf4j:slf4j-api"
version.ref = "slf4j2"
javadocs = "https://www.javadoc.io/doc/org.slf4j/slf4j-api/2.0.7/"

[libraries.spring6-web]
module = "org.springframework:spring-web"
version.ref = "spring6"

[libraries.spring-boot2-actuator-autoconfigure]
module = "org.springframework.boot:spring-boot-actuator-autoconfigure"
version.ref = "spring-boot2"
[libraries.spring-boot2-autoconfigure]
module = "org.springframework.boot:spring-boot-autoconfigure"
version.ref = "spring-boot2"
[libraries.spring-boot2-starter]
module = "org.springframework.boot:spring-boot-starter"
version.ref = "spring-boot2"
javadocs = "https://docs.spring.io/spring/docs/current/javadoc-api/"
[libraries.spring-boot2-starter-actuator]
module = "org.springframework.boot:spring-boot-starter-actuator"
version.ref = "spring-boot2"
[libraries.spring-boot2-starter-security]
module = "org.springframework.boot:spring-boot-starter-security"
version.ref = "spring-boot2"
[libraries.spring-boot2-starter-test]
module = "org.springframework.boot:spring-boot-starter-test"
version.ref = "spring-boot2"
[libraries.spring-boot2-starter-web]
module = "org.springframework.boot:spring-boot-starter-web"
version.ref = "spring-boot2"
[libraries.spring-boot2-starter-webflux]
module = "org.springframework.boot:spring-boot-starter-webflux"
version.ref = "spring-boot2"
exclusions = "org.springframework.boot:spring-boot-starter-reactor-netty"
[libraries.spring-boot2-configuration-processor]
module = "org.springframework.boot:spring-boot-configuration-processor"
version.ref = "spring-boot2"

[libraries.spring-boot3-actuator-autoconfigure]
module = "org.springframework.boot:spring-boot-actuator-autoconfigure"
version.ref = "spring-boot3"
[libraries.spring-boot3-autoconfigure]
module = "org.springframework.boot:spring-boot-autoconfigure"
version.ref = "spring-boot3"
[libraries.spring-boot3-starter]
module = "org.springframework.boot:spring-boot-starter"
version.ref = "spring-boot3"
javadocs = "https://docs.spring.io/spring/docs/current/javadoc-api/"
[libraries.spring-boot3-starter-actuator]
module = "org.springframework.boot:spring-boot-starter-actuator"
version.ref = "spring-boot3"
[libraries.spring-boot3-starter-jetty]
module = "org.springframework.boot:spring-boot-starter-jetty"
version.ref = "spring-boot3"
[libraries.spring-boot3-starter-security]
module = "org.springframework.boot:spring-boot-starter-security"
version.ref = "spring-boot3"
[libraries.spring-boot3-starter-test]
module = "org.springframework.boot:spring-boot-starter-test"
version.ref = "spring-boot3"
[libraries.spring-boot3-starter-web]
module = "org.springframework.boot:spring-boot-starter-web"
version.ref = "spring-boot3"
[libraries.spring-boot3-starter-webflux]
module = "org.springframework.boot:spring-boot-starter-webflux"
version.ref = "spring-boot3"
exclusions = "org.springframework.boot:spring-boot-starter-reactor-netty"
[libraries.spring-boot3-configuration-processor]
module = "org.springframework.boot:spring-boot-configuration-processor"
version.ref = "spring-boot3"

[libraries.testcontainers-consul]
module = "org.testcontainers:consul"
[libraries.testcontainers-junit-jupiter]
module = "org.testcontainers:junit-jupiter"

<<<<<<< HEAD
[libraries.testng]
module = "org.testng:testng"
version.ref = "testng"

=======
>>>>>>> e64cea1d
[libraries.thrift09]
module = "org.apache.thrift:libthrift"
version.ref = "thrift09"
exclusions = [
    "javax.annotation:javax.annotation-api",
    "org.apache.httpcomponents:httpcore",
    "org.apache.httpcomponents:httpclient"]
[libraries.thrift012]
module = "org.apache.thrift:libthrift"
version.ref = "thrift012"
exclusions = [
    "javax.annotation:javax.annotation-api",
    "org.apache.httpcomponents:httpcore",
    "org.apache.httpcomponents:httpclient"]
[libraries.thrift013]
module = "org.apache.thrift:libthrift"
version.ref = "thrift013"
exclusions = [
    "javax.annotation:javax.annotation-api",
    "org.apache.httpcomponents:httpcore",
    "org.apache.httpcomponents:httpclient"]
[libraries.thrift014]
module = "org.apache.thrift:libthrift"
version.ref = "thrift014"
exclusions = [
    "javax.annotation:javax.annotation-api",
    "org.apache.httpcomponents:httpcore",
    "org.apache.httpcomponents:httpclient"]
[libraries.thrift015]
module = "org.apache.thrift:libthrift"
version.ref = "thrift015"
exclusions = [
    "javax.annotation:javax.annotation-api",
    "org.apache.httpcomponents:httpcore",
    "org.apache.httpcomponents:httpclient"]
[libraries.thrift016]
module = "org.apache.thrift:libthrift"
version.ref = "thrift016"
javadocs = "https://www.javadoc.io/doc/org.apache.thrift/libthrift/0.16.0/"
exclusions = [
    "javax.annotation:javax.annotation-api",
    "org.apache.httpcomponents:httpcore",
    "org.apache.httpcomponents:httpclient"]
[libraries.thrift017]
module = "org.apache.thrift:libthrift"
version.ref = "thrift017"
javadocs = "https://www.javadoc.io/doc/org.apache.thrift/libthrift/0.17.0/"
exclusions = [
    "javax.annotation:javax.annotation-api",
    "org.apache.httpcomponents:httpcore",
    "org.apache.httpcomponents:httpclient"]
[libraries.thrift018]
module = "org.apache.thrift:libthrift"
version.ref = "thrift018"
javadocs = "https://www.javadoc.io/doc/org.apache.thrift/libthrift/0.18.1/"
exclusions = [
    "javax.annotation:javax.annotation-api",
    "org.apache.httpcomponents:httpcore",
    "org.apache.httpcomponents:httpclient"]

[libraries.tomcat8-core]
module = "org.apache.tomcat.embed:tomcat-embed-core"
version.ref = "tomcat8"
javadocs = "https://tomcat.apache.org/tomcat-8.0-doc/api/"
[libraries.tomcat8-jasper]
module = "org.apache.tomcat.embed:tomcat-embed-jasper"
version.ref = "tomcat8"
[libraries.tomcat8-el]
module = "org.apache.tomcat.embed:tomcat-embed-el"
version.ref = "tomcat8"
[libraries.tomcat9-core]
module = "org.apache.tomcat.embed:tomcat-embed-core"
version.ref = "tomcat9"
javadocs = "https://tomcat.apache.org/tomcat-9.0-doc/api/"
[libraries.tomcat9-jasper]
module = "org.apache.tomcat.embed:tomcat-embed-jasper"
version.ref = "tomcat9"
[libraries.tomcat9-el]
module = "org.apache.tomcat.embed:tomcat-embed-el"
version.ref = "tomcat9"
[libraries.tomcat10-core]
module = "org.apache.tomcat.embed:tomcat-embed-core"
version.ref = "tomcat10"
javadocs = "https://tomcat.apache.org/tomcat-10.0-doc/api/"
[libraries.tomcat10-jasper]
module = "org.apache.tomcat.embed:tomcat-embed-jasper"
version.ref = "tomcat10"
[libraries.tomcat10-el]
module = "org.apache.tomcat.embed:tomcat-embed-el"
version.ref = "tomcat10"

# java-websocket is only used for testing in it:websocket module.
[libraries.java-websocket]
module = "org.java-websocket:Java-WebSocket"
version.ref = "java-websocket"

# Needed to work around the problem with Gradle not supporting POM relocation correctly.
[libraries.xml-apis]
module = "xml-apis:xml-apis"
version.ref = "xml-apis"

[libraries.zookeeper]
module = "org.apache.zookeeper:zookeeper"
version.ref = "zookeeper"
exclusions = [
    "io.netty:netty-all",
    "log4j:log4j",
    "org.slf4j:slf4j-log4j12"]

[libraries.zookeeper-junit]
module = "org.dmonix.junit:zookeeper-junit"
version.ref = "zookeeper-junit"

[libraries.resilience4j-circuitbreaker]
module = "io.github.resilience4j:resilience4j-circuitbreaker"
version.ref = "resilience4j"

# Only used for tests
[libraries.resilience4j-springboot2]
module = "io.github.resilience4j:resilience4j-spring-boot2"
version.ref = "resilience4j"
[libraries.resilience4j-micrometer]
module = "io.github.resilience4j:resilience4j-micrometer"
version.ref = "resilience4j"

[plugins]
jkube = { id = "org.eclipse.jkube.kubernetes", version.ref = "jkube" }
jmh = { id = "me.champeau.jmh", version.ref = "jmh-gradle-plugin" }
osdetector = { id = "com.google.osdetector", version.ref = "osdetector" }
kotlin = { id = "org.jetbrains.kotlin.jvm", version.ref = "kotlin" }
kotlin-allopen = { id = "org.jetbrains.kotlin.plugin.allopen", version.ref = "kotlin" }
kotlin-spring = { id = "org.jetbrains.kotlin.plugin.spring", version.ref = "kotlin" }
scalafmt = { id = "cz.alenkacz.gradle.scalafmt", version.ref = "scalafmt-gradle-plugin" }
nexus-publish = { id = "io.github.gradle-nexus.publish-plugin", version.ref = "nexus-publish" }
ktlint = { id = "org.jlleitschuh.gradle.ktlint", version.ref = "ktlint-gradle-plugin" }
errorprone = { id = "net.ltgt.errorprone", version.ref = "errorprone-gradle-plugin" }
node-gradle = { id = "com.github.node-gradle.node", version.ref = "node-gradle-plugin" }
spring-boot = { id = "org.springframework.boot", version.ref = "spring-boot2" }<|MERGE_RESOLUTION|>--- conflicted
+++ resolved
@@ -79,24 +79,14 @@
 kafka = "3.6.1"
 kotlin = "1.9.22"
 kotlin-coroutine = "1.7.3"
-<<<<<<< HEAD
 krotodc = "1.0.6"
 ktlint-gradle-plugin = "12.1.0"
+kubernetes-client = "6.9.2"
 logback12 = "1.2.13"
 logback13 = "1.3.14"
 logback14 = "1.4.14"
 micrometer = "1.12.2"
 micrometer-tracing = "1.2.2"
-=======
-krotodc = "1.0.5"
-ktlint-gradle-plugin = "11.5.1"
-kubernetes-client = "6.9.2"
-logback12 = "1.2.11"
-logback13 = "1.3.11"
-logback14 = "1.4.11"
-micrometer = "1.11.5"
-micrometer-tracing = "1.1.6"
->>>>>>> e64cea1d
 micrometer-docs-generator = "1.0.2"
 micrometer13 = "1.3.20"
 # Don't uprade mockito to 5.x.x that requires Java 11
@@ -155,13 +145,7 @@
 spring6 = "6.1.3"
 spring-boot2 = "2.7.18"
 spring-boot3 = "3.2.2"
-<<<<<<< HEAD
 testcontainers = "1.19.3"
-# Don't upgrade TestNG to 7.6 that requires Java 11
-testng = "7.5.1"
-=======
-testcontainers = "1.19.1"
->>>>>>> e64cea1d
 thrift09 = { strictly = "0.9.3-1" }
 thrift012 = { strictly = "0.12.0" }
 thrift013 = { strictly = "0.13.0" }
@@ -817,8 +801,6 @@
 module = "org.jetbrains.kotlinx:kotlinx-coroutines-debug"
 version.ref = "kotlin-coroutine"
 
-<<<<<<< HEAD
-=======
 [libraries.kubernetes-client-api]
 module = "io.fabric8:kubernetes-client-api"
 version.ref = "kubernetes-client"
@@ -836,8 +818,6 @@
 version.ref = "kubernetes-client"
 exclusions = ["io.fabric8:kubernetes-httpclient-okhttp", "org.slf4j:slf4j-api"]
 
-# Don't upgrade Logback 1.4.0 which requires Java 11
->>>>>>> e64cea1d
 # TODO(ikhoon): Upgrade Logback to 1.3.0 when Spring Boot 2 supports it.
 [libraries.logback12]
 module = "ch.qos.logback:logback-classic"
@@ -1267,13 +1247,6 @@
 [libraries.testcontainers-junit-jupiter]
 module = "org.testcontainers:junit-jupiter"
 
-<<<<<<< HEAD
-[libraries.testng]
-module = "org.testng:testng"
-version.ref = "testng"
-
-=======
->>>>>>> e64cea1d
 [libraries.thrift09]
 module = "org.apache.thrift:libthrift"
 version.ref = "thrift09"
