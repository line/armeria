--- conflicted
+++ resolved
@@ -691,13 +691,8 @@
 
         EarlyRespondingRequestContext(Channel channel, MeterRegistry meterRegistry,
                                       SessionProtocol sessionProtocol, HttpMethod method, String path,
-<<<<<<< HEAD
-                                      @Nullable String query, Request request) {
-            super(meterRegistry, sessionProtocol, method, path, UUID.randomUUID(), query, request);
-=======
                                       @Nullable String query, HttpRequest request) {
-            super(meterRegistry, sessionProtocol, method, path, query, request, null);
->>>>>>> 26c8fae5
+            super(meterRegistry, sessionProtocol, method, path, UUID.randomUUID(), query, request, null);
             this.channel = requireNonNull(channel, "channel");
             requestLog = new DefaultRequestLog(this);
         }
