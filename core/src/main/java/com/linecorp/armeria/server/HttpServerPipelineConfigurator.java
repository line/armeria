--- conflicted
+++ resolved
@@ -208,14 +208,8 @@
             keepAliveHandler = new NoopKeepAliveHandler();
         }
         final ServerHttp1ObjectEncoder responseEncoder = new ServerHttp1ObjectEncoder(
-<<<<<<< HEAD
                 p.channel(), H1C, keepAliveHandler,
-                config.hasWebSocketService(), config.isDateHeaderEnabled(),
-                config.isServerHeaderEnabled(), config.http1HeaderNaming());
-=======
-                p.channel(), H1C, keepAliveHandler, config.http1HeaderNaming()
-        );
->>>>>>> 62349aba
+                config.hasWebSocketService(), config.http1HeaderNaming());
         p.addLast(TrafficLoggingHandler.SERVER);
         final HttpServerHandler httpServerHandler = new HttpServerHandler(config,
                                                                           gracefulShutdownSupport,
@@ -523,9 +517,7 @@
             }
 
             final ServerHttp1ObjectEncoder encoder = new ServerHttp1ObjectEncoder(
-<<<<<<< HEAD
-                    ch, H1, keepAliveHandler, config.hasWebSocketService(), config.isDateHeaderEnabled(),
-                    config.isServerHeaderEnabled(), config.http1HeaderNaming());
+                    ch, H1, keepAliveHandler, config.hasWebSocketService(), config.http1HeaderNaming());
             p.addLast(new HttpServerCodec(config.http1MaxInitialLineLength(),
                                           config.http1MaxHeaderSize(),
                                           config.http1MaxChunkSize(),
@@ -536,17 +528,6 @@
                                                                               encoder, H1, proxiedAddresses);
             p.addLast(new Http1RequestDecoder(config, ch, SCHEME_HTTPS, encoder, httpServerHandler));
             p.addLast(httpServerHandler);
-=======
-                    ch, H1, keepAliveHandler, config.http1HeaderNaming());
-            p.addLast(new HttpServerCodec(
-                    config.http1MaxInitialLineLength(),
-                    config.http1MaxHeaderSize(),
-                    config.http1MaxChunkSize()));
-            p.addLast(new Http1RequestDecoder(config, ch, SCHEME_HTTPS, encoder));
-            p.addLast(new HttpServerHandler(config,
-                                            gracefulShutdownSupport,
-                                            encoder, H1, proxiedAddresses));
->>>>>>> 62349aba
         }
 
         @Override
