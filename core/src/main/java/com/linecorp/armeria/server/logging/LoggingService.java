/*
 * Copyright 2019 LINE Corporation
 *
 * LINE Corporation licenses this file to you under the Apache License,
 * version 2.0 (the "License"); you may not use this file except in compliance
 * with the License. You may obtain a copy of the License at:
 *
 *   https://www.apache.org/licenses/LICENSE-2.0
 *
 * Unless required by applicable law or agreed to in writing, software
 * distributed under the License is distributed on an "AS IS" BASIS, WITHOUT
 * WARRANTIES OR CONDITIONS OF ANY KIND, either express or implied. See the
 * License for the specific language governing permissions and limitations
 * under the License.
 */

package com.linecorp.armeria.server.logging;

import static com.google.common.base.MoreObjects.firstNonNull;
import static com.linecorp.armeria.internal.logging.LoggingDecorators.logRequest;
import static com.linecorp.armeria.internal.logging.LoggingDecorators.logResponse;
import static java.util.Objects.requireNonNull;

import java.util.function.Function;

import javax.annotation.Nullable;

import org.slf4j.Logger;

import com.linecorp.armeria.common.HttpHeaders;
import com.linecorp.armeria.common.HttpRequest;
import com.linecorp.armeria.common.HttpResponse;
import com.linecorp.armeria.common.RequestHeaders;
import com.linecorp.armeria.common.ResponseHeaders;
import com.linecorp.armeria.common.logging.LogLevel;
import com.linecorp.armeria.common.logging.RequestLog;
import com.linecorp.armeria.common.logging.RequestLogAvailability;
import com.linecorp.armeria.common.util.Sampler;
import com.linecorp.armeria.server.HttpService;
import com.linecorp.armeria.server.ServiceRequestContext;
import com.linecorp.armeria.server.SimpleDecoratingHttpService;

/**
 * Decorates an {@link HttpService} to log {@link HttpRequest}s and {@link HttpResponse}s.
 */
public final class LoggingService extends SimpleDecoratingHttpService {
    /**
     * Returns a new {@link HttpService} decorator that logs {@link HttpRequest}s and {@link HttpResponse}s at
     * {@link LogLevel#INFO} for success, {@link LogLevel#WARN} for failure.
     *
     * @see LoggingServiceBuilder for more information on the default settings.
     */
    public static Function<? super HttpService, LoggingService> newDecorator() {
        return builder().requestLogLevel(LogLevel.INFO)
                        .successfulResponseLogLevel(LogLevel.INFO)
                        .failureResponseLogLevel(LogLevel.WARN)
                        .newDecorator();
    }

    /**
     * Returns a newly created {@link LoggingServiceBuilder}.
     */
    public static LoggingServiceBuilder builder() {
        return new LoggingServiceBuilder();
    }

<<<<<<< HEAD
    @Nullable
    private final Logger logger;
    private final LogLevel requestLogLevel;
    private final LogLevel successfulResponseLogLevel;
    private final LogLevel failedResponseLogLevel;
=======
    private final Function<? super RequestLog, LogLevel> requestLogLevelMapper;
    private final Function<? super RequestLog, LogLevel> responseLogLevelMapper;
>>>>>>> 9ea2ea44
    private final Function<? super RequestHeaders, ?> requestHeadersSanitizer;
    private final Function<Object, ?> requestContentSanitizer;
    private final Function<? super HttpHeaders, ?> requestTrailersSanitizer;

    private final Function<? super ResponseHeaders, ?> responseHeadersSanitizer;
    private final Function<Object, ?> responseContentSanitizer;
    private final Function<? super HttpHeaders, ?> responseTrailersSanitizer;
    private final Function<? super Throwable, ?> responseCauseSanitizer;
    private final Sampler<? super ServiceRequestContext> sampler;

    /**
     * Creates a new instance that logs {@link HttpRequest}s and {@link HttpResponse}s at the specified
     * {@link LogLevel}s with the specified sanitizers.
     * If the logger is null, it means that the logger from {@link ServiceRequestContext#logger()} is used.
     */
    LoggingService(
            HttpService delegate,
<<<<<<< HEAD
            @Nullable Logger logger,
            LogLevel requestLogLevel,
            LogLevel successfulResponseLogLevel,
            LogLevel failedResponseLogLevel,
=======
            Function<? super RequestLog, LogLevel> requestLogLevelMapper,
            Function<? super RequestLog, LogLevel> responseLogLevelMapper,
>>>>>>> 9ea2ea44
            Function<? super RequestHeaders, ?> requestHeadersSanitizer,
            Function<Object, ?> requestContentSanitizer,
            Function<? super HttpHeaders, ?> requestTrailersSanitizer,
            Function<? super ResponseHeaders, ?> responseHeadersSanitizer,
            Function<Object, ?> responseContentSanitizer,
            Function<? super HttpHeaders, ?> responseTrailersSanitizer,
            Function<? super Throwable, ?> responseCauseSanitizer,
            Sampler<? super ServiceRequestContext> sampler) {
        super(requireNonNull(delegate, "delegate"));
<<<<<<< HEAD
        this.logger = logger;
        this.requestLogLevel = requireNonNull(requestLogLevel, "requestLogLevel");
        this.successfulResponseLogLevel =
                requireNonNull(successfulResponseLogLevel, "successfulResponseLogLevel");
        this.failedResponseLogLevel = requireNonNull(failedResponseLogLevel, "failedResponseLogLevel");
=======
        this.requestLogLevelMapper = requireNonNull(requestLogLevelMapper, "requestLogLevelMapper");
        this.responseLogLevelMapper = requireNonNull(responseLogLevelMapper, "responseLogLevelMapper");
>>>>>>> 9ea2ea44
        this.requestHeadersSanitizer = requireNonNull(requestHeadersSanitizer, "requestHeadersSanitizer");
        this.requestContentSanitizer = requireNonNull(requestContentSanitizer, "requestContentSanitizer");
        this.requestTrailersSanitizer = requireNonNull(requestTrailersSanitizer, "requestTrailersSanitizer");

        this.responseHeadersSanitizer = requireNonNull(responseHeadersSanitizer, "responseHeadersSanitizer");
        this.responseContentSanitizer = requireNonNull(responseContentSanitizer, "responseContentSanitizer");
        this.responseTrailersSanitizer = requireNonNull(responseTrailersSanitizer, "responseTrailersSanitizer");
        this.responseCauseSanitizer = requireNonNull(responseCauseSanitizer, "responseCauseSanitizer");
        this.sampler = requireNonNull(sampler, "sampler");
    }

    @Override
    public HttpResponse serve(ServiceRequestContext ctx, HttpRequest req) throws Exception {
        if (sampler.isSampled(ctx)) {
<<<<<<< HEAD
            final Logger logger = firstNonNull(this.logger, ctx.logger());

            ctx.log().addListener(log -> logRequest(logger,
                                                    log, requestLogLevel, requestHeadersSanitizer,
                                                    requestContentSanitizer, requestTrailersSanitizer),
                                  RequestLogAvailability.REQUEST_END);
            ctx.log().addListener(
                    log -> logResponse(logger, log,
                                       requestLogLevel,
                                       requestHeadersSanitizer,
                                       requestContentSanitizer,
                                       requestTrailersSanitizer,
                                       successfulResponseLogLevel,
                                       failedResponseLogLevel,
                                       responseHeadersSanitizer,
                                       responseContentSanitizer,
                                       responseTrailersSanitizer,
                                       responseCauseSanitizer),
                    RequestLogAvailability.COMPLETE);
=======
            ctx.log().addListener(log -> logRequest(((ServiceRequestContext) log.context()).logger(),
                                                    log,
                                                    requestLogLevelMapper,
                                                    requestHeadersSanitizer,
                                                    requestContentSanitizer, requestTrailersSanitizer),
                                  RequestLogAvailability.REQUEST_END);
            ctx.log().addListener(log -> logResponse(((ServiceRequestContext) log.context()).logger(), log,
                                                     requestLogLevelMapper,
                                                     responseLogLevelMapper,
                                                     requestHeadersSanitizer,
                                                     requestContentSanitizer,
                                                     requestTrailersSanitizer,
                                                     responseHeadersSanitizer,
                                                     responseContentSanitizer,
                                                     responseTrailersSanitizer,
                                                     responseCauseSanitizer),
                                  RequestLogAvailability.COMPLETE);
>>>>>>> 9ea2ea44
        }
        return delegate().serve(ctx, req);
    }
}<|MERGE_RESOLUTION|>--- conflicted
+++ resolved
@@ -64,16 +64,10 @@
         return new LoggingServiceBuilder();
     }
 
-<<<<<<< HEAD
     @Nullable
     private final Logger logger;
-    private final LogLevel requestLogLevel;
-    private final LogLevel successfulResponseLogLevel;
-    private final LogLevel failedResponseLogLevel;
-=======
     private final Function<? super RequestLog, LogLevel> requestLogLevelMapper;
     private final Function<? super RequestLog, LogLevel> responseLogLevelMapper;
->>>>>>> 9ea2ea44
     private final Function<? super RequestHeaders, ?> requestHeadersSanitizer;
     private final Function<Object, ?> requestContentSanitizer;
     private final Function<? super HttpHeaders, ?> requestTrailersSanitizer;
@@ -91,15 +85,9 @@
      */
     LoggingService(
             HttpService delegate,
-<<<<<<< HEAD
             @Nullable Logger logger,
-            LogLevel requestLogLevel,
-            LogLevel successfulResponseLogLevel,
-            LogLevel failedResponseLogLevel,
-=======
             Function<? super RequestLog, LogLevel> requestLogLevelMapper,
             Function<? super RequestLog, LogLevel> responseLogLevelMapper,
->>>>>>> 9ea2ea44
             Function<? super RequestHeaders, ?> requestHeadersSanitizer,
             Function<Object, ?> requestContentSanitizer,
             Function<? super HttpHeaders, ?> requestTrailersSanitizer,
@@ -109,16 +97,9 @@
             Function<? super Throwable, ?> responseCauseSanitizer,
             Sampler<? super ServiceRequestContext> sampler) {
         super(requireNonNull(delegate, "delegate"));
-<<<<<<< HEAD
         this.logger = logger;
-        this.requestLogLevel = requireNonNull(requestLogLevel, "requestLogLevel");
-        this.successfulResponseLogLevel =
-                requireNonNull(successfulResponseLogLevel, "successfulResponseLogLevel");
-        this.failedResponseLogLevel = requireNonNull(failedResponseLogLevel, "failedResponseLogLevel");
-=======
         this.requestLogLevelMapper = requireNonNull(requestLogLevelMapper, "requestLogLevelMapper");
         this.responseLogLevelMapper = requireNonNull(responseLogLevelMapper, "responseLogLevelMapper");
->>>>>>> 9ea2ea44
         this.requestHeadersSanitizer = requireNonNull(requestHeadersSanitizer, "requestHeadersSanitizer");
         this.requestContentSanitizer = requireNonNull(requestContentSanitizer, "requestContentSanitizer");
         this.requestTrailersSanitizer = requireNonNull(requestTrailersSanitizer, "requestTrailersSanitizer");
@@ -133,34 +114,14 @@
     @Override
     public HttpResponse serve(ServiceRequestContext ctx, HttpRequest req) throws Exception {
         if (sampler.isSampled(ctx)) {
-<<<<<<< HEAD
             final Logger logger = firstNonNull(this.logger, ctx.logger());
 
-            ctx.log().addListener(log -> logRequest(logger,
-                                                    log, requestLogLevel, requestHeadersSanitizer,
-                                                    requestContentSanitizer, requestTrailersSanitizer),
-                                  RequestLogAvailability.REQUEST_END);
-            ctx.log().addListener(
-                    log -> logResponse(logger, log,
-                                       requestLogLevel,
-                                       requestHeadersSanitizer,
-                                       requestContentSanitizer,
-                                       requestTrailersSanitizer,
-                                       successfulResponseLogLevel,
-                                       failedResponseLogLevel,
-                                       responseHeadersSanitizer,
-                                       responseContentSanitizer,
-                                       responseTrailersSanitizer,
-                                       responseCauseSanitizer),
-                    RequestLogAvailability.COMPLETE);
-=======
-            ctx.log().addListener(log -> logRequest(((ServiceRequestContext) log.context()).logger(),
-                                                    log,
+            ctx.log().addListener(log -> logRequest(logger, log,
                                                     requestLogLevelMapper,
                                                     requestHeadersSanitizer,
                                                     requestContentSanitizer, requestTrailersSanitizer),
                                   RequestLogAvailability.REQUEST_END);
-            ctx.log().addListener(log -> logResponse(((ServiceRequestContext) log.context()).logger(), log,
+            ctx.log().addListener(log -> logResponse(logger, log,
                                                      requestLogLevelMapper,
                                                      responseLogLevelMapper,
                                                      requestHeadersSanitizer,
@@ -171,7 +132,6 @@
                                                      responseTrailersSanitizer,
                                                      responseCauseSanitizer),
                                   RequestLogAvailability.COMPLETE);
->>>>>>> 9ea2ea44
         }
         return delegate().serve(ctx, req);
     }
