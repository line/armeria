--- conflicted
+++ resolved
@@ -37,6 +37,7 @@
 import com.google.common.collect.ImmutableList;
 import com.google.common.collect.ImmutableMap;
 import com.google.common.collect.ImmutableSet;
+import com.google.common.primitives.Ints;
 
 import com.linecorp.armeria.common.ExchangeType;
 import com.linecorp.armeria.common.HttpRequest;
@@ -283,9 +284,6 @@
     }
 
     @Nullable
-<<<<<<< HEAD
-    private <I, O> ServerCall<I, O> startCall(
-=======
     static ServerMethodDefinition<?, ?> methodDefinition(ServiceRequestContext ctx, HandlerRegistry registry) {
         final Route mappedRoute = ctx.config().mappedRoute();
         // method is found using mappedRoute when the grpcService is set via:
@@ -306,8 +304,7 @@
     }
 
     @Nullable
-    private <I, O> ArmeriaServerCall<I, O> startCall(
->>>>>>> 3f13a50e
+    private <I, O> ServerCall<I, O> startCall(
             String simpleMethodName,
             ServerMethodDefinition<I, O> methodDef,
             ServiceRequestContext ctx,
@@ -391,7 +388,7 @@
     @Override
     public void serviceAdded(ServiceConfig cfg) {
         if (maxRequestMessageLength == ArmeriaMessageDeframer.NO_MAX_INBOUND_MESSAGE_SIZE) {
-            maxRequestMessageLength = (int) Math.min(cfg.maxRequestLength(), Integer.MAX_VALUE);
+            maxRequestMessageLength = Ints.saturatedCast(cfg.maxRequestLength());
         }
 
         if (protoReflectionServiceInterceptor != null) {
