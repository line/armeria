--- conflicted
+++ resolved
@@ -210,11 +210,11 @@
     private boolean enableDateHeader = true;
     private Supplier<? extends RequestId> requestIdGenerator = RequestId::random;
     private Http1HeaderNaming http1HeaderNaming = Http1HeaderNaming.ofDefault();
-    private Duration unhandledExceptionsReportInterval = Duration.ofMillis(
-            Flags.defaultUnhandledExceptionsReportIntervalMillis());
     @Nullable
     private DependencyInjector dependencyInjector;
     private Function<? super String, String> absoluteUriTransformer = Function.identity();
+    private Duration unhandledExceptionsReportInterval = Duration.ofMillis(
+            Flags.defaultUnhandledExceptionsReportIntervalMillis());
     private final List<ShutdownSupport> shutdownSupports = new ArrayList<>();
 
     ServerBuilder() {
@@ -1969,6 +1969,7 @@
 
         ServerErrorHandler errorHandler = this.errorHandler;
         if (errorHandler != ServerErrorHandler.ofDefault()) {
+            // Ensure that ServerErrorHandler never returns null by falling back to the default.
             errorHandler = errorHandler.orElse(ServerErrorHandler.ofDefault());
         }
 
@@ -1991,13 +1992,8 @@
                 meterRegistry, proxyProtocolMaxTlvSize, channelOptions, newChildChannelOptions,
                 clientAddressSources, clientAddressTrustedProxyFilter, clientAddressFilter, clientAddressMapper,
                 enableServerHeader, enableDateHeader, requestIdGenerator, errorHandler, sslContexts,
-<<<<<<< HEAD
-                http1HeaderNaming, dependencyInjector, ImmutableList.copyOf(shutdownSupports),
-                unhandledExceptionsReportInterval);
-=======
                 http1HeaderNaming, dependencyInjector, absoluteUriTransformer,
-                ImmutableList.copyOf(shutdownSupports));
->>>>>>> 1fc5470b
+                unhandledExceptionsReportInterval, ImmutableList.copyOf(shutdownSupports));
     }
 
     /**
@@ -2092,6 +2088,7 @@
                 proxyProtocolMaxTlvSize, gracefulShutdownQuietPeriod, gracefulShutdownTimeout, null,
                 meterRegistry, channelOptions, childChannelOptions,
                 clientAddressSources, clientAddressTrustedProxyFilter, clientAddressFilter, clientAddressMapper,
-                enableServerHeader, enableDateHeader, dependencyInjector, absoluteUriTransformer);
+                enableServerHeader, enableDateHeader, dependencyInjector, absoluteUriTransformer,
+                unhandledExceptionsReportInterval);
     }
 }