--- conflicted
+++ resolved
@@ -99,14 +99,8 @@
             final IllegalArgumentException cause = new IllegalArgumentException("invalid path: " + req.path());
             return abortRequestAndReturnFailureResponse(req, cause);
         }
-<<<<<<< HEAD
-        return execute(endpointGroup, req.method(),
+        return execute(protocol, endpointGroup, req.method(),
                        pathAndQuery.path(), pathAndQuery.query(), null, req);
-=======
-        return execute(endpointGroup, req.method(), protocol,
-                       pathAndQuery.path(), pathAndQuery.query(), null, req,
-                       (ctx, cause) -> HttpResponse.ofFailure(cause));
->>>>>>> e0e1b910
     }
 
     @Override
