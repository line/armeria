/*
 * Copyright 2019 LINE Corporation
 *
 * LINE Corporation licenses this file to you under the Apache License,
 * version 2.0 (the "License"); you may not use this file except in compliance
 * with the License. You may obtain a copy of the License at:
 *
 *   https://www.apache.org/licenses/LICENSE-2.0
 *
 * Unless required by applicable law or agreed to in writing, software
 * distributed under the License is distributed on an "AS IS" BASIS, WITHOUT
 * WARRANTIES OR CONDITIONS OF ANY KIND, either express or implied. See the
 * License for the specific language governing permissions and limitations
 * under the License.
 */

package com.linecorp.armeria.common.logging;

import static org.assertj.core.api.Assertions.assertThat;

import java.util.Arrays;

import org.junit.jupiter.api.Test;

class RequestContextExporterBuilderTest {

    @Test
    void addBuiltInProperties() throws Exception {
        final RequestContextExporterBuilder builder = RequestContextExporter.builder();
        for (BuiltInProperty property : BuiltInProperty.values()) {
            builder.addKeyPattern(property.key);
        }
<<<<<<< HEAD
        assertThat(builder.build().builtIns()).containsExactly(BuiltInProperty.values());
=======
        assertThat(builder.getBuiltIns()).containsOnly(BuiltInProperty.values());
        assertThat(builder.build().builtIns()).containsOnly(BuiltInProperty.values());
>>>>>>> 48f41328
    }

    @Test
    void addWithoutWildcards() throws Exception {
        final RequestContextExporterBuilder builder = RequestContextExporter.builder();
        builder.addKeyPattern(BuiltInProperty.REMOTE_HOST.key);
        assertThat(builder.build().builtIns()).containsExactly(BuiltInProperty.REMOTE_HOST);
    }

    @Test
    void addWithWildcard() throws Exception {
        final RequestContextExporterBuilder builder = RequestContextExporter.builder();
        final BuiltInProperty[] expectedProperties =
                Arrays.stream(BuiltInProperty.values())
                      .filter(p -> p.key.startsWith("req."))
                      .toArray(BuiltInProperty[]::new);
        builder.addKeyPattern("req.*");
<<<<<<< HEAD
        assertThat(builder.build().builtIns()).containsExactly(expectedProperties);
=======
        assertThat(builder.getBuiltIns()).containsOnly(expectedProperties);
        assertThat(builder.build().builtIns()).containsOnly(expectedProperties);
>>>>>>> 48f41328
    }

    @Test
    void addWithWildcards() throws Exception {
        final RequestContextExporterBuilder builder = RequestContextExporter.builder();
        final BuiltInProperty[] expectedProperties =
                Arrays.stream(BuiltInProperty.values())
                      .filter(p -> p.key.contains("rpc"))
                      .toArray(BuiltInProperty[]::new);
        builder.addKeyPattern("*rpc*");
<<<<<<< HEAD
        assertThat(builder.build().builtIns()).containsExactly(expectedProperties);
=======
        assertThat(builder.getBuiltIns()).containsOnly(expectedProperties);
        assertThat(builder.build().builtIns()).containsOnly(expectedProperties);
>>>>>>> 48f41328
    }

    @Test
    void addAttrWithWildcard() throws Exception {
        final RequestContextExporterBuilder builder = RequestContextExporter.builder();
        builder.addKeyPattern("attrs.*");
        builder.addKeyPattern("attrs.my_attrs:MyAttribute");
        assertThat(1).isEqualTo(builder.build().attributes().size());
    }
}<|MERGE_RESOLUTION|>--- conflicted
+++ resolved
@@ -30,12 +30,7 @@
         for (BuiltInProperty property : BuiltInProperty.values()) {
             builder.addKeyPattern(property.key);
         }
-<<<<<<< HEAD
-        assertThat(builder.build().builtIns()).containsExactly(BuiltInProperty.values());
-=======
-        assertThat(builder.getBuiltIns()).containsOnly(BuiltInProperty.values());
         assertThat(builder.build().builtIns()).containsOnly(BuiltInProperty.values());
->>>>>>> 48f41328
     }
 
     @Test
@@ -53,12 +48,7 @@
                       .filter(p -> p.key.startsWith("req."))
                       .toArray(BuiltInProperty[]::new);
         builder.addKeyPattern("req.*");
-<<<<<<< HEAD
-        assertThat(builder.build().builtIns()).containsExactly(expectedProperties);
-=======
-        assertThat(builder.getBuiltIns()).containsOnly(expectedProperties);
         assertThat(builder.build().builtIns()).containsOnly(expectedProperties);
->>>>>>> 48f41328
     }
 
     @Test
@@ -69,12 +59,7 @@
                       .filter(p -> p.key.contains("rpc"))
                       .toArray(BuiltInProperty[]::new);
         builder.addKeyPattern("*rpc*");
-<<<<<<< HEAD
-        assertThat(builder.build().builtIns()).containsExactly(expectedProperties);
-=======
-        assertThat(builder.getBuiltIns()).containsOnly(expectedProperties);
         assertThat(builder.build().builtIns()).containsOnly(expectedProperties);
->>>>>>> 48f41328
     }
 
     @Test
