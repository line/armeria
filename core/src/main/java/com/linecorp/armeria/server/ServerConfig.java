/*
 * Copyright 2021 LINE Corporation
 *
 * LINE Corporation licenses this file to you under the Apache License,
 * version 2.0 (the "License"); you may not use this file except in compliance
 * with the License. You may obtain a copy of the License at:
 *
 *   https://www.apache.org/licenses/LICENSE-2.0
 *
 * Unless required by applicable law or agreed to in writing, software
 * distributed under the License is distributed on an "AS IS" BASIS, WITHOUT
 * WARRANTIES OR CONDITIONS OF ANY KIND, either express or implied. See the
 * License for the specific language governing permissions and limitations
 * under the License.
 */

package com.linecorp.armeria.server;

import java.net.InetAddress;
import java.net.InetSocketAddress;
import java.time.Duration;
import java.util.List;
import java.util.Map;
import java.util.concurrent.Executor;
import java.util.function.Consumer;
import java.util.function.Function;
import java.util.function.Predicate;

import com.linecorp.armeria.common.DependencyInjector;
import com.linecorp.armeria.common.Http1HeaderNaming;
import com.linecorp.armeria.common.Request;
import com.linecorp.armeria.common.RequestId;
import com.linecorp.armeria.common.annotation.UnstableApi;
import com.linecorp.armeria.common.util.BlockingTaskExecutor;

import io.micrometer.core.instrument.MeterRegistry;
import io.netty.channel.ChannelOption;
import io.netty.channel.ChannelPipeline;
import io.netty.channel.EventLoopGroup;

/**
 * {@link Server} configuration.
 */
public interface ServerConfig {
    /**
     * Returns the {@link Server}.
     */
    Server server();

    /**
     * Returns the {@link ServerPort}s to listen on.
     *
     * @see Server#activePorts()
     */
    List<ServerPort> ports();

    /**
     * Returns the default {@link VirtualHost}, which is used when no other {@link VirtualHost}s match the
     * host name of a client request. e.g. the {@code "Host"} header in HTTP or host name in TLS SNI extension
     *
     * @see #virtualHosts()
     */
    VirtualHost defaultVirtualHost();

    /**
     * Returns the {@link List} of available {@link VirtualHost}s.
     *
     * @return the {@link List} of available {@link VirtualHost}s where its last {@link VirtualHost} is
     *         {@link #defaultVirtualHost()}
     */
    List<VirtualHost> virtualHosts();

    /**
     * Finds the {@link VirtualHost} that matches the specified {@code hostname}. If there's no match, the
     * {@link #defaultVirtualHost()} is returned.
     *
     * @deprecated Use {@link #findVirtualHost(String, int)} instead.
     */
    @Deprecated
    VirtualHost findVirtualHost(String hostname);

    /**
     * Finds the {@link VirtualHost} that matches the specified {@code hostname} and {@code port}.
     * The {@code port} is used to find
     * a <a href="https://en.wikipedia.org/wiki/Virtual_hosting#Port-based">port-based</a>
     * virtual host that was bound to the {@code port}.
     * If there's no match, the {@link #defaultVirtualHost()} is returned.
     *
     * @see ServerBuilder#virtualHost(int)
     */
    VirtualHost findVirtualHost(String hostname, int port);

    /**
     * Finds the {@link List} of {@link VirtualHost}s that contains the specified {@link HttpService}.
     * If there's no match, an empty {@link List} is returned. Note that this is potentially an expensive
     * operation and thus should not be used in a performance-sensitive path.
     */
    List<VirtualHost> findVirtualHosts(HttpService service);

    /**
     * Returns the information of all available {@link HttpService}s in the {@link Server}.
     */
    List<ServiceConfig> serviceConfigs();

    /**
     * Returns the worker {@link EventLoopGroup} which is responsible for performing socket I/O.
     */
    EventLoopGroup workerGroup();

    /**
     * Returns whether the worker {@link EventLoopGroup} is shut down when the {@link Server} stops.
     *
     * @deprecated This method will be hidden from public API. The {@link EventLoopGroup} is shut down if
     *             the {@code shutdownOnStop} of
     *             {@link ServerBuilder#workerGroup(EventLoopGroup, boolean)} is set to {@code true}.
     */
    @Deprecated
    boolean shutdownWorkerGroupOnStop();

    /**
     * Returns the {@link ChannelOption}s and their values of {@link Server}'s server sockets.
     */
    Map<ChannelOption<?>, ?> channelOptions();

    /**
     * Returns the {@link ChannelOption}s and their values of sockets accepted by {@link Server}.
     */
    Map<ChannelOption<?>, ?> childChannelOptions();

    /**
     * Returns the {@link Consumer} that customizes the Netty child {@link ChannelPipeline}.
     */
    @UnstableApi
    Consumer<? super ChannelPipeline> childChannelPipelineCustomizer();

    /**
     * Returns the maximum allowed number of open connections.
     */
    int maxNumConnections();

    /**
     * Returns the idle timeout of a connection in milliseconds for keep-alive.
     */
    long idleTimeoutMillis();

    /**
     * Returns whether to prevent the server from staying in an idle state when an HTTP/2 PING frame
     * is received.
     */
    @UnstableApi
    boolean keepAliveOnPing();

    /**
     * Returns the HTTP/2 PING interval in milliseconds.
     */
    long pingIntervalMillis();

    /**
     * Returns the maximum allowed age of a connection in milliseconds for keep-alive.
     */
    long maxConnectionAgeMillis();

    /**
     * Returns the graceful connection shutdown drain duration.
     */
    long connectionDrainDurationMicros();

    /**
     * Returns the maximum allowed number of requests that can be served through one connection.
     */
    int maxNumRequestsPerConnection();

    /**
     * Returns the maximum length of an HTTP/1 response initial line.
     */
    int http1MaxInitialLineLength();

    /**
     * Returns the maximum length of all headers in an HTTP/1 response.
     */
    int http1MaxHeaderSize();

    /**
     * Returns the maximum length of each chunk in an HTTP/1 response content.
     * The content or a chunk longer than this value will be split into smaller chunks
     * so that their lengths never exceed it.
     */
    int http1MaxChunkSize();

    /**
     * Returns the initial connection-level HTTP/2 flow control window size.
     */
    int http2InitialConnectionWindowSize();

    /**
     * Returns the initial stream-level HTTP/2 flow control window size.
     */
    int http2InitialStreamWindowSize();

    /**
     * Returns the maximum number of concurrent streams per HTTP/2 connection.
     */
    long http2MaxStreamsPerConnection();

    /**
     * Returns the maximum size of HTTP/2 frames that can be received.
     */
    int http2MaxFrameSize();

    /**
     * Returns the maximum size of headers that can be received.
     */
    long http2MaxHeaderListSize();

    /**
     * Returns the maximum number of RST frames that are allowed per
     * {@link #http2MaxResetFramesWindowSeconds()}.
     */
    @UnstableApi
    int http2MaxResetFramesPerWindow();

    /**
     * Returns the number of seconds during which {@link #http2MaxResetFramesPerWindow()} RST frames are
     * allowed.
     */
    @UnstableApi
    int http2MaxResetFramesWindowSeconds();

    /**
     * Returns the number of milliseconds to wait for active requests to go end before shutting down.
     * {@code 0} means the server will stop right away without waiting.
     */
    Duration gracefulShutdownQuietPeriod();

    /**
     * Returns the number of milliseconds to wait before shutting down the server regardless of active
     * requests.
     */
    Duration gracefulShutdownTimeout();

    /**
     * Returns the {@link BlockingTaskExecutor} dedicated to the execution of blocking tasks or invocations.
     * Note that the {@link BlockingTaskExecutor} returned by this method does not set the
     * {@link ServiceRequestContext} when executing a submitted task.
     * Use {@link ServiceRequestContext#blockingTaskExecutor()} if possible.
     */
    BlockingTaskExecutor blockingTaskExecutor();

    /**
     * Returns whether the worker {@link Executor} is shut down when the {@link Server} stops.
     *
     * @deprecated This method is not used anymore. The {@code blockingTaskExecutor} is shut down if
     *             the {@code shutdownOnStop} of
     *             {@link ServerBuilder#blockingTaskExecutor(BlockingTaskExecutor, boolean)}
     *             is set to {@code true}.
     */
    @Deprecated
    default boolean shutdownBlockingTaskExecutorOnStop() {
        return false;
    }

    /**
     * Returns the {@link MeterRegistry} that collects various stats.
     */
    MeterRegistry meterRegistry();

    /**
     * Returns the maximum size of additional data (TLV, Tag-Length-Value). It is only used when
     * PROXY protocol is enabled on the server port.
     */
    int proxyProtocolMaxTlvSize();

    /**
     * Returns a list of {@link ClientAddressSource}s which are used to determine where to look for
     * the client address, in the order of preference.
     */
    List<ClientAddressSource> clientAddressSources();

    /**
     * Returns a filter which evaluates whether an {@link InetAddress} of a remote endpoint is trusted.
     */
    Predicate<? super InetAddress> clientAddressTrustedProxyFilter();

    /**
     * Returns a filter which evaluates whether an {@link InetAddress} can be used as a client address.
     */
    Predicate<? super InetAddress> clientAddressFilter();

    /**
     * Returns a {@link Function} to use when determining the client address from {@link ProxiedAddresses}.
     */
    Function<? super ProxiedAddresses, ? extends InetSocketAddress> clientAddressMapper();

    /**
     * Returns whether the response header will include default {@code "Date"} header.
     */
    boolean isDateHeaderEnabled();

    /**
     * Returns whether the response header will include default {@code "Server"} header.
     */
    boolean isServerHeaderEnabled();

    /**
     * Returns the {@link Function} that generates a {@link RequestId} for each {@link Request}.
     *
     * @deprecated Use {@link ServiceConfig#requestIdGenerator()} or {@link VirtualHost#requestIdGenerator()}.
     */
    @UnstableApi
    @Deprecated
    Function<RoutingContext, RequestId> requestIdGenerator();

    /**
     * Returns the {@link ServerErrorHandler} that provides the error responses in case of unexpected
     * exceptions or protocol errors.
     */
    ServerErrorHandler errorHandler();

    /**
     * Returns the {@link Http1HeaderNaming} which converts a lower-cased HTTP/2 header name into
     * another HTTP/1 header name. This is useful when communicating with a legacy system that only
     * supports case-sensitive HTTP/1 headers.
     */
    Http1HeaderNaming http1HeaderNaming();

    /**
     * Returns the {@link DependencyInjector} that injects dependencies in annotations.
     */
    DependencyInjector dependencyInjector();

    /**
     * Returns the {@link Function} that transforms the absolute URI in an HTTP/1 request line
     * into an absolute path.
     */
    @UnstableApi
    Function<String, String> absoluteUriTransformer();

    /**
     * Returns the interval between reporting unlogged exceptions in milliseconds.
     *
     * @deprecated Use {@link #unloggedExceptionsReportIntervalMillis()} instead.
     */
    @Deprecated
    long unhandledExceptionsReportIntervalMillis();

    /**
<<<<<<< HEAD
     * Returns the {@link ServerMetrics} that collects metrics related server.
     */
    ServerMetrics serverMetrics();
=======
     * Returns the interval between reporting unlogged exceptions in milliseconds.
     */
    long unloggedExceptionsReportIntervalMillis();
>>>>>>> 806556e5
}<|MERGE_RESOLUTION|>--- conflicted
+++ resolved
@@ -344,13 +344,12 @@
     long unhandledExceptionsReportIntervalMillis();
 
     /**
-<<<<<<< HEAD
+     * Returns the interval between reporting unlogged exceptions in milliseconds.
+     */
+    long unloggedExceptionsReportIntervalMillis();
+
+    /**
      * Returns the {@link ServerMetrics} that collects metrics related server.
      */
     ServerMetrics serverMetrics();
-=======
-     * Returns the interval between reporting unlogged exceptions in milliseconds.
-     */
-    long unloggedExceptionsReportIntervalMillis();
->>>>>>> 806556e5
 }