--- conflicted
+++ resolved
@@ -374,10 +374,7 @@
                      @Param @Default("enum2") CaseInsensitiveEnum enum2,
                      @Param("sensitive") CaseSensitiveEnum enum3,
                      @Param("SENSITIVE") @Default("SENSITIVE") CaseSensitiveEnum enum4,
-<<<<<<< HEAD
-=======
                      @Param @Default("P1Y2M3W4D") Period period,
->>>>>>> 8d59ec22
                      ServiceRequestContext ctx,
                      HttpRequest request,
                      @RequestObject OuterBean outerBean,
