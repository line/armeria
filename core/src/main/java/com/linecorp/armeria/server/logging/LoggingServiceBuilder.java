/*
 * Copyright 2019 LINE Corporation
 *
 * LINE Corporation licenses this file to you under the Apache License,
 * version 2.0 (the "License"); you may not use this file except in compliance
 * with the License. You may obtain a copy of the License at:
 *
 *   https://www.apache.org/licenses/LICENSE-2.0
 *
 * Unless required by applicable law or agreed to in writing, software
 * distributed under the License is distributed on an "AS IS" BASIS, WITHOUT
 * WARRANTIES OR CONDITIONS OF ANY KIND, either express or implied. See the
 * License for the specific language governing permissions and limitations
 * under the License.
 */

package com.linecorp.armeria.server.logging;

import static com.google.common.base.Preconditions.checkArgument;
import static java.util.Objects.requireNonNull;

import java.util.function.Function;

import com.linecorp.armeria.common.logging.LoggingDecoratorBuilder;
import com.linecorp.armeria.common.util.Sampler;
import com.linecorp.armeria.server.HttpService;
import com.linecorp.armeria.server.ServiceRequestContext;

/**
 * Builds a new {@link LoggingService}.
 */
public final class LoggingServiceBuilder extends LoggingDecoratorBuilder<LoggingServiceBuilder> {

    private Sampler<? super ServiceRequestContext> sampler = Sampler.always();

    /**
     * Sets the {@link Sampler} that determines which request needs logging.
     */
    public LoggingServiceBuilder sampler(Sampler<? super ServiceRequestContext> sampler) {
        this.sampler = requireNonNull(sampler, "sampler");
        return this;
    }

    /**
     * Sets the rate at which to sample requests to log. Any number between {@code 0.0} and {@code 1.0} will
     * cause a random sample of the requests to be logged.
     */
    public LoggingServiceBuilder samplingRate(float samplingRate) {
        checkArgument(0.0 <= samplingRate && samplingRate <= 1.0,
                      "samplingRate: %s (expected: 0.0 <= samplingRate <= 1.0)", samplingRate);
        return sampler(Sampler.random(samplingRate));
    }

    /**
     * Returns a newly-created {@link LoggingService} decorating {@link HttpService} based on the properties
     * of this builder.
     */
    public LoggingService build(HttpService delegate) {
        return new LoggingService(delegate,
<<<<<<< HEAD
                                  logger(),
                                  requestLogLevel(),
                                  successfulResponseLogLevel(),
                                  failedResponseLogLevel(),
=======
                                  requestLogLevelMapper(),
                                  responseLogLevelMapper(),
>>>>>>> 9ea2ea44
                                  requestHeadersSanitizer(),
                                  requestContentSanitizer(),
                                  requestTrailersSanitizer(),
                                  responseHeadersSanitizer(),
                                  responseContentSanitizer(),
                                  responseTrailersSanitizer(),
                                  responseCauseSanitizer(),
                                  sampler);
    }

    /**
     * Returns a newly-created {@link LoggingService} decorator based on the properties of this builder.
     */
    public Function<? super HttpService, LoggingService> newDecorator() {
        return this::build;
    }
}<|MERGE_RESOLUTION|>--- conflicted
+++ resolved
@@ -57,15 +57,9 @@
      */
     public LoggingService build(HttpService delegate) {
         return new LoggingService(delegate,
-<<<<<<< HEAD
                                   logger(),
-                                  requestLogLevel(),
-                                  successfulResponseLogLevel(),
-                                  failedResponseLogLevel(),
-=======
                                   requestLogLevelMapper(),
                                   responseLogLevelMapper(),
->>>>>>> 9ea2ea44
                                   requestHeadersSanitizer(),
                                   requestContentSanitizer(),
                                   requestTrailersSanitizer(),
