--- conflicted
+++ resolved
@@ -120,21 +120,10 @@
         final MutableServletContextHandler adminContext = environment.getAdminContext();
         final HealthCheckRegistry healthChecks = environment.healthChecks();
         try {
-<<<<<<< HEAD
-            final Method method =
-                    AbstractServerFactory.class.getDeclaredMethod("createAdminServlet",
-                                                                  Server.class,
-                                                                  MutableServletContextHandler.class,
-                                                                  MetricRegistry.class,
-                                                                  HealthCheckRegistry.class,
-                                                                  AdminEnvironment.class);
-            logger.debug("createAdminServlet0 resolves to dropwizard2.1 version");
-=======
             final Method method = AbstractServerFactory.class.getDeclaredMethod(
-                "createAdminServlet", Server.class, MutableServletContextHandler.class,
-                MetricRegistry.class, HealthCheckRegistry.class, AdminEnvironment.class);
+                    "createAdminServlet", Server.class, MutableServletContextHandler.class,
+                    MetricRegistry.class, HealthCheckRegistry.class, AdminEnvironment.class);
             logger.debug("createAdminServlet resolves to Dropwizard v2.1.");
->>>>>>> f8992573
             final AdminEnvironment adminEnvironment = environment.admin();
             return (Handler) method.invoke(this, server, adminContext, metrics, healthChecks, adminEnvironment);
         } catch (NoSuchMethodException e) {
@@ -145,20 +134,10 @@
 
         try {
             //noinspection JavaReflectionMemberAccess - this is false warning on dropwizard2 module
-<<<<<<< HEAD
-            final Method method =
-                    AbstractServerFactory.class.getDeclaredMethod("createAdminServlet",
-                                                                  Server.class,
-                                                                  MutableServletContextHandler.class,
-                                                                  MetricRegistry.class,
-                                                                  HealthCheckRegistry.class);
-            logger.debug("createAdminServlet0 resolves to dropwizard1 or 2.0 version");
-=======
             final Method method = AbstractServerFactory.class.getDeclaredMethod(
-                "createAdminServlet", Server.class, MutableServletContextHandler.class,
-                MetricRegistry.class, HealthCheckRegistry.class);
+                    "createAdminServlet", Server.class, MutableServletContextHandler.class,
+                    MetricRegistry.class, HealthCheckRegistry.class);
             logger.debug("createAdminServlet resolves to Dropwizard v1 or v2.0.");
->>>>>>> f8992573
             return (Handler) method.invoke(this, server, adminContext, metrics, healthChecks);
         } catch (IllegalAccessException | NoSuchMethodException | InvocationTargetException e) {
             return Exceptions.throwUnsafely(e);
