/*
 * Copyright 2024 LINE Corporation
 *
 * LINE Corporation licenses this file to you under the Apache License,
 * version 2.0 (the "License"); you may not use this file except in compliance
 * with the License. You may obtain a copy of the License at:
 *
 *   https://www.apache.org/licenses/LICENSE-2.0
 *
 * Unless required by applicable law or agreed to in writing, software
 * distributed under the License is distributed on an "AS IS" BASIS, WITHOUT
 * WARRANTIES OR CONDITIONS OF ANY KIND, either express or implied. See the
 * License for the specific language governing permissions and limitations
 * under the License.
 */

package com.linecorp.armeria.xds.client.endpoint;

import static com.linecorp.armeria.internal.common.util.CollectionUtil.truncate;

import java.util.List;
import java.util.concurrent.CompletableFuture;
import java.util.function.Consumer;

import org.slf4j.Logger;
import org.slf4j.LoggerFactory;

import com.google.common.base.MoreObjects;
import com.google.common.collect.ImmutableList;

import com.linecorp.armeria.client.ClientRequestContext;
import com.linecorp.armeria.client.Endpoint;
import com.linecorp.armeria.common.annotation.Nullable;
<<<<<<< HEAD
import com.linecorp.armeria.common.loadbalancer.LoadBalancer;
=======
import com.linecorp.armeria.common.util.AbstractListenable;
>>>>>>> 242d0296
import com.linecorp.armeria.common.util.AsyncCloseable;
import com.linecorp.armeria.xds.ClusterSnapshot;
import com.linecorp.armeria.xds.client.endpoint.ClusterManager.LocalCluster;
import com.linecorp.armeria.xds.client.endpoint.LocalityRoutingStateFactory.LocalityRoutingState;

import io.netty.util.concurrent.EventExecutor;

final class ClusterEntry extends AbstractListenable<XdsLoadBalancer> implements AsyncCloseable {

    private static final Logger logger = LoggerFactory.getLogger(ClusterEntry.class);
    private final Consumer<XdsLoadBalancer> localClusterEntryListener = this::updateLocalLoadBalancer;

    @Nullable
    private volatile XdsLoadBalancer loadBalancer;
    @Nullable
    private XdsLoadBalancer localLoadBalancer;
    @Nullable
    private EndpointsState endpointsState;
    private final EndpointsPool endpointsPool;
    @Nullable
<<<<<<< HEAD
    private volatile LoadBalancer<Endpoint, ClientRequestContext> loadBalancer;
    private final ClusterManager clusterManager;
=======
    private final LocalCluster localCluster;
>>>>>>> 242d0296
    private final EventExecutor eventExecutor;
    private boolean closing;

    ClusterEntry(EventExecutor eventExecutor, @Nullable LocalCluster localCluster) {
        this.eventExecutor = eventExecutor;
        endpointsPool = new EndpointsPool(eventExecutor);
        this.localCluster = localCluster;
        if (localCluster != null) {
            localCluster.clusterEntry().addListener(localClusterEntryListener, true);
        }
    }

    @Nullable
    Endpoint selectNow(ClientRequestContext ctx) {
<<<<<<< HEAD
        final LoadBalancer<Endpoint, ClientRequestContext> loadBalancer = this.loadBalancer;
=======
        final LoadBalancer loadBalancer = latestValue();
>>>>>>> 242d0296
        if (loadBalancer == null) {
            return null;
        }
        return loadBalancer.pick(ctx);
    }

    void updateClusterSnapshot(ClusterSnapshot clusterSnapshot) {
        endpointsPool.updateClusterSnapshot(clusterSnapshot, this::updateEndpoints);
    }

    void updateEndpoints(EndpointsState endpointsState) {
        assert eventExecutor.inEventLoop();
        this.endpointsState = endpointsState;
        tryRefresh();
    }

    private void updateLocalLoadBalancer(XdsLoadBalancer localLoadBalancer) {
        assert eventExecutor.inEventLoop();
        this.localLoadBalancer = localLoadBalancer;
        tryRefresh();
    }

    void tryRefresh() {
        if (closing) {
            return;
        }
        final EndpointsState endpointsState = this.endpointsState;
        if (endpointsState == null) {
            return;
        }

        final ClusterSnapshot clusterSnapshot = endpointsState.clusterSnapshot;
        final List<Endpoint> endpoints = endpointsState.endpoints;

        final PrioritySet prioritySet = new PriorityStateManager(clusterSnapshot, endpoints).build();
        if (logger.isTraceEnabled()) {
            logger.trace("XdsEndpointGroup is using a new PrioritySet({})", prioritySet);
        }

        LocalityRoutingState localityRoutingState = null;
        if (localLoadBalancer != null) {
            assert localCluster != null;
            localityRoutingState = localCluster.stateFactory().create(prioritySet,
                                                                      localLoadBalancer.prioritySet());
            logger.trace("Local routing is enabled with LocalityRoutingState({})", localityRoutingState);
        }
        XdsLoadBalancer loadBalancer = new DefaultLoadBalancer(prioritySet, localityRoutingState);
        if (clusterSnapshot.xdsResource().resource().hasLbSubsetConfig()) {
            loadBalancer = new SubsetLoadBalancer(prioritySet, loadBalancer);
        }
        this.loadBalancer = loadBalancer;
        notifyListeners(loadBalancer);
    }

    @Override
    @Nullable
    protected XdsLoadBalancer latestValue() {
        return loadBalancer;
    }

    List<Endpoint> allEndpoints() {
        final EndpointsState endpointsState = this.endpointsState;
        if (endpointsState == null) {
            return ImmutableList.of();
        }
        return endpointsState.endpoints;
    }

    @Override
    public CompletableFuture<?> closeAsync() {
        closing = true;
        if (localCluster != null) {
            localCluster.clusterEntry().removeListener(localClusterEntryListener);
        }
        return endpointsPool.closeAsync();
    }

    @Override
    public void close() {
        endpointsPool.close();
    }

    @Override
    public String toString() {
        return MoreObjects.toStringHelper(this)
                          .add("endpointsPool", endpointsPool)
                          .add("loadBalancer", loadBalancer)
                          .add("endpointsState", endpointsState)
                          .toString();
    }

    static final class EndpointsState {
        private final ClusterSnapshot clusterSnapshot;
        private final List<Endpoint> endpoints;

        EndpointsState(ClusterSnapshot clusterSnapshot, List<Endpoint> endpoints) {
            this.clusterSnapshot = clusterSnapshot;
            this.endpoints = ImmutableList.copyOf(endpoints);
        }

        @Override
        public String toString() {
            return MoreObjects.toStringHelper(this)
                              .add("clusterSnapshot", clusterSnapshot)
                              .add("numEndpoints", endpoints.size())
                              .add("endpoints", truncate(endpoints, 10))
                              .toString();
        }
    }
}<|MERGE_RESOLUTION|>--- conflicted
+++ resolved
@@ -31,11 +31,7 @@
 import com.linecorp.armeria.client.ClientRequestContext;
 import com.linecorp.armeria.client.Endpoint;
 import com.linecorp.armeria.common.annotation.Nullable;
-<<<<<<< HEAD
-import com.linecorp.armeria.common.loadbalancer.LoadBalancer;
-=======
 import com.linecorp.armeria.common.util.AbstractListenable;
->>>>>>> 242d0296
 import com.linecorp.armeria.common.util.AsyncCloseable;
 import com.linecorp.armeria.xds.ClusterSnapshot;
 import com.linecorp.armeria.xds.client.endpoint.ClusterManager.LocalCluster;
@@ -56,12 +52,7 @@
     private EndpointsState endpointsState;
     private final EndpointsPool endpointsPool;
     @Nullable
-<<<<<<< HEAD
-    private volatile LoadBalancer<Endpoint, ClientRequestContext> loadBalancer;
-    private final ClusterManager clusterManager;
-=======
     private final LocalCluster localCluster;
->>>>>>> 242d0296
     private final EventExecutor eventExecutor;
     private boolean closing;
 
@@ -76,15 +67,11 @@
 
     @Nullable
     Endpoint selectNow(ClientRequestContext ctx) {
-<<<<<<< HEAD
-        final LoadBalancer<Endpoint, ClientRequestContext> loadBalancer = this.loadBalancer;
-=======
         final LoadBalancer loadBalancer = latestValue();
->>>>>>> 242d0296
         if (loadBalancer == null) {
             return null;
         }
-        return loadBalancer.pick(ctx);
+        return loadBalancer.selectNow(ctx);
     }
 
     void updateClusterSnapshot(ClusterSnapshot clusterSnapshot) {
