--- conflicted
+++ resolved
@@ -103,19 +103,18 @@
             ClientFactoryOption.define("tlsAllowUnsafeCiphers", Flags.tlsAllowUnsafeCiphers());
 
     /**
-<<<<<<< HEAD
+     * The {@link TlsEngineType} that will be used for processing TLS connections.
+     */
+    @UnstableApi
+    public static final ClientFactoryOption<TlsEngineType> TLS_ENGINE_TYPE =
+            ClientFactoryOption.define("tlsEngineType", Flags.tlsEngineType());
+
+    /**
      * The {@link TlsProvider} which provides the {@link TlsKeyPair} that is used to create the
      * {@link SslContext} for TLS handshake.
      */
     public static final ClientFactoryOption<TlsProvider> TLS_PROVIDER =
             ClientFactoryOption.define("TLS_PROVIDER", NullTlsProvider.INSTANCE);
-=======
-     * The {@link TlsEngineType} that will be used for processing TLS connections.
-     */
-    @UnstableApi
-    public static final ClientFactoryOption<TlsEngineType> TLS_ENGINE_TYPE =
-            ClientFactoryOption.define("tlsEngineType", Flags.tlsEngineType());
->>>>>>> 2219de19
 
     /**
      * The factory that creates an {@link AddressResolverGroup} which resolves remote addresses into
