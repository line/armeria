/*
 * Copyright 2017 LINE Corporation
 *
 * LINE Corporation licenses this file to you under the Apache License,
 * version 2.0 (the "License"); you may not use this file except in compliance
 * with the License. You may obtain a copy of the License at:
 *
 *   https://www.apache.org/licenses/LICENSE-2.0
 *
 * Unless required by applicable law or agreed to in writing, software
 * distributed under the License is distributed on an "AS IS" BASIS, WITHOUT
 * WARRANTIES OR CONDITIONS OF ANY KIND, either express or implied. See the
 * License for the specific language governing permissions and limitations
 * under the License.
 */

package com.linecorp.armeria.server.metric;

import static java.util.Objects.requireNonNull;

import java.io.OutputStreamWriter;
import java.util.Set;

import com.google.common.collect.ImmutableSet;

import com.linecorp.armeria.common.Flags;
<<<<<<< HEAD
import com.linecorp.armeria.common.HttpHeaderNames;
=======
import com.linecorp.armeria.common.HttpData;
>>>>>>> 1477a971
import com.linecorp.armeria.common.HttpRequest;
import com.linecorp.armeria.common.HttpResponse;
import com.linecorp.armeria.common.HttpStatus;
import com.linecorp.armeria.common.MediaType;
import com.linecorp.armeria.server.AbstractHttpService;
import com.linecorp.armeria.server.ServiceRequestContext;
import com.linecorp.armeria.server.TransientHttpService;
import com.linecorp.armeria.server.TransientServiceOption;

import io.netty.buffer.ByteBuf;
import io.netty.buffer.ByteBufOutputStream;
import io.prometheus.client.CollectorRegistry;
import io.prometheus.client.exporter.common.TextFormat;

/**
 * Exposes Prometheus metrics in <a href="https://prometheus.io/docs/instrumenting/exposition_formats/">text
 * format 0.0.4 or OpenMetrics format</a>.
 */
public final class PrometheusExpositionService extends AbstractHttpService implements TransientHttpService {

    /**
     * Returns a new {@link PrometheusExpositionService} that exposes Prometheus metrics from the specified
     * {@link CollectorRegistry}.
     */
    public static PrometheusExpositionService of(CollectorRegistry collectorRegistry) {
        return new PrometheusExpositionService(collectorRegistry, Flags.transientServiceOptions());
    }

    /**
     * Returns a new {@link PrometheusExpositionServiceBuilder} created with the specified
     * {@link CollectorRegistry}.
     */
    public static PrometheusExpositionServiceBuilder builder(CollectorRegistry collectorRegistry) {
        return new PrometheusExpositionServiceBuilder(collectorRegistry);
    }

    private final CollectorRegistry collectorRegistry;
    private final Set<TransientServiceOption> transientServiceOptions;

    /**
     * Creates a new instance.
     *
     * @param collectorRegistry Prometheus registry
     *
     * @deprecated Use {@link #of(CollectorRegistry)}.
     */
    @Deprecated
    public PrometheusExpositionService(CollectorRegistry collectorRegistry) {
        this(collectorRegistry, Flags.transientServiceOptions());
    }

    PrometheusExpositionService(CollectorRegistry collectorRegistry,
                                Set<TransientServiceOption> transientServiceOptions) {
        this.collectorRegistry = requireNonNull(collectorRegistry, "collectorRegistry");
        this.transientServiceOptions =
                ImmutableSet.copyOf(requireNonNull(transientServiceOptions, "transientServiceOptions"));
    }

    @Override
    protected HttpResponse doGet(ServiceRequestContext ctx, HttpRequest req) throws Exception {
<<<<<<< HEAD
        final String accept = req.headers().get(HttpHeaderNames.ACCEPT);
        final String format = TextFormat.chooseContentType(accept);
        final ByteArrayOutputStream stream = new ByteArrayOutputStream();
        try (OutputStreamWriter writer = new OutputStreamWriter(stream)) {
            TextFormat.writeFormat(format, writer, collectorRegistry.metricFamilySamples());
        }
        return HttpResponse.of(HttpStatus.OK, MediaType.parse(format), stream.toByteArray());
=======
        final ByteBuf buffer = ctx.alloc().buffer();
        boolean success = false;
        try (ByteBufOutputStream byteBufOutputStream = new ByteBufOutputStream(buffer);
             OutputStreamWriter writer = new OutputStreamWriter(byteBufOutputStream)) {
            TextFormat.write004(writer, collectorRegistry.metricFamilySamples());
            success = true;
        } finally {
            if (!success) {
                buffer.release();
            }
        }
        return HttpResponse.of(HttpStatus.OK, CONTENT_TYPE_004, HttpData.wrap(buffer));
>>>>>>> 1477a971
    }

    @Override
    protected HttpResponse doPost(ServiceRequestContext ctx, HttpRequest req) throws Exception {
        return doGet(ctx, req);
    }

    @Override
    public Set<TransientServiceOption> transientServiceOptions() {
        return transientServiceOptions;
    }
}<|MERGE_RESOLUTION|>--- conflicted
+++ resolved
@@ -24,11 +24,8 @@
 import com.google.common.collect.ImmutableSet;
 
 import com.linecorp.armeria.common.Flags;
-<<<<<<< HEAD
+import com.linecorp.armeria.common.HttpData;
 import com.linecorp.armeria.common.HttpHeaderNames;
-=======
-import com.linecorp.armeria.common.HttpData;
->>>>>>> 1477a971
 import com.linecorp.armeria.common.HttpRequest;
 import com.linecorp.armeria.common.HttpResponse;
 import com.linecorp.armeria.common.HttpStatus;
@@ -89,28 +86,20 @@
 
     @Override
     protected HttpResponse doGet(ServiceRequestContext ctx, HttpRequest req) throws Exception {
-<<<<<<< HEAD
         final String accept = req.headers().get(HttpHeaderNames.ACCEPT);
         final String format = TextFormat.chooseContentType(accept);
-        final ByteArrayOutputStream stream = new ByteArrayOutputStream();
-        try (OutputStreamWriter writer = new OutputStreamWriter(stream)) {
-            TextFormat.writeFormat(format, writer, collectorRegistry.metricFamilySamples());
-        }
-        return HttpResponse.of(HttpStatus.OK, MediaType.parse(format), stream.toByteArray());
-=======
         final ByteBuf buffer = ctx.alloc().buffer();
         boolean success = false;
         try (ByteBufOutputStream byteBufOutputStream = new ByteBufOutputStream(buffer);
              OutputStreamWriter writer = new OutputStreamWriter(byteBufOutputStream)) {
-            TextFormat.write004(writer, collectorRegistry.metricFamilySamples());
+            TextFormat.writeFormat(format, writer, collectorRegistry.metricFamilySamples());
             success = true;
         } finally {
             if (!success) {
                 buffer.release();
             }
         }
-        return HttpResponse.of(HttpStatus.OK, CONTENT_TYPE_004, HttpData.wrap(buffer));
->>>>>>> 1477a971
+        return HttpResponse.of(HttpStatus.OK, MediaType.parse(format), HttpData.wrap(buffer));
     }
 
     @Override
