--- conflicted
+++ resolved
@@ -107,12 +107,8 @@
     api libs.micrometer.core
     optionalApi libs.micrometer.prometheus.legacy
     optionalApi libs.dropwizard.metrics.core
-<<<<<<< HEAD
-    optionalApi libs.prometheus
+    optionalApi libs.prometheus.legacy
     implementation libs.context.propagation
-=======
-    optionalApi libs.prometheus.legacy
->>>>>>> f0ec7cb7
 
     // Netty
     api libs.netty.transport
