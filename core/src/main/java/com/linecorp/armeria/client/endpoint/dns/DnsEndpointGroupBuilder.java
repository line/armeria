--- conflicted
+++ resolved
@@ -36,11 +36,7 @@
 import io.netty.channel.EventLoop;
 import io.netty.resolver.dns.DnsNameResolverBuilder;
 
-<<<<<<< HEAD
 abstract class DnsEndpointGroupBuilder extends AbstractDnsResolverBuilder {
-=======
-abstract class DnsEndpointGroupBuilder extends AbstractDynamicEndpointGroupBuilder {
->>>>>>> f3bb095c
 
     private final String hostname;
     @Nullable
@@ -102,7 +98,11 @@
         return selectionStrategy;
     }
 
-<<<<<<< HEAD
+    @Override
+    public DnsEndpointGroupBuilder allowEmptyEndpoints(boolean allowEmptyEndpoints) {
+        return (DnsEndpointGroupBuilder) super.allowEmptyEndpoints(allowEmptyEndpoints);
+    }
+
     DefaultDnsResolver buildResolver() {
         return buildResolver(unused -> {});
     }
@@ -116,10 +116,5 @@
         return DefaultDnsResolver.of(resolverBuilder.build(), maybeCreateDnsCache(), eventLoop,
                                      searchDomains(), ndots(), queryTimeoutMillis(),
                                      hostsFileEntriesResolver());
-=======
-    @Override
-    public DnsEndpointGroupBuilder allowEmptyEndpoints(boolean allowEmptyEndpoints) {
-        return (DnsEndpointGroupBuilder) super.allowEmptyEndpoints(allowEmptyEndpoints);
->>>>>>> f3bb095c
     }
 }