/*
 * Copyright 2016 LINE Corporation
 *
 * LINE Corporation licenses this file to you under the Apache License,
 * version 2.0 (the "License"); you may not use this file except in compliance
 * with the License. You may obtain a copy of the License at:
 *
 *   https://www.apache.org/licenses/LICENSE-2.0
 *
 * Unless required by applicable law or agreed to in writing, software
 * distributed under the License is distributed on an "AS IS" BASIS, WITHOUT
 * WARRANTIES OR CONDITIONS OF ANY KIND, either express or implied. See the
 * License for the specific language governing permissions and limitations
 * under the License.
 */
package com.linecorp.armeria.client;

import static com.linecorp.armeria.common.SessionProtocol.H1;
import static com.linecorp.armeria.common.SessionProtocol.H1C;
import static com.linecorp.armeria.common.SessionProtocol.H2;
import static com.linecorp.armeria.common.SessionProtocol.H2C;
import static com.linecorp.armeria.common.stream.SubscriptionOption.WITH_POOLED_OBJECTS;
import static java.util.Objects.requireNonNull;

import java.io.IOException;
import java.net.SocketAddress;
import java.util.concurrent.CompletableFuture;
import java.util.concurrent.ScheduledFuture;

import javax.annotation.Nullable;

import org.slf4j.Logger;
import org.slf4j.LoggerFactory;

<<<<<<< HEAD
import com.google.common.collect.ImmutableList;

=======
import com.linecorp.armeria.client.proxy.ProxyConfig;
>>>>>>> f5e2a558
import com.linecorp.armeria.common.ClosedSessionException;
import com.linecorp.armeria.common.HttpRequest;
import com.linecorp.armeria.common.SessionProtocol;
import com.linecorp.armeria.common.metric.MoreMeters;
import com.linecorp.armeria.common.stream.CancelledSubscriptionException;
import com.linecorp.armeria.common.util.SafeCloseable;
import com.linecorp.armeria.internal.common.InboundTrafficController;
import com.linecorp.armeria.internal.common.RequestContextUtil;

import io.micrometer.core.instrument.MeterRegistry;
import io.micrometer.core.instrument.Tag;
import io.micrometer.core.instrument.Timer;
import io.netty.buffer.ByteBuf;
import io.netty.buffer.ByteBufUtil;
import io.netty.channel.Channel;
import io.netty.channel.ChannelDuplexHandler;
import io.netty.channel.ChannelHandlerContext;
import io.netty.channel.socket.ChannelInputShutdownReadComplete;
import io.netty.handler.codec.http2.Http2ConnectionHandler;
import io.netty.handler.codec.http2.Http2ConnectionPrefaceAndSettingsFrameWrittenEvent;
import io.netty.handler.codec.http2.Http2Settings;
import io.netty.handler.proxy.ProxyConnectException;
import io.netty.handler.proxy.ProxyConnectionEvent;
import io.netty.handler.ssl.SslCloseCompletionEvent;
import io.netty.handler.ssl.SslHandshakeCompletionEvent;
import io.netty.util.AttributeKey;
import io.netty.util.ReferenceCountUtil;
import io.netty.util.concurrent.Promise;

final class HttpSessionHandler extends ChannelDuplexHandler implements HttpSession {

    private static final Logger logger = LoggerFactory.getLogger(HttpSessionHandler.class);

    private static final AttributeKey<Throwable> PENDING_EXCEPTION =
            AttributeKey.valueOf(HttpSessionHandler.class, "PENDING_EXCEPTION");

    private final HttpChannelPool channelPool;
    private final Channel channel;
    private final SocketAddress remoteAddress;
    private final Promise<Channel> sessionPromise;
    private final ScheduledFuture<?> sessionTimeoutFuture;
    private final MeterRegistry meterRegistry;
    private final boolean useHttp1Pipelining;
    private final long idleTimeoutMillis;
    private final long pingIntervalMillis;
    private final boolean useProxyConnection;

    @Nullable
    private SocketAddress proxyDestinationAddress;

    /**
     * Whether the current channel is active or not.
     */
    private volatile boolean active;

    /**
     * The current negotiated {@link SessionProtocol}.
     */
    @Nullable
    private SessionProtocol protocol;

    @Nullable
    private HttpResponseDecoder responseDecoder;
    @Nullable
    private ClientHttpObjectEncoder requestEncoder;

    /**
     * The maximum number of unfinished requests. In HTTP/2, this value is identical to MAX_CONCURRENT_STREAMS.
     * In HTTP/1, this value stays at {@link Integer#MAX_VALUE}.
     */
    private int maxUnfinishedResponses = Integer.MAX_VALUE;

    /**
     * The number of requests sent. Disconnects when it reaches at {@link #MAX_NUM_REQUESTS_SENT}.
     */
    private int numRequestsSent;

    /**
     * {@code true} if the protocol upgrade to HTTP/2 has failed.
     * If set to {@code true}, another connection attempt will follow.
     */
    private boolean needsRetryWithH1C;

    HttpSessionHandler(HttpChannelPool channelPool, Channel channel,
                       Promise<Channel> sessionPromise, ScheduledFuture<?> sessionTimeoutFuture,
<<<<<<< HEAD
                       MeterRegistry meterRegistry, boolean useHttp1Pipelining,
                       long idleTimeoutMillis, long pingIntervalMillis) {
=======
                       boolean useHttp1Pipelining, long idleTimeoutMillis, long pingIntervalMillis,
                       ProxyConfig proxyConfig) {
>>>>>>> f5e2a558
        this.channelPool = requireNonNull(channelPool, "channelPool");
        this.channel = requireNonNull(channel, "channel");
        remoteAddress = channel.remoteAddress();
        this.sessionPromise = requireNonNull(sessionPromise, "sessionPromise");
        this.sessionTimeoutFuture = requireNonNull(sessionTimeoutFuture, "sessionTimeoutFuture");
        this.meterRegistry = meterRegistry;
        this.useHttp1Pipelining = useHttp1Pipelining;
        this.idleTimeoutMillis = idleTimeoutMillis;
        this.pingIntervalMillis = pingIntervalMillis;

        switch (proxyConfig.proxyType()) {
            case DIRECT:
                useProxyConnection = false;
                break;
            case SOCKS4:
            case SOCKS5:
            case CONNECT:
                useProxyConnection = true;
                break;
            default:
                throw new Error(); // Should never reach here.
        }
    }

    @Override
    public SessionProtocol protocol() {
        return protocol;
    }

    @Override
    public InboundTrafficController inboundTrafficController() {
        assert responseDecoder != null;
        return responseDecoder.inboundTrafficController();
    }

    @Override
    public boolean hasUnfinishedResponses() {
        // This method can be called from KeepAliveHandler before HTTP/2 connection receives
        // a settings frame which triggers to initialize responseDecoder.
        // So we just return false because it does not have any unfinished responses.
        if (responseDecoder == null) {
            return false;
        }
        return responseDecoder.hasUnfinishedResponses();
    }

    @Override
    public boolean incrementNumUnfinishedResponses() {
        assert responseDecoder != null;
        return responseDecoder.reserveUnfinishedResponse(maxUnfinishedResponses);
    }

    @Override
    public boolean canSendRequest() {
        assert responseDecoder != null;
        return active && !responseDecoder.needsToDisconnectWhenFinished();
    }

    @Override
    public void invoke(PooledChannel pooledChannel, ClientRequestContext ctx,
                       HttpRequest req, DecodedHttpResponse res) {
        if (handleEarlyCancellation(ctx, req, res)) {
            pooledChannel.release();
            return;
        }

        final long writeTimeoutMillis = ctx.writeTimeoutMillis();

        assert protocol != null;
        assert responseDecoder != null;
        assert requestEncoder != null;
        if (!protocol.isMultiplex()) {
            // When HTTP/1.1 is used:
            // If pipelining is enabled, return as soon as the request is fully sent.
            // If pipelining is disabled,
            // return after the response is fully received and the request is fully sent.
            final CompletableFuture<Void> completionFuture =
                    useHttp1Pipelining ? req.whenComplete()
                                       : CompletableFuture.allOf(req.whenComplete(), res.whenComplete());
            completionFuture.handle((ret, cause) -> {
                if (!responseDecoder.needsToDisconnectWhenFinished()) {
                    pooledChannel.release();
                }
                return null;
            });
        }

        final HttpRequestSubscriber reqSubscriber =
                new HttpRequestSubscriber(channel, requestEncoder, responseDecoder,
                                          req, res, ctx, writeTimeoutMillis);
        req.subscribe(reqSubscriber, channel.eventLoop(), WITH_POOLED_OBJECTS);
    }

    @Override
    public int incrementAndGetNumRequestsSent() {
        return ++numRequestsSent;
    }

    private boolean handleEarlyCancellation(ClientRequestContext ctx, HttpRequest req,
                                            DecodedHttpResponse res) {
        if (res.isOpen()) {
            return false;
        }

        // The response has been closed even before its request is sent.
        assert protocol != null;

        try (SafeCloseable ignored = RequestContextUtil.pop()) {
            req.abort(CancelledSubscriptionException.get());
            ctx.logBuilder().session(channel, protocol, null);
            ctx.logBuilder().requestHeaders(req.headers());
            req.whenComplete().handle((unused, cause) -> {
                if (cause == null) {
                    ctx.logBuilder().endRequest();
                } else {
                    ctx.logBuilder().endRequest(cause);
                }
                return null;
            });
            res.whenComplete().handle((unused, cause) -> {
                if (cause == null) {
                    ctx.logBuilder().endResponse();
                } else {
                    ctx.logBuilder().endResponse(cause);
                }
                return null;
            });
        }

        return true;
    }

    @Override
    public void retryWithH1C() {
        needsRetryWithH1C = true;
    }

    @Override
    public boolean isActive() {
        return active;
    }

    @Override
    public void deactivate() {
        active = false;
    }

    @Override
    public void handlerAdded(ChannelHandlerContext ctx) throws Exception {
        active = channel.isActive();
    }

    @Override
    public void channelActive(ChannelHandlerContext ctx) throws Exception {
        active = true;
    }

    @Override
    public void channelRead(ChannelHandlerContext ctx, Object msg) throws Exception {
        if (msg instanceof Http2Settings) {
            final Long maxConcurrentStreams = ((Http2Settings) msg).maxConcurrentStreams();
            if (maxConcurrentStreams != null) {
                maxUnfinishedResponses =
                        maxConcurrentStreams > Integer.MAX_VALUE ? Integer.MAX_VALUE
                                                                 : maxConcurrentStreams.intValue();
            } else {
                maxUnfinishedResponses = Integer.MAX_VALUE;
            }
            return;
        }

        // Handle an unexpected message by raising an exception with debugging information.
        try {
            final String typeInfo;
            if (msg instanceof ByteBuf) {
                typeInfo = msg + " HexDump: " + ByteBufUtil.hexDump((ByteBuf) msg);
            } else {
                typeInfo = String.valueOf(msg);
            }
            throw new IllegalStateException("unexpected message type: " + typeInfo + " (expected: ByteBuf)");
        } finally {
            ReferenceCountUtil.release(msg);
        }
    }

    @Override
    public void userEventTriggered(ChannelHandlerContext ctx, Object evt) throws Exception {
        if (evt instanceof SessionProtocol) {
            assert protocol == null;
            assert responseDecoder == null;

            sessionTimeoutFuture.cancel(false);

            // Set the current protocol and its associated WaitsHolder implementation.
            final SessionProtocol protocol = (SessionProtocol) evt;
            this.protocol = protocol;
            if (protocol == H1 || protocol == H1C) {
                final ClientHttp1ObjectEncoder requestEncoder = new ClientHttp1ObjectEncoder(channel, protocol);
                final Http1ResponseDecoder responseDecoder = ctx.pipeline().get(Http1ResponseDecoder.class);
                if (idleTimeoutMillis > 0 || pingIntervalMillis > 0) {
                    final Timer keepAliveTimer =
                            MoreMeters.newTimer(meterRegistry, "armeria.client.connections.lifespan",
                                                ImmutableList.of(Tag.of("protocol", protocol.uriText())));
                    final Http1ClientKeepAliveHandler keepAliveHandler =
                            new Http1ClientKeepAliveHandler(
                                    channel, requestEncoder, responseDecoder,
                                    keepAliveTimer, idleTimeoutMillis, pingIntervalMillis);
                    requestEncoder.setKeepAliveHandler(keepAliveHandler);
                    responseDecoder.setKeepAliveHandler(ctx, keepAliveHandler);
                }
                this.requestEncoder = requestEncoder;
                this.responseDecoder = responseDecoder;
            } else if (protocol == H2 || protocol == H2C) {
                final Http2ConnectionHandler handler = ctx.pipeline().get(Http2ConnectionHandler.class);
                final Http2ClientConnectionHandler clientHandler =
                        ctx.pipeline().get(Http2ClientConnectionHandler.class);
                requestEncoder = new ClientHttp2ObjectEncoder(ctx, handler.encoder(),
                                                              protocol, clientHandler.keepAliveHandler());
                responseDecoder = clientHandler.responseDecoder();
            } else {
                throw new Error(); // Should never reach here.
            }

            if (useProxyConnection) {
                if (proxyDestinationAddress != null) {
                    // ProxyConnectionEvent was already triggered.
                    tryCompleteSessionPromise(ctx);
                }
            } else {
                tryCompleteSessionPromise(ctx);
            }
            return;
        }

        if (evt instanceof SessionProtocolNegotiationException) {
            sessionTimeoutFuture.cancel(false);
            sessionPromise.tryFailure((SessionProtocolNegotiationException) evt);
            ctx.close();
            return;
        }

        if (evt instanceof Http2ConnectionPrefaceAndSettingsFrameWrittenEvent ||
            evt instanceof SslHandshakeCompletionEvent ||
            evt instanceof SslCloseCompletionEvent ||
            evt instanceof ChannelInputShutdownReadComplete) {
            // Expected events
            return;
        }

        if (evt instanceof ProxyConnectionEvent) {
            proxyDestinationAddress = ((ProxyConnectionEvent) evt).destinationAddress();
            if (protocol != null) {
                // SessionProtocol event was already triggered.
                tryCompleteSessionPromise(ctx);
            }
            return;
        }

        logger.warn("{} Unexpected user event: {}", channel, evt);
    }

    private void tryCompleteSessionPromise(ChannelHandlerContext ctx) {
        if (!sessionPromise.trySuccess(channel)) {
            // Session creation has been failed already; close the connection.
            ctx.close();
        }
    }

    @Override
    public void channelInactive(ChannelHandlerContext ctx) throws Exception {
        active = false;

        // Protocol upgrade has failed, but needs to retry.
        if (needsRetryWithH1C) {
            assert responseDecoder == null || !responseDecoder.hasUnfinishedResponses();
            sessionTimeoutFuture.cancel(false);
            if (proxyDestinationAddress != null) {
                channelPool.connect(proxyDestinationAddress, H1C, sessionPromise);
            } else {
                channelPool.connect(remoteAddress, H1C, sessionPromise);
            }
        } else {
            // Fail all pending responses.
            final HttpResponseDecoder responseDecoder = this.responseDecoder;
            final Throwable pendingException;
            if (responseDecoder != null && responseDecoder.hasUnfinishedResponses()) {
                pendingException = getPendingException(ctx);
                responseDecoder.failUnfinishedResponses(pendingException);
            } else {
                pendingException = null;
            }

            // Cancel the timeout and reject the sessionPromise just in case the connection has been closed
            // even before the session protocol negotiation is done.
            sessionTimeoutFuture.cancel(false);
            if (!sessionPromise.isDone()) {
                sessionPromise.tryFailure(pendingException != null ? pendingException
                                                                   : getPendingException(ctx));
            }
        }
    }

    @Override
    public void exceptionCaught(ChannelHandlerContext ctx, Throwable cause) throws Exception {
        if (cause instanceof ProxyConnectException) {
            setPendingException(ctx, new UnprocessedRequestException(cause));
            return;
        }
        setPendingException(ctx, new ClosedSessionException(cause));
        if (!(cause instanceof IOException)) {
            ctx.close();
        } else {
            // Netty will close the connection automatically on an IOException.
        }
    }

    private static Throwable getPendingException(ChannelHandlerContext ctx) {
        if (ctx.channel().hasAttr(PENDING_EXCEPTION)) {
            return ctx.channel().attr(PENDING_EXCEPTION).get();
        }

        return ClosedSessionException.get();
    }

    static void setPendingException(ChannelHandlerContext ctx, Throwable cause) {
        final Throwable previousCause = ctx.channel().attr(PENDING_EXCEPTION).setIfAbsent(cause);
        if (previousCause != null && logger.isWarnEnabled()) {
            logger.warn("{} Unexpected suppressed exception:", ctx.channel(), cause);
        }
    }
}<|MERGE_RESOLUTION|>--- conflicted
+++ resolved
@@ -32,12 +32,9 @@
 import org.slf4j.Logger;
 import org.slf4j.LoggerFactory;
 
-<<<<<<< HEAD
 import com.google.common.collect.ImmutableList;
 
-=======
 import com.linecorp.armeria.client.proxy.ProxyConfig;
->>>>>>> f5e2a558
 import com.linecorp.armeria.common.ClosedSessionException;
 import com.linecorp.armeria.common.HttpRequest;
 import com.linecorp.armeria.common.SessionProtocol;
@@ -123,13 +120,8 @@
 
     HttpSessionHandler(HttpChannelPool channelPool, Channel channel,
                        Promise<Channel> sessionPromise, ScheduledFuture<?> sessionTimeoutFuture,
-<<<<<<< HEAD
                        MeterRegistry meterRegistry, boolean useHttp1Pipelining,
-                       long idleTimeoutMillis, long pingIntervalMillis) {
-=======
-                       boolean useHttp1Pipelining, long idleTimeoutMillis, long pingIntervalMillis,
-                       ProxyConfig proxyConfig) {
->>>>>>> f5e2a558
+                       long idleTimeoutMillis, long pingIntervalMillis, ProxyConfig proxyConfig) {
         this.channelPool = requireNonNull(channelPool, "channelPool");
         this.channel = requireNonNull(channel, "channel");
         remoteAddress = channel.remoteAddress();
