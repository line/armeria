/*
 * Copyright 2021 LINE Corporation
 *
 * LINE Corporation licenses this file to you under the Apache License,
 * version 2.0 (the "License"); you may not use this file except in compliance
 * with the License. You may obtain a copy of the License at:
 *
 *   https://www.apache.org/licenses/LICENSE-2.0
 *
 * Unless required by applicable law or agreed to in writing, software
 * distributed under the License is distributed on an "AS IS" BASIS, WITHOUT
 * WARRANTIES OR CONDITIONS OF ANY KIND, either express or implied. See the
 * License for the specific language governing permissions and limitations
 * under the License.
 */

package com.linecorp.armeria.server;

import static com.google.common.base.MoreObjects.firstNonNull;
import static com.linecorp.armeria.internal.common.HttpHeadersUtil.mergeResponseHeaders;
import static com.linecorp.armeria.internal.common.HttpHeadersUtil.mergeTrailers;

import java.util.concurrent.CompletableFuture;

import com.linecorp.armeria.common.AggregatedHttpResponse;
import com.linecorp.armeria.common.ClosedSessionException;
import com.linecorp.armeria.common.HttpData;
import com.linecorp.armeria.common.HttpHeaderNames;
import com.linecorp.armeria.common.HttpHeaders;
import com.linecorp.armeria.common.HttpMethod;
import com.linecorp.armeria.common.HttpStatus;
import com.linecorp.armeria.common.ResponseHeaders;
import com.linecorp.armeria.common.annotation.Nullable;
import com.linecorp.armeria.common.logging.RequestLogBuilder;
import com.linecorp.armeria.common.stream.ClosedStreamException;
import com.linecorp.armeria.internal.common.CancellationScheduler.CancellationTask;
import com.linecorp.armeria.internal.server.DefaultServiceRequestContext;

import io.netty.channel.Channel;
import io.netty.channel.ChannelFuture;
import io.netty.channel.ChannelHandlerContext;
import io.netty.handler.codec.http.HttpHeaderValues;

abstract class AbstractHttpResponseHandler {

    static final AggregatedHttpResponse internalServerErrorResponse =
            AggregatedHttpResponse.of(HttpStatus.INTERNAL_SERVER_ERROR);

    final ChannelHandlerContext ctx;
    final ServerHttpObjectEncoder responseEncoder;
    final DefaultServiceRequestContext reqCtx;
    final DecodedHttpRequest req;

    private final CompletableFuture<Void> completionFuture;
    private boolean isComplete;
    private boolean needsDisconnection;

    AbstractHttpResponseHandler(ChannelHandlerContext ctx,
                                ServerHttpObjectEncoder responseEncoder,
                                DefaultServiceRequestContext reqCtx, DecodedHttpRequest req,
                                CompletableFuture<Void> completionFuture) {
        this.ctx = ctx;
        this.responseEncoder = responseEncoder;
        this.reqCtx = reqCtx;
        this.req = req;
        this.completionFuture = completionFuture;
    }

    /**
     * Returns whether a response has been finished.
     */
    boolean isDone() {
        return isComplete;
    }

    void disconnectWhenFinished() {
        needsDisconnection = true;
    }

    final boolean tryComplete(@Nullable Throwable cause) {
        if (isComplete) {
            return false;
        }
        isComplete = true;
        if (cause == null) {
            completionFuture.complete(null);
        } else {
            completionFuture.completeExceptionally(cause);
        }

        if (needsDisconnection) {
            ctx.channel().close();
        }
        return true;
    }

    /**
     * Fails a request and a response with the specified {@link Throwable}.
     * This method won't send any response to the remote peer but log the failed request.
     */
    abstract void fail(Throwable cause);

    final boolean failIfStreamOrSessionClosed() {
        // Make sure that a stream exists before writing data.
        // The following situation may cause the data to be written to a closed stream.
        // 1. A connection that has pending outbound buffers receives GOAWAY frame.
        // 2. AbstractHttp2ConnectionHandler.close() clears and flushes all active streams.
        // 3. After successfully flushing, the listener requests next data and
        //    the subscriber attempts to write the next data to the stream closed at 2).
        if (!isWritable()) {
            Throwable cause = CapturedServiceException.get(reqCtx);
            if (cause == null) {
                if (reqCtx.sessionProtocol().isMultiplex()) {
                    cause = ClosedStreamException.get();
                } else {
                    cause = ClosedSessionException.get();
                }
            }
            fail(cause);
            return true;
        }
        return false;
    }

    final boolean isWritable() {
        return responseEncoder.isWritable(req.id(), req.streamId());
    }

    /**
     * Writes the {@link AggregatedHttpResponse} to the {@link Channel}.
     * Note that the caller has to flush the written data when needed.
     */
    final ChannelFuture writeAggregatedHttpResponse(AggregatedHttpResponse res) {
        final int id = req.id();
        final int streamId = req.streamId();

<<<<<<< HEAD
        ResponseHeaders headers = mergeResponseHeaders(res.headers(), reqCtx.additionalResponseHeaders());
        if (headers.contains(HttpHeaderNames.CONNECTION, HttpHeaderValues.CLOSE.toString())) {
            disconnectWhenFinished();
        }

=======
        final ServerConfig config = reqCtx.config().server().config();
        ResponseHeaders headers = mergeResponseHeaders(res.headers(), reqCtx.additionalResponseHeaders(),
                                                       reqCtx.config().defaultHeaders(),
                                                       config.isServerHeaderEnabled(),
                                                       config.isDateHeaderEnabled());
>>>>>>> 76c50fe8
        final HttpData content = res.content();
        // An aggregated response always has empty content if its status.isContentAlwaysEmpty() is true.
        assert !res.status().isContentAlwaysEmpty() || content.isEmpty();
        final boolean contentEmpty;
        if (content.isEmpty()) {
            contentEmpty = true;
        } else if (req.method() == HttpMethod.HEAD) {
            contentEmpty = true;
            // Need to release the body because we're not passing it over to the encoder.
            content.close();
        } else {
            contentEmpty = false;
        }

        final HttpHeaders trailers = mergeTrailers(res.trailers(), reqCtx.additionalResponseTrailers());
        final boolean trailersEmpty = trailers.isEmpty();

        if (reqCtx.sessionProtocol().isMultiplex() && !contentEmpty && headers.contentLength() == -1) {
            // If a trailers is set, a content-length is automatically removed by
            // `ArmeriaHttpUtil.setOrRemoveContentLength()` when creating `AggregatedHttpResponse`.
            // However, in HTTP/2, a content-length could be set with a trailers.
            headers = headers.toBuilder()
                             .contentLength(content.length())
                             .build();
        }

        if (!res.informationals().isEmpty()) {
            for (ResponseHeaders informational : res.informationals()) {
                responseEncoder.writeHeaders(id, streamId, informational,
                                             false, trailersEmpty);
            }
        }
        logBuilder().responseHeaders(headers);
        ChannelFuture future = responseEncoder.writeHeaders(id, streamId, headers,
                                                            contentEmpty && trailersEmpty, trailersEmpty);
        if (!contentEmpty) {
            logBuilder().increaseResponseLength(content);
            future = responseEncoder.writeData(id, streamId, content, trailersEmpty);
        }
        if (!trailersEmpty) {
            logBuilder().responseTrailers(trailers);
            future = responseEncoder.writeTrailers(id, streamId, trailers);
        }
        return future;
    }

    final CompletableFuture<AggregatedHttpResponse> toAggregatedHttpResponse(HttpResponseException cause) {
        return cause.httpResponse().aggregate(ctx.executor());
    }

    final AggregatedHttpResponse toAggregatedHttpResponse(HttpStatusException cause) {
        final HttpStatus status = cause.httpStatus();
        final Throwable cause0 = firstNonNull(cause.getCause(), cause);
        final ServiceConfig serviceConfig = reqCtx.config();
        final AggregatedHttpResponse response =
                serviceConfig.server().config().errorHandler()
                             .renderStatus(serviceConfig, req.headers(), status, null, cause0);
        assert response != null;
        return response;
    }

    final void endLogRequestAndResponse(Throwable cause) {
        logBuilder().endRequest(cause);
        logBuilder().endResponse(cause);
    }

    final void endLogRequestAndResponse() {
        logBuilder().endRequest();
        logBuilder().endResponse();
    }

    /**
     * Writes an access log if the {@link TransientServiceOption#WITH_ACCESS_LOGGING} option is enabled for
     * the {@link #service()}.
     */
    final void maybeWriteAccessLog() {
        final ServiceConfig config = reqCtx.config();
        if (config.transientServiceOptions().contains(TransientServiceOption.WITH_ACCESS_LOGGING)) {
            reqCtx.log().whenComplete().thenAccept(config.accessLogWriter()::log);
        }
    }

    /**
     * Schedules a request timeout.
     */
    final void scheduleTimeout() {
        // Schedule the initial request timeout with the timeoutNanos in the CancellationScheduler
        reqCtx.requestCancellationScheduler().init(reqCtx.eventLoop(), newCancellationTask(),
                                                   0, /* server */ true);
    }

    /**
     * Clears the scheduled request timeout.
     */
    final void clearTimeout() {
        reqCtx.requestCancellationScheduler().clearTimeout(false);
    }

    final CancellationTask newCancellationTask() {
        return new CancellationTask() {
            @Override
            public boolean canSchedule() {
                return !isDone();
            }

            @Override
            public void run(Throwable cause) {
                // This method will be invoked only when `canSchedule()` returns true.
                assert !isDone();

                if (cause instanceof ClosedStreamException) {
                    // A stream or connection was already closed by a client
                    fail(cause);
                } else {
                    req.abortResponse(cause, false);
                }
            }
        };
    }

    final HttpService service() {
        return reqCtx.config().service();
    }

    final RequestLogBuilder logBuilder() {
        return reqCtx.logBuilder();
    }
}<|MERGE_RESOLUTION|>--- conflicted
+++ resolved
@@ -134,19 +134,15 @@
         final int id = req.id();
         final int streamId = req.streamId();
 
-<<<<<<< HEAD
-        ResponseHeaders headers = mergeResponseHeaders(res.headers(), reqCtx.additionalResponseHeaders());
-        if (headers.contains(HttpHeaderNames.CONNECTION, HttpHeaderValues.CLOSE.toString())) {
-            disconnectWhenFinished();
-        }
-
-=======
         final ServerConfig config = reqCtx.config().server().config();
         ResponseHeaders headers = mergeResponseHeaders(res.headers(), reqCtx.additionalResponseHeaders(),
                                                        reqCtx.config().defaultHeaders(),
                                                        config.isServerHeaderEnabled(),
                                                        config.isDateHeaderEnabled());
->>>>>>> 76c50fe8
+        if (headers.contains(HttpHeaderNames.CONNECTION, HttpHeaderValues.CLOSE.toString())) {
+            disconnectWhenFinished();
+        }
+
         final HttpData content = res.content();
         // An aggregated response always has empty content if its status.isContentAlwaysEmpty() is true.
         assert !res.status().isContentAlwaysEmpty() || content.isEmpty();
