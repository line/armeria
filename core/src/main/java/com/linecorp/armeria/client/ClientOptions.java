--- conflicted
+++ resolved
@@ -129,11 +129,6 @@
             ClientOption.define("ENDPOINT_REMAPPER", Function.identity());
 
     private static final List<AsciiString> PROHIBITED_HEADER_NAMES = ImmutableList.of(
-<<<<<<< HEAD
-            HttpHeaderNames.HOST,
-=======
-            HttpHeaderNames.CONNECTION,
->>>>>>> 76c50fe8
             HttpHeaderNames.HTTP2_SETTINGS,
             HttpHeaderNames.METHOD,
             HttpHeaderNames.PATH,
