--- conflicted
+++ resolved
@@ -242,19 +242,14 @@
     }
 
     @Override
-<<<<<<< HEAD
+    public DefaultServiceConfigSetters multipartRemovalStrategy(MultipartRemovalStrategy removalStrategy) {
+        multipartRemovalStrategy = requireNonNull(removalStrategy, "removalStrategy");
+        return this;
+    }
+
+    @Override
     public DefaultServiceConfigSetters serviceWorkerGroup(EventLoopGroup serviceWorkerGroup,
                                                           boolean shutdownOnStop) {
-=======
-    public ServiceConfigSetters multipartRemovalStrategy(MultipartRemovalStrategy removalStrategy) {
-        this.multipartRemovalStrategy = requireNonNull(removalStrategy, "removalStrategy");
-        return this;
-    }
-
-    @Override
-    public ServiceConfigSetters serviceWorkerGroup(EventLoopGroup serviceWorkerGroup,
-                                                   boolean shutdownOnStop) {
->>>>>>> 7474525b
         this.serviceWorkerGroup = requireNonNull(serviceWorkerGroup, "serviceWorkerGroup");
         if (shutdownOnStop) {
             shutdownSupports.add(ShutdownSupport.of(serviceWorkerGroup));
