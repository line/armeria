--- conflicted
+++ resolved
@@ -157,18 +157,14 @@
                     if (endOfStream) {
                         setDone(false);
                     }
-<<<<<<< HEAD
-                    merged = mergeResponseHeaders(headers, reqCtx.additionalResponseHeaders());
-                    if (merged.contains(HttpHeaderNames.CONNECTION, HttpHeaderValues.CLOSE.toString())) {
-                        disconnectWhenFinished();
-                    }
-=======
                     final ServerConfig config = reqCtx.config().server().config();
                     merged = mergeResponseHeaders(headers, reqCtx.additionalResponseHeaders(),
                                                   reqCtx.config().defaultHeaders(),
                                                   config.isServerHeaderEnabled(),
                                                   config.isDateHeaderEnabled());
->>>>>>> 76c50fe8
+                    if (merged.contains(HttpHeaderNames.CONNECTION, HttpHeaderValues.CLOSE.toString())) {
+                        disconnectWhenFinished();
+                    }
                     logBuilder().responseHeaders(merged);
                 }
 
