--- conflicted
+++ resolved
@@ -1533,6 +1533,100 @@
         return server;
     }
 
+    ServerConfig buildServerConfig(ServerConfig existingConfig) {
+        return buildServerConfig(existingConfig.ports());
+    }
+
+    private ServerConfig buildServerConfig(List<ServerPort> serverPorts) {
+        final AnnotatedServiceExtensions extensions =
+                virtualHostTemplate.annotatedServiceExtensions();
+
+        assert extensions != null;
+
+        final VirtualHost defaultVirtualHost =
+                defaultVirtualHostBuilder.build(virtualHostTemplate);
+        final List<VirtualHost> virtualHosts =
+                virtualHostBuilders.stream()
+                        .map(vhb -> vhb.build(virtualHostTemplate))
+                        .collect(toImmutableList());
+        // Pre-populate the domain name mapping for later matching.
+        final Mapping<String, SslContext> sslContexts;
+        final SslContext defaultSslContext = findDefaultSslContext(defaultVirtualHost, virtualHosts);
+        final Collection<ServerPort> ports;
+
+        this.ports.forEach(
+                port -> checkState(port.protocols().stream().anyMatch(p -> p != PROXY),
+                        "protocols: %s (expected: at least one %s or %s)",
+                        port.protocols(), HTTP, HTTPS));
+
+        if (defaultSslContext == null) {
+            sslContexts = null;
+            if (!serverPorts.isEmpty()) {
+                ports = resolveDistinctPorts(serverPorts);
+                for (final ServerPort p : ports) {
+                    if (p.hasTls()) {
+                        throw new IllegalArgumentException("TLS not configured; cannot serve HTTPS");
+                    }
+                }
+            } else {
+                ports = ImmutableList.of(new ServerPort(0, HTTP));
+            }
+        } else {
+            if (!Flags.useOpenSsl() && !SystemInfo.jettyAlpnOptionalOrAvailable()) {
+                throw new IllegalStateException(
+                        "TLS configured but this is Java 8 and neither OpenSSL nor Jetty ALPN could be " +
+                        "detected. To use TLS with Armeria, you must either use Java 9+, enable " +
+                        "OpenSSL, usually by adding a build dependency on the " +
+                        "io.netty:netty-tcnative-boringssl-static artifact or " +
+                        "enable Jetty ALPN as described " +
+                        "at https://www.eclipse.org/jetty/documentation/9.4.x/alpn-chapter.html");
+            }
+
+            if (!serverPorts.isEmpty()) {
+                ports = resolveDistinctPorts(serverPorts);
+            } else {
+                ports = ImmutableList.of(new ServerPort(0, HTTPS));
+            }
+
+            final DomainMappingBuilder<SslContext>
+                    mappingBuilder = new DomainMappingBuilder<>(defaultSslContext);
+            for (VirtualHost h : virtualHosts) {
+                final SslContext sslCtx = h.sslContext();
+                if (sslCtx != null) {
+                    mappingBuilder.add(h.hostnamePattern(), sslCtx);
+                }
+            }
+            sslContexts = mappingBuilder.build();
+        }
+
+        if (pingIntervalMillis > 0) {
+            pingIntervalMillis = Math.max(pingIntervalMillis, MIN_PING_INTERVAL_MILLIS);
+            if (idleTimeoutMillis > 0 && pingIntervalMillis >= idleTimeoutMillis) {
+                pingIntervalMillis = 0;
+            }
+        }
+
+        if (maxConnectionAgeMillis > 0) {
+            maxConnectionAgeMillis = Math.max(maxConnectionAgeMillis, MIN_MAX_CONNECTION_AGE_MILLIS);
+            if (idleTimeoutMillis == 0 || idleTimeoutMillis > maxConnectionAgeMillis) {
+                idleTimeoutMillis = maxConnectionAgeMillis;
+            }
+        }
+
+        return new ServerConfig(
+                ports, setSslContextIfAbsent(defaultVirtualHost, defaultSslContext),
+                virtualHosts, workerGroup, shutdownWorkerGroupOnStop, startStopExecutor, maxNumConnections,
+                idleTimeoutMillis, pingIntervalMillis, maxConnectionAgeMillis, maxNumRequestsPerConnection,
+                http2InitialConnectionWindowSize,
+                http2InitialStreamWindowSize, http2MaxStreamsPerConnection,
+                http2MaxFrameSize, http2MaxHeaderListSize, http1MaxInitialLineLength, http1MaxHeaderSize,
+                http1MaxChunkSize, gracefulShutdownQuietPeriod, gracefulShutdownTimeout,
+                blockingTaskExecutor, shutdownBlockingTaskExecutorOnStop,
+                meterRegistry, proxyProtocolMaxTlvSize, channelOptions, childChannelOptions,
+                clientAddressSources, clientAddressTrustedProxyFilter, clientAddressFilter, clientAddressMapper,
+                enableServerHeader, enableDateHeader, requestIdGenerator, exceptionHandler, sslContexts);
+    }
+
     /**
      * Returns a list of {@link ServerPort}s which consists of distinct port numbers except for the port
      * {@code 0}. If there are the same port numbers with different {@link SessionProtocol}s,
@@ -1590,164 +1684,6 @@
         return null;
     }
 
-    ServerConfig buildServerConfig(ServerConfig existingConfig) {
-        return buildServerConfig(existingConfig.ports());
-    }
-
-    private ServerConfig buildServerConfig(List<ServerPort> serverPorts) {
-        final AnnotatedServiceExtensions extensions =
-                virtualHostTemplate.annotatedServiceExtensions();
-
-        assert extensions != null;
-
-        final VirtualHost defaultVirtualHost =
-                defaultVirtualHostBuilder.build(virtualHostTemplate);
-        final List<VirtualHost> virtualHosts =
-                virtualHostBuilders.stream()
-                        .map(vhb -> vhb.build(virtualHostTemplate))
-                        .collect(toImmutableList());
-        // Pre-populate the domain name mapping for later matching.
-        final Mapping<String, SslContext> sslContexts;
-        final SslContext defaultSslContext = findDefaultSslContext(defaultVirtualHost, virtualHosts);
-        final Collection<ServerPort> ports;
-
-        this.ports.forEach(
-                port -> checkState(port.protocols().stream().anyMatch(p -> p != PROXY),
-                        "protocols: %s (expected: at least one %s or %s)",
-                        port.protocols(), HTTP, HTTPS));
-
-        if (defaultSslContext == null) {
-            sslContexts = null;
-            if (!serverPorts.isEmpty()) {
-                ports = resolveDistinctPorts(serverPorts);
-                for (final ServerPort p : ports) {
-                    if (p.hasTls()) {
-                        throw new IllegalArgumentException("TLS not configured; cannot serve HTTPS");
-                    }
-                }
-            } else {
-                ports = ImmutableList.of(new ServerPort(0, HTTP));
-            }
-        } else {
-            if (!Flags.useOpenSsl() && !SystemInfo.jettyAlpnOptionalOrAvailable()) {
-                throw new IllegalStateException(
-                        "TLS configured but this is Java 8 and neither OpenSSL nor Jetty ALPN could be " +
-                        "detected. To use TLS with Armeria, you must either use Java 9+, enable " +
-                        "OpenSSL, usually by adding a build dependency on the " +
-                        "io.netty:netty-tcnative-boringssl-static artifact or " +
-                        "enable Jetty ALPN as described " +
-                        "at https://www.eclipse.org/jetty/documentation/9.4.x/alpn-chapter.html");
-            }
-
-            if (!serverPorts.isEmpty()) {
-                ports = resolveDistinctPorts(serverPorts);
-            } else {
-                ports = ImmutableList.of(new ServerPort(0, HTTPS));
-            }
-
-            final DomainMappingBuilder<SslContext>
-                    mappingBuilder = new DomainMappingBuilder<>(defaultSslContext);
-            for (VirtualHost h : virtualHosts) {
-                final SslContext sslCtx = h.sslContext();
-                if (sslCtx != null) {
-                    mappingBuilder.add(h.hostnamePattern(), sslCtx);
-                }
-            }
-            sslContexts = mappingBuilder.build();
-        }
-
-        if (pingIntervalMillis > 0) {
-            pingIntervalMillis = Math.max(pingIntervalMillis, MIN_PING_INTERVAL_MILLIS);
-            if (idleTimeoutMillis > 0 && pingIntervalMillis >= idleTimeoutMillis) {
-                pingIntervalMillis = 0;
-            }
-        }
-
-        if (maxConnectionAgeMillis > 0) {
-            maxConnectionAgeMillis = Math.max(maxConnectionAgeMillis, MIN_MAX_CONNECTION_AGE_MILLIS);
-            if (idleTimeoutMillis == 0 || idleTimeoutMillis > maxConnectionAgeMillis) {
-                idleTimeoutMillis = maxConnectionAgeMillis;
-            }
-        }
-
-        return new ServerConfig(
-                ports, setSslContextIfAbsent(defaultVirtualHost, defaultSslContext),
-                virtualHosts, workerGroup, shutdownWorkerGroupOnStop, startStopExecutor, maxNumConnections,
-                idleTimeoutMillis, pingIntervalMillis, maxConnectionAgeMillis, maxNumRequestsPerConnection,
-                http2InitialConnectionWindowSize,
-                http2InitialStreamWindowSize, http2MaxStreamsPerConnection,
-                http2MaxFrameSize, http2MaxHeaderListSize, http1MaxInitialLineLength, http1MaxHeaderSize,
-                http1MaxChunkSize, gracefulShutdownQuietPeriod, gracefulShutdownTimeout,
-                blockingTaskExecutor, shutdownBlockingTaskExecutorOnStop,
-                meterRegistry, proxyProtocolMaxTlvSize, channelOptions, childChannelOptions,
-                clientAddressSources, clientAddressTrustedProxyFilter, clientAddressFilter, clientAddressMapper,
-<<<<<<< HEAD
-                enableServerHeader, enableDateHeader, requestIdGenerator, sslContexts);
-=======
-                enableServerHeader, enableDateHeader, requestIdGenerator, exceptionHandler), sslContexts);
-
-        serverListeners.forEach(server::addListener);
-        return server;
-    }
-
-    /**
-     * Returns a list of {@link ServerPort}s which consists of distinct port numbers except for the port
-     * {@code 0}. If there are the same port numbers with different {@link SessionProtocol}s,
-     * their {@link SessionProtocol}s will be merged into a single {@link ServerPort} instance.
-     * The returned list is sorted as the same order of the specified {@code ports}.
-     */
-    private static List<ServerPort> resolveDistinctPorts(List<ServerPort> ports) {
-        final List<ServerPort> distinctPorts = new ArrayList<>();
-        for (final ServerPort p : ports) {
-            boolean found = false;
-            // Do not check the port number 0 because a user may want his or her server to be bound
-            // on multiple arbitrary ports.
-            if (p.localAddress().getPort() > 0) {
-                for (int i = 0; i < distinctPorts.size(); i++) {
-                    final ServerPort port = distinctPorts.get(i);
-                    if (port.localAddress().equals(p.localAddress())) {
-                        final ServerPort merged =
-                                new ServerPort(port.localAddress(),
-                                               Sets.union(port.protocols(), p.protocols()));
-                        distinctPorts.set(i, merged);
-                        found = true;
-                        break;
-                    }
-                }
-            }
-            if (!found) {
-                distinctPorts.add(p);
-            }
-        }
-        return Collections.unmodifiableList(distinctPorts);
-    }
-
-    private static VirtualHost setSslContextIfAbsent(VirtualHost h,
-                                                     @Nullable SslContext defaultSslContext) {
-        if (h.sslContext() != null || defaultSslContext == null) {
-            return h;
-        }
-        return h.withNewSslContext(defaultSslContext);
-    }
-
-    @Nullable
-    private static SslContext findDefaultSslContext(VirtualHost defaultVirtualHost,
-                                                    List<VirtualHost> virtualHosts) {
-        final SslContext defaultSslContext = defaultVirtualHost.sslContext();
-        if (defaultSslContext != null) {
-            return defaultSslContext;
-        }
-
-        for (int i = virtualHosts.size() - 1; i >= 0; i--) {
-            final SslContext sslContext = virtualHosts.get(i).sslContext();
-            if (sslContext != null) {
-                return sslContext;
-            }
-        }
-        return null;
->>>>>>> 27f1d605
-    }
-
     @Override
     public String toString() {
         return ServerConfig.toString(
