--- conflicted
+++ resolved
@@ -79,7 +79,6 @@
               .routeDecorator().pathPrefix("/").build(newDecorator(1))
               .routeDecorator().path("/abc").build(newDecorator(2))
               .routeDecorator().pathPrefix("/abc").build(newDecorator(3))
-<<<<<<< HEAD
               .routeDecorator().pathPrefix("/abc").build(newDecorator(4))
               .routeDecorator().pathPrefix("/abc/def").build(newDecorator(5))
               .routeDecorator().path("glob:**def").build(newDecorator(6));
@@ -98,10 +97,7 @@
               .routeDecorator().pathPrefix("/abc").order(4).build(newDecorator(3))
               .routeDecorator().pathPrefix("/abc").order(3).build(newDecorator(4))
               .routeDecorator().pathPrefix("/abc/def").order(2).build(newDecorator(5))
-              .routeDecorator().path("glob:**def").build(newDecorator(6));
-=======
-              .routeDecorator().pathPrefix("/abc/def").build(newDecorator(4))
-              .routeDecorator().path("glob:**def").build(newDecorator(5))
+              .routeDecorator().path("glob:**def").build(newDecorator(6))
 
               .service("/foo", (ctx, req) -> HttpResponse.of(HttpStatus.OK))
               .decorator("glob:fo*", newDecorator(10))
@@ -110,7 +106,6 @@
               .service("/bar", (ctx, req) -> HttpResponse.of(HttpStatus.OK))
               .decorator("glob:bar", newDecorator(10))
               .decorator("glob:ba*", newDecorator(11));
->>>>>>> 9fb000b8
         }
     };
 
@@ -202,6 +197,11 @@
 
     static Stream<Arguments> generateDecorateInOrderFromDecoratingServer() {
         return Stream.of(
+                Arguments.of("/abc", ImmutableList.of(2, 1)),
+                Arguments.of("/abc/def", ImmutableList.of(5, 3, 1)),
+                Arguments.of("/abc/def/ghi", ImmutableList.of(4, 3, 1)),
+                Arguments.of("/foo", ImmutableList.of(11, 10, 1)),
+                Arguments.of("/bar", ImmutableList.of(11, 10, 1)));
                 Arguments.of("/abc", ImmutableList.of(1, 2)), // 2, 1
                 Arguments.of("/abc/def", ImmutableList.of(6, 1, 4, 3)), // 1, 3, 4, 6
                 Arguments.of("/abc/def/ghi", ImmutableList.of(1, 4, 3, 5))); // 1, 3, 4, 5
@@ -218,15 +218,8 @@
     static Stream<Arguments> generateDecorateInOrderFromDecoratingAndOrderingServer() {
         return Stream.of(
                 Arguments.of("/abc", ImmutableList.of(2, 1)),
-<<<<<<< HEAD
                 Arguments.of("/abc/def", ImmutableList.of(6, 2, 4, 3)),
                 Arguments.of("/abc/def/ghi", ImmutableList.of(2, 4, 3, 5)));
-=======
-                Arguments.of("/abc/def", ImmutableList.of(5, 3, 1)),
-                Arguments.of("/abc/def/ghi", ImmutableList.of(4, 3, 1)),
-                Arguments.of("/foo", ImmutableList.of(11, 10, 1)),
-                Arguments.of("/bar", ImmutableList.of(11, 10, 1)));
->>>>>>> 9fb000b8
     }
 
     @ParameterizedTest
