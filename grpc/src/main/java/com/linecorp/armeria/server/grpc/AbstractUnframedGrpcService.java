--- conflicted
+++ resolved
@@ -249,14 +249,9 @@
             @Override
             public void onNext(DeframedMessage message) {
                 // We know that we don't support compression, so this is always a ByteBuf.
-<<<<<<< HEAD
                 final ByteBuf buf = message.buf();
                 assert buf != null;
-                HttpData unframedContent = HttpData.wrap(buf);
-                if (responseBodyConverter != null) {
-                    unframedContent = responseBodyConverter.apply(unframedContent);
-=======
-                final HttpData unframedContent = HttpData.wrap(message.buf());
+                final HttpData unframedContent = HttpData.wrap(buf);
                 unframedHeaders.contentType(MediaType.JSON_UTF_8);
 
                 final AggregatedHttpResponse existingResponse = AggregatedHttpResponse.of(
@@ -268,7 +263,6 @@
                     res.complete(convertedResponse.toHttpResponse());
                 } else {
                     res.complete(existingResponse.toHttpResponse());
->>>>>>> 104855af
                 }
             }
 
