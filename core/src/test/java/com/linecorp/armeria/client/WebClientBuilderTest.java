/*
 * Copyright 2020 LINE Corporation
 *
 * LINE Corporation licenses this file to you under the Apache License,
 * version 2.0 (the "License"); you may not use this file except in compliance
 * with the License. You may obtain a copy of the License at:
 *
 *   https://www.apache.org/licenses/LICENSE-2.0
 *
 * Unless required by applicable law or agreed to in writing, software
 * distributed under the License is distributed on an "AS IS" BASIS, WITHOUT
 * WARRANTIES OR CONDITIONS OF ANY KIND, either express or implied. See the
 * License for the specific language governing permissions and limitations
 * under the License.
 */

package com.linecorp.armeria.client;

import static org.assertj.core.api.Assertions.assertThat;

<<<<<<< HEAD
import java.util.concurrent.CompletableFuture;
=======
>>>>>>> a8a9ca2f
import java.util.concurrent.atomic.AtomicInteger;
import java.util.function.Supplier;

import org.junit.jupiter.api.Test;
import org.junit.jupiter.api.extension.RegisterExtension;

import com.linecorp.armeria.common.AggregatedHttpRequest;
import com.linecorp.armeria.common.AggregatedHttpResponse;
import com.linecorp.armeria.common.HttpHeaderNames;
import com.linecorp.armeria.common.HttpMethod;
import com.linecorp.armeria.common.HttpResponse;
import com.linecorp.armeria.common.HttpStatus;
import com.linecorp.armeria.common.MediaType;
import com.linecorp.armeria.common.RequestHeaders;
import com.linecorp.armeria.common.RequestHeadersBuilder;
import com.linecorp.armeria.server.ServerBuilder;
import com.linecorp.armeria.testing.junit5.server.ServerExtension;

class WebClientBuilderTest {

    @RegisterExtension
    static ServerExtension server = new ServerExtension() {
        @Override
        protected void configure(ServerBuilder sb) {
            sb.service("/echo-path", (ctx, req) -> {
                String pathAndQuery = ctx.path();
                if (ctx.query() != null) {
                    pathAndQuery += '?' + ctx.query();
                }
                return HttpResponse.of(pathAndQuery);
            });
            sb.service("/head", (ctx, req) -> HttpResponse.of("Hello Armeria"));
            sb.service("/echo-test-header", (ctx, req) -> {
                final String testHeader = req.headers().get("test");
                assertThat(testHeader).isNotNull();
                return HttpResponse.of(testHeader);
            });
        }
    };

    @Test
    void prepareExecute() {
        final String response = WebClient.of("http://127.0.0.1:" + server.httpPort())
                                         .prepare()
                                         .get("/echo-path")
                                         .queryParam("bar", 1)
                                         .execute()
                                         .aggregate().join().contentUtf8();
        assertThat(response).isEqualTo("/echo-path?bar=1");
    }

    @Test
    void uriWithNonePlusProtocol() {
        final WebClient client = WebClient.builder("none+https://google.com/").build();
        assertThat(client.uri().toString()).isEqualTo("https://google.com/");
    }

    @Test
    void uriWithoutNone() {
        final WebClient client = WebClient.builder("https://google.com/").build();
        assertThat(client.uri().toString()).isEqualTo("https://google.com/");
    }

    @Test
    void endpointWithoutPath() {
        final WebClient client = WebClient.builder("http", Endpoint.of("127.0.0.1"))
                                          .build();
        assertThat(client.uri().toString()).isEqualTo("http://127.0.0.1/");
    }

    @Test
    void endpointWithPath() {
        final WebClient client = WebClient.builder("http", Endpoint.of("127.0.0.1"), "/foo")
                                          .build();
        assertThat(client.uri().toString()).isEqualTo("http://127.0.0.1/foo");
    }

    @Test
    void headWithHttp1() {
        final WebClient webClient = WebClient.of("h1c://127.0.0.1:" + server.httpPort());
        final AggregatedHttpResponse res = webClient.head("/head").aggregate().join();
        assertThat(res.status()).isSameAs(HttpStatus.OK);
        assertThat(res.contentType()).isSameAs(MediaType.PLAIN_TEXT_UTF_8);
        assertThat(res.headers().get(HttpHeaderNames.CONTENT_LENGTH)).isEqualTo("13");
        assertThat(res.content().isEmpty()).isTrue();
    }

    @Test
    void headWithHttp2() {
        final WebClient webClient = WebClient.of(server.httpUri());
        final AggregatedHttpResponse res = webClient.head("/head").aggregate().join();
        assertThat(res.status()).isSameAs(HttpStatus.OK);
        assertThat(res.contentType()).isSameAs(MediaType.PLAIN_TEXT_UTF_8);
        assertThat(res.headers().get(HttpHeaderNames.CONTENT_LENGTH)).isEqualTo("13");
        assertThat(res.content().isEmpty()).isTrue();
    }

    @Test
    void authorityHeader() {
        final String path = "/echo-path?foo=bar";
        final RequestHeadersBuilder requestHeadersBuilder =
                RequestHeaders.builder()
                              .authority("localhost:" + server.httpPort())
                              .scheme("h2c")
                              .add("param1", "val1")
                              .path(path);

        final AggregatedHttpRequest request = AggregatedHttpRequest.of(
                requestHeadersBuilder.method(HttpMethod.GET).build());
        final HttpResponse response = WebClient.of().execute(request);
        assertThat(response.aggregate().join().contentUtf8()).isEqualTo(path);
    }

    @Test
    void dynamicDefaultHeader() {
        final String path = "/echo-test-header";
        final AtomicInteger counter = new AtomicInteger(0);
        final Supplier<CompletableFuture<Object>> headerSupplier = () -> {
            final CompletableFuture<Object> future = new CompletableFuture<>();
            future.complete(counter.getAndIncrement());
            return future;
        };
        final WebClient client = WebClient.builder(server.httpUri())
                                          .defaultHeaderDecorator("test", headerSupplier)
                                          .build();
        assertThat(client.get(path).aggregate().join().contentUtf8()).isEqualTo("0");
        assertThat(client.get(path).aggregate().join().contentUtf8()).isEqualTo("1");
        assertThat(client.get(path).aggregate().join().contentUtf8()).isEqualTo("2");

        final RequestHeadersBuilder requestHeadersBuilder =
                RequestHeaders.builder()
                              .add("test", "non-default")
                              .path(path);
        final AggregatedHttpRequest request = AggregatedHttpRequest.of(
                requestHeadersBuilder.method(HttpMethod.GET).build());
        assertThat(client.execute(request).aggregate().join().contentUtf8()).isEqualTo("non-default");
    }

    @Test
    void keepCustomFactory() {
        try (ClientFactory factory = ClientFactory.builder()
                                                  .option(ClientFactoryOptions.HTTP1_MAX_CHUNK_SIZE, 100)
                                                  .build()) {
            final ClientOptions options = ClientOptions.builder()
                                                       .option(ClientOptions.RESPONSE_TIMEOUT_MILLIS, 200L)
                                                       .build();
            final WebClient webClient = WebClient.builder("http://foo")
                                                 .factory(factory)
                                                 .options(options)
                                                 .build();

            final ClientOptions clientOptions = webClient.options();
            assertThat(clientOptions.get(ClientOptions.RESPONSE_TIMEOUT_MILLIS)).isEqualTo(200);
            final ClientFactory clientFactory = clientOptions.factory();
            assertThat(clientFactory.options().get(ClientFactoryOptions.HTTP1_MAX_CHUNK_SIZE)).isEqualTo(100);
        }
    }

    @Test
    void keepLastFactory_by_options() {
        try (ClientFactory factory1 =
                     ClientFactory.builder()
                                  .option(ClientFactoryOptions.HTTP1_MAX_CHUNK_SIZE, 200)
                                  .build();
             ClientFactory factory2 =
                     ClientFactory.builder()
                                  .option(ClientFactoryOptions.HTTP1_MAX_CHUNK_SIZE, 100)
                                  .build()) {

            final ClientOptions options = ClientOptions.of(ClientOptions.RESPONSE_TIMEOUT_MILLIS.newValue(200L),
                                                           ClientOptions.FACTORY.newValue(factory1));

            final WebClient webClient = WebClient.builder("http://foo")
                                                 .factory(factory2)
                                                 .options(options)
                                                 .build();

            final ClientOptions clientOptions = webClient.options();
            assertThat(clientOptions.get(ClientOptions.RESPONSE_TIMEOUT_MILLIS)).isEqualTo(200);
            final ClientFactory clientFactory = clientOptions.factory();
            assertThat(clientFactory.options().get(ClientFactoryOptions.HTTP1_MAX_CHUNK_SIZE)).isEqualTo(200);
        }
    }

    @Test
    void keepLastFactory_by_factory() {
        try (ClientFactory factory1 =
                     ClientFactory.builder()
                                  .option(ClientFactoryOptions.HTTP1_MAX_CHUNK_SIZE, 200)
                                  .build();
             ClientFactory factory2 =
                     ClientFactory.builder()
                                  .option(ClientFactoryOptions.HTTP1_MAX_CHUNK_SIZE, 100)
                                  .build()) {

            final ClientOptions options = ClientOptions.of(ClientOptions.RESPONSE_TIMEOUT_MILLIS.newValue(200L),
                                                           ClientOptions.FACTORY.newValue(factory1));

            final WebClient webClient = WebClient.builder("http://foo")
                                                 .options(options)
                                                 .factory(factory2)
                                                 .build();

            final ClientOptions clientOptions = webClient.options();
            assertThat(clientOptions.get(ClientOptions.RESPONSE_TIMEOUT_MILLIS)).isEqualTo(200);
            final ClientFactory clientFactory = clientOptions.factory();
            assertThat(clientFactory.options().get(ClientFactoryOptions.HTTP1_MAX_CHUNK_SIZE)).isEqualTo(100);
        }
    }

    @Test
    void contextHook() {
        final AtomicInteger popped = new AtomicInteger();
        final Supplier<? extends AutoCloseable> contextHook = () ->
                (AutoCloseable) popped::getAndIncrement;

        final WebClient client =  WebClient.builder(server.httpUri()).contextHook(contextHook).build();
        final AggregatedHttpResponse response =  client.get("/head").aggregate().join();

        assertThat(response.contentUtf8()).isEqualTo("Hello Armeria");
        assertThat(popped.get()).isGreaterThan(1);
    }
}<|MERGE_RESOLUTION|>--- conflicted
+++ resolved
@@ -18,10 +18,7 @@
 
 import static org.assertj.core.api.Assertions.assertThat;
 
-<<<<<<< HEAD
 import java.util.concurrent.CompletableFuture;
-=======
->>>>>>> a8a9ca2f
 import java.util.concurrent.atomic.AtomicInteger;
 import java.util.function.Supplier;
 
@@ -238,8 +235,8 @@
         final Supplier<? extends AutoCloseable> contextHook = () ->
                 (AutoCloseable) popped::getAndIncrement;
 
-        final WebClient client =  WebClient.builder(server.httpUri()).contextHook(contextHook).build();
-        final AggregatedHttpResponse response =  client.get("/head").aggregate().join();
+        final WebClient client = WebClient.builder(server.httpUri()).contextHook(contextHook).build();
+        final AggregatedHttpResponse response = client.get("/head").aggregate().join();
 
         assertThat(response.contentUtf8()).isEqualTo("Hello Armeria");
         assertThat(popped.get()).isGreaterThan(1);
