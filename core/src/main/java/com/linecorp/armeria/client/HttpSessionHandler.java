/*
 * Copyright 2016 LINE Corporation
 *
 * LINE Corporation licenses this file to you under the Apache License,
 * version 2.0 (the "License"); you may not use this file except in compliance
 * with the License. You may obtain a copy of the License at:
 *
 *   https://www.apache.org/licenses/LICENSE-2.0
 *
 * Unless required by applicable law or agreed to in writing, software
 * distributed under the License is distributed on an "AS IS" BASIS, WITHOUT
 * WARRANTIES OR CONDITIONS OF ANY KIND, either express or implied. See the
 * License for the specific language governing permissions and limitations
 * under the License.
 */
package com.linecorp.armeria.client;

import static com.linecorp.armeria.client.HttpChannelPool.POOL_KEY;
import static com.linecorp.armeria.common.SessionProtocol.H1;
import static com.linecorp.armeria.common.SessionProtocol.H1C;
import static com.linecorp.armeria.common.SessionProtocol.H2;
import static com.linecorp.armeria.common.SessionProtocol.H2C;
import static com.linecorp.armeria.common.stream.SubscriptionOption.WITH_POOLED_OBJECTS;
import static java.util.Objects.requireNonNull;

import java.io.IOException;
import java.net.SocketAddress;
import java.util.concurrent.CompletableFuture;
import java.util.concurrent.ScheduledFuture;

import javax.annotation.Nullable;

import org.slf4j.Logger;
import org.slf4j.LoggerFactory;

<<<<<<< HEAD
import com.linecorp.armeria.client.HttpChannelPool.PoolKey;
=======
import com.linecorp.armeria.client.proxy.ProxyConfig;
>>>>>>> f5e2a558
import com.linecorp.armeria.common.ClosedSessionException;
import com.linecorp.armeria.common.HttpRequest;
import com.linecorp.armeria.common.SessionProtocol;
import com.linecorp.armeria.common.stream.CancelledSubscriptionException;
import com.linecorp.armeria.common.util.SafeCloseable;
import com.linecorp.armeria.internal.common.InboundTrafficController;
import com.linecorp.armeria.internal.common.RequestContextUtil;

import io.netty.buffer.ByteBuf;
import io.netty.buffer.ByteBufUtil;
import io.netty.channel.Channel;
import io.netty.channel.ChannelDuplexHandler;
import io.netty.channel.ChannelHandlerContext;
import io.netty.channel.socket.ChannelInputShutdownReadComplete;
import io.netty.handler.codec.http2.Http2ConnectionHandler;
import io.netty.handler.codec.http2.Http2ConnectionPrefaceAndSettingsFrameWrittenEvent;
import io.netty.handler.codec.http2.Http2Settings;
import io.netty.handler.proxy.ProxyConnectException;
import io.netty.handler.proxy.ProxyConnectionEvent;
import io.netty.handler.ssl.SslCloseCompletionEvent;
import io.netty.handler.ssl.SslHandshakeCompletionEvent;
import io.netty.util.AttributeKey;
import io.netty.util.ReferenceCountUtil;
import io.netty.util.concurrent.Promise;

final class HttpSessionHandler extends ChannelDuplexHandler implements HttpSession {

    private static final Logger logger = LoggerFactory.getLogger(HttpSessionHandler.class);

    private static final AttributeKey<Throwable> PENDING_EXCEPTION =
            AttributeKey.valueOf(HttpSessionHandler.class, "PENDING_EXCEPTION");

    private final HttpChannelPool channelPool;
    private final Channel channel;
    private final SocketAddress remoteAddress;
    private final Promise<Channel> sessionPromise;
    private final ScheduledFuture<?> sessionTimeoutFuture;
    private final boolean useHttp1Pipelining;
    private final long idleTimeoutMillis;
    private final long pingIntervalMillis;
    private final boolean useProxyConnection;

    @Nullable
    private SocketAddress proxyDestinationAddress;

    /**
     * Whether the current channel is active or not.
     */
    private volatile boolean active;

    /**
     * The current negotiated {@link SessionProtocol}.
     */
    @Nullable
    private SessionProtocol protocol;

    @Nullable
    private HttpResponseDecoder responseDecoder;
    @Nullable
    private ClientHttpObjectEncoder requestEncoder;

    /**
     * The maximum number of unfinished requests. In HTTP/2, this value is identical to MAX_CONCURRENT_STREAMS.
     * In HTTP/1, this value stays at {@link Integer#MAX_VALUE}.
     */
    private int maxUnfinishedResponses = Integer.MAX_VALUE;

    /**
     * The number of requests sent. Disconnects when it reaches at {@link #MAX_NUM_REQUESTS_SENT}.
     */
    private int numRequestsSent;

    /**
     * {@code true} if the protocol upgrade to HTTP/2 has failed.
     * If set to {@code true}, another connection attempt will follow.
     */
    private boolean needsRetryWithH1C;

    HttpSessionHandler(HttpChannelPool channelPool, Channel channel,
                       Promise<Channel> sessionPromise, ScheduledFuture<?> sessionTimeoutFuture,
                       boolean useHttp1Pipelining, long idleTimeoutMillis, long pingIntervalMillis,
                       ProxyConfig proxyConfig) {
        this.channelPool = requireNonNull(channelPool, "channelPool");
        this.channel = requireNonNull(channel, "channel");
        remoteAddress = channel.remoteAddress();
        this.sessionPromise = requireNonNull(sessionPromise, "sessionPromise");
        this.sessionTimeoutFuture = requireNonNull(sessionTimeoutFuture, "sessionTimeoutFuture");
        this.useHttp1Pipelining = useHttp1Pipelining;
        this.idleTimeoutMillis = idleTimeoutMillis;
        this.pingIntervalMillis = pingIntervalMillis;

        switch (proxyConfig.proxyType()) {
            case DIRECT:
                useProxyConnection = false;
                break;
            case SOCKS4:
            case SOCKS5:
            case CONNECT:
                useProxyConnection = true;
                break;
            default:
                throw new Error(); // Should never reach here.
        }
    }

    @Override
    public SessionProtocol protocol() {
        return protocol;
    }

    @Override
    public InboundTrafficController inboundTrafficController() {
        assert responseDecoder != null;
        return responseDecoder.inboundTrafficController();
    }

    @Override
    public boolean hasUnfinishedResponses() {
        // This method can be called from KeepAliveHandler before HTTP/2 connection receives
        // a settings frame which triggers to initialize responseDecoder.
        // So we just return false because it does not have any unfinished responses.
        if (responseDecoder == null) {
            return false;
        }
        return responseDecoder.hasUnfinishedResponses();
    }

    @Override
    public boolean incrementNumUnfinishedResponses() {
        assert responseDecoder != null;
        return responseDecoder.reserveUnfinishedResponse(maxUnfinishedResponses);
    }

    @Override
    public boolean canSendRequest() {
        assert responseDecoder != null;
        return active && !responseDecoder.needsToDisconnectWhenFinished();
    }

    @Override
    public void invoke(PooledChannel pooledChannel, ClientRequestContext ctx,
                       HttpRequest req, DecodedHttpResponse res) {
        if (handleEarlyCancellation(ctx, req, res)) {
            pooledChannel.release();
            return;
        }

        final long writeTimeoutMillis = ctx.writeTimeoutMillis();

        assert protocol != null;
        assert responseDecoder != null;
        assert requestEncoder != null;
        if (!protocol.isMultiplex()) {
            // When HTTP/1.1 is used:
            // If pipelining is enabled, return as soon as the request is fully sent.
            // If pipelining is disabled,
            // return after the response is fully received and the request is fully sent.
            final CompletableFuture<Void> completionFuture =
                    useHttp1Pipelining ? req.whenComplete()
                                       : CompletableFuture.allOf(req.whenComplete(), res.whenComplete());
            completionFuture.handle((ret, cause) -> {
                if (!responseDecoder.needsToDisconnectWhenFinished()) {
                    pooledChannel.release();
                }
                return null;
            });
        }

        final HttpRequestSubscriber reqSubscriber =
                new HttpRequestSubscriber(channel, requestEncoder, responseDecoder,
                                          req, res, ctx, writeTimeoutMillis);
        req.subscribe(reqSubscriber, channel.eventLoop(), WITH_POOLED_OBJECTS);
    }

    @Override
    public int incrementAndGetNumRequestsSent() {
        return ++numRequestsSent;
    }

    private boolean handleEarlyCancellation(ClientRequestContext ctx, HttpRequest req,
                                            DecodedHttpResponse res) {
        if (res.isOpen()) {
            return false;
        }

        // The response has been closed even before its request is sent.
        assert protocol != null;

        try (SafeCloseable ignored = RequestContextUtil.pop()) {
            req.abort(CancelledSubscriptionException.get());
            ctx.logBuilder().session(channel, protocol, null);
            ctx.logBuilder().requestHeaders(req.headers());
            req.whenComplete().handle((unused, cause) -> {
                if (cause == null) {
                    ctx.logBuilder().endRequest();
                } else {
                    ctx.logBuilder().endRequest(cause);
                }
                return null;
            });
            res.whenComplete().handle((unused, cause) -> {
                if (cause == null) {
                    ctx.logBuilder().endResponse();
                } else {
                    ctx.logBuilder().endResponse(cause);
                }
                return null;
            });
        }

        return true;
    }

    @Override
    public void retryWithH1C() {
        needsRetryWithH1C = true;
    }

    @Override
    public boolean isActive() {
        return active;
    }

    @Override
    public void deactivate() {
        active = false;
    }

    @Override
    public void handlerAdded(ChannelHandlerContext ctx) throws Exception {
        active = channel.isActive();
    }

    @Override
    public void channelActive(ChannelHandlerContext ctx) throws Exception {
        active = true;
    }

    @Override
    public void channelRead(ChannelHandlerContext ctx, Object msg) throws Exception {
        if (msg instanceof Http2Settings) {
            final Long maxConcurrentStreams = ((Http2Settings) msg).maxConcurrentStreams();
            if (maxConcurrentStreams != null) {
                maxUnfinishedResponses =
                        maxConcurrentStreams > Integer.MAX_VALUE ? Integer.MAX_VALUE
                                                                 : maxConcurrentStreams.intValue();
            } else {
                maxUnfinishedResponses = Integer.MAX_VALUE;
            }
            return;
        }

        // Handle an unexpected message by raising an exception with debugging information.
        try {
            final String typeInfo;
            if (msg instanceof ByteBuf) {
                typeInfo = msg + " HexDump: " + ByteBufUtil.hexDump((ByteBuf) msg);
            } else {
                typeInfo = String.valueOf(msg);
            }
            throw new IllegalStateException("unexpected message type: " + typeInfo + " (expected: ByteBuf)");
        } finally {
            ReferenceCountUtil.release(msg);
        }
    }

    @Override
    public void userEventTriggered(ChannelHandlerContext ctx, Object evt) throws Exception {
        if (evt instanceof SessionProtocol) {
            assert protocol == null;
            assert responseDecoder == null;

            sessionTimeoutFuture.cancel(false);

            // Set the current protocol and its associated WaitsHolder implementation.
            final SessionProtocol protocol = (SessionProtocol) evt;
            this.protocol = protocol;
            if (protocol == H1 || protocol == H1C) {
                final ClientHttp1ObjectEncoder requestEncoder = new ClientHttp1ObjectEncoder(channel, protocol);
                final Http1ResponseDecoder responseDecoder = ctx.pipeline().get(Http1ResponseDecoder.class);
                if (idleTimeoutMillis > 0 || pingIntervalMillis > 0) {
                    final Http1ClientKeepAliveHandler keepAliveHandler =
                            new Http1ClientKeepAliveHandler(channel, requestEncoder, responseDecoder,
                                                            idleTimeoutMillis, pingIntervalMillis);
                    requestEncoder.setKeepAliveHandler(keepAliveHandler);
                    responseDecoder.setKeepAliveHandler(ctx, keepAliveHandler);
                }
                this.requestEncoder = requestEncoder;
                this.responseDecoder = responseDecoder;
            } else if (protocol == H2 || protocol == H2C) {
                final Http2ConnectionHandler handler = ctx.pipeline().get(Http2ConnectionHandler.class);
                final Http2ClientConnectionHandler clientHandler =
                        ctx.pipeline().get(Http2ClientConnectionHandler.class);
                requestEncoder = new ClientHttp2ObjectEncoder(ctx, handler.encoder(),
                                                              protocol, clientHandler.keepAliveHandler());
                responseDecoder = clientHandler.responseDecoder();
            } else {
                throw new Error(); // Should never reach here.
            }

            if (useProxyConnection) {
                if (proxyDestinationAddress != null) {
                    // ProxyConnectionEvent was already triggered.
                    tryCompleteSessionPromise(ctx);
                }
            } else {
                tryCompleteSessionPromise(ctx);
            }
            return;
        }

        if (evt instanceof SessionProtocolNegotiationException) {
            sessionTimeoutFuture.cancel(false);
            sessionPromise.tryFailure((SessionProtocolNegotiationException) evt);
            ctx.close();
            return;
        }

        if (evt instanceof Http2ConnectionPrefaceAndSettingsFrameWrittenEvent ||
            evt instanceof SslHandshakeCompletionEvent ||
            evt instanceof SslCloseCompletionEvent ||
            evt instanceof ChannelInputShutdownReadComplete) {
            // Expected events
            return;
        }

        if (evt instanceof ProxyConnectionEvent) {
            proxyDestinationAddress = ((ProxyConnectionEvent) evt).destinationAddress();
            if (protocol != null) {
                // SessionProtocol event was already triggered.
                tryCompleteSessionPromise(ctx);
            }
            return;
        }

        logger.warn("{} Unexpected user event: {}", channel, evt);
    }

    private void tryCompleteSessionPromise(ChannelHandlerContext ctx) {
        if (!sessionPromise.trySuccess(channel)) {
            // Session creation has been failed already; close the connection.
            ctx.close();
        }
    }

    @Override
    public void channelInactive(ChannelHandlerContext ctx) throws Exception {
        active = false;

        // Protocol upgrade has failed, but needs to retry.
        if (needsRetryWithH1C) {
            assert responseDecoder == null || !responseDecoder.hasUnfinishedResponses();
            sessionTimeoutFuture.cancel(false);
            final PoolKey poolKey = ctx.channel().attr(POOL_KEY).get();
            if (proxyDestinationAddress != null) {
                channelPool.connect(proxyDestinationAddress, H1C, poolKey, sessionPromise);
            } else {
                channelPool.connect(remoteAddress, H1C, poolKey, sessionPromise);
            }
        } else {
            // Fail all pending responses.
            final HttpResponseDecoder responseDecoder = this.responseDecoder;
            final Throwable pendingException;
            if (responseDecoder != null && responseDecoder.hasUnfinishedResponses()) {
                pendingException = getPendingException(ctx);
                responseDecoder.failUnfinishedResponses(pendingException);
            } else {
                pendingException = null;
            }

            // Cancel the timeout and reject the sessionPromise just in case the connection has been closed
            // even before the session protocol negotiation is done.
            sessionTimeoutFuture.cancel(false);
            if (!sessionPromise.isDone()) {
                sessionPromise.tryFailure(pendingException != null ? pendingException
                                                                   : getPendingException(ctx));
            }
        }
    }

    @Override
    public void exceptionCaught(ChannelHandlerContext ctx, Throwable cause) throws Exception {
        if (cause instanceof ProxyConnectException) {
            setPendingException(ctx, new UnprocessedRequestException(cause));
            final PoolKey poolKey = ctx.channel().attr(POOL_KEY).get();
            channelPool.invokeProxyConnectFailed(poolKey, cause);
            return;
        }
        setPendingException(ctx, new ClosedSessionException(cause));
        if (!(cause instanceof IOException)) {
            ctx.close();
        } else {
            // Netty will close the connection automatically on an IOException.
        }
    }

    private static Throwable getPendingException(ChannelHandlerContext ctx) {
        if (ctx.channel().hasAttr(PENDING_EXCEPTION)) {
            return ctx.channel().attr(PENDING_EXCEPTION).get();
        }

        return ClosedSessionException.get();
    }

    static void setPendingException(ChannelHandlerContext ctx, Throwable cause) {
        final Throwable previousCause = ctx.channel().attr(PENDING_EXCEPTION).setIfAbsent(cause);
        if (previousCause != null && logger.isWarnEnabled()) {
            logger.warn("{} Unexpected suppressed exception:", ctx.channel(), cause);
        }
    }
}<|MERGE_RESOLUTION|>--- conflicted
+++ resolved
@@ -33,11 +33,7 @@
 import org.slf4j.Logger;
 import org.slf4j.LoggerFactory;
 
-<<<<<<< HEAD
 import com.linecorp.armeria.client.HttpChannelPool.PoolKey;
-=======
-import com.linecorp.armeria.client.proxy.ProxyConfig;
->>>>>>> f5e2a558
 import com.linecorp.armeria.common.ClosedSessionException;
 import com.linecorp.armeria.common.HttpRequest;
 import com.linecorp.armeria.common.SessionProtocol;
@@ -78,7 +74,6 @@
     private final boolean useHttp1Pipelining;
     private final long idleTimeoutMillis;
     private final long pingIntervalMillis;
-    private final boolean useProxyConnection;
 
     @Nullable
     private SocketAddress proxyDestinationAddress;
@@ -118,8 +113,7 @@
 
     HttpSessionHandler(HttpChannelPool channelPool, Channel channel,
                        Promise<Channel> sessionPromise, ScheduledFuture<?> sessionTimeoutFuture,
-                       boolean useHttp1Pipelining, long idleTimeoutMillis, long pingIntervalMillis,
-                       ProxyConfig proxyConfig) {
+                       boolean useHttp1Pipelining, long idleTimeoutMillis, long pingIntervalMillis) {
         this.channelPool = requireNonNull(channelPool, "channelPool");
         this.channel = requireNonNull(channel, "channel");
         remoteAddress = channel.remoteAddress();
@@ -128,16 +122,17 @@
         this.useHttp1Pipelining = useHttp1Pipelining;
         this.idleTimeoutMillis = idleTimeoutMillis;
         this.pingIntervalMillis = pingIntervalMillis;
-
-        switch (proxyConfig.proxyType()) {
+    }
+
+    private static boolean useProxyConnection(ChannelHandlerContext ctx) {
+        final PoolKey poolKey = ctx.channel().attr(POOL_KEY).get();
+        switch (poolKey.proxyConfig.proxyType()) {
             case DIRECT:
-                useProxyConnection = false;
-                break;
+                return false;
             case SOCKS4:
             case SOCKS5:
             case CONNECT:
-                useProxyConnection = true;
-                break;
+                return true;
             default:
                 throw new Error(); // Should never reach here.
         }
@@ -338,7 +333,7 @@
                 throw new Error(); // Should never reach here.
             }
 
-            if (useProxyConnection) {
+            if (useProxyConnection(ctx)) {
                 if (proxyDestinationAddress != null) {
                     // ProxyConnectionEvent was already triggered.
                     tryCompleteSessionPromise(ctx);
