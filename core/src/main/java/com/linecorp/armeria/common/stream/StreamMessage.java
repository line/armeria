/*
 * Copyright 2016 LINE Corporation
 *
 * LINE Corporation licenses this file to you under the Apache License,
 * version 2.0 (the "License"); you may not use this file except in compliance
 * with the License. You may obtain a copy of the License at:
 *
 *   https://www.apache.org/licenses/LICENSE-2.0
 *
 * Unless required by applicable law or agreed to in writing, software
 * distributed under the License is distributed on an "AS IS" BASIS, WITHOUT
 * WARRANTIES OR CONDITIONS OF ANY KIND, either express or implied. See the
 * License for the specific language governing permissions and limitations
 * under the License.
 */

package com.linecorp.armeria.common.stream;

import static com.google.common.base.Preconditions.checkArgument;
import static com.google.common.collect.ImmutableList.toImmutableList;
import static com.linecorp.armeria.common.stream.PathStreamMessage.DEFAULT_FILE_BUFFER_SIZE;
import static com.linecorp.armeria.internal.common.stream.InternalStreamMessageUtil.EMPTY_OPTIONS;
import static java.util.Objects.requireNonNull;

import java.io.File;
import java.nio.file.Path;
import java.util.List;
import java.util.concurrent.CompletableFuture;
import java.util.concurrent.ExecutorService;
import java.util.function.Function;
import java.util.function.Predicate;

import org.reactivestreams.Publisher;
import org.reactivestreams.Subscriber;
import org.reactivestreams.Subscription;

import com.google.common.collect.ImmutableList;
import com.google.common.collect.Iterables;

import com.linecorp.armeria.common.CommonPools;
import com.linecorp.armeria.common.HttpData;
import com.linecorp.armeria.common.RequestContext;
import com.linecorp.armeria.internal.common.stream.AbortedStreamMessage;
import com.linecorp.armeria.internal.common.stream.RecoverableStreamMessage;

import io.netty.buffer.ByteBufAllocator;
import io.netty.channel.EventLoop;
import io.netty.util.concurrent.EventExecutor;

/**
 * A variant of <a href="http://www.reactive-streams.org/">Reactive Streams</a> {@link Publisher}, which allows
 * only one {@link Subscriber}. Unlike a usual {@link Publisher}, a {@link StreamMessage} can stream itself
 * only once. It has the following additional operations on top of what the Reactive Streams API provides:
 * <ul>
 *   <li>{@link #isOpen()}</li>
 *   <li>{@link #isEmpty()}</li>
 *   <li>{@link #whenComplete()}</li>
 *   <li>{@link #abort()}</li>
 * </ul>
 *
 * <h2>When is a {@link StreamMessage} fully consumed?</h2>
 *
 * <p>A {@link StreamMessage} is <em>complete</em> (or 'fully consumed') when:
 * <ul>
 *   <li>the {@link Subscriber} consumes all elements and {@link Subscriber#onComplete()} is invoked,</li>
 *   <li>an error occurred and {@link Subscriber#onError(Throwable)} is invoked,</li>
 *   <li>the {@link Subscription} has been cancelled or</li>
 *   <li>{@link #abort()} has been requested.</li>
 * </ul>
 *
 * <p>When fully consumed, the {@link CompletableFuture} returned by {@link StreamMessage#whenComplete()}
 * will complete, which you may find useful because {@link Subscriber} does not notify you when a stream is
 * {@linkplain Subscription#cancel() cancelled}.
 *
 * <h2>Publication and Consumption of pooled {@link HttpData} objects</h2>
 *
 * <p>{@link StreamMessage} will discard the publication request of a pooled {@link HttpData} silently and
 * release it automatically when the publication is attempted after the stream is closed.
 *
 * <p>For pooled {@link HttpData}, {@link StreamMessage} will convert them into its unpooled version that
 * never leak, so that the {@link Subscriber} does not need to worry about leaks.
 *
 * <p>If a {@link Subscriber} does not want a {@link StreamMessage} to make a copy of a pooled {@link HttpData},
 * specify {@link SubscriptionOption#WITH_POOLED_OBJECTS} when you subscribe. Note that the {@link Subscriber}
 * is responsible for releasing the objects given with {@link Subscriber#onNext(Object)}.
 *
 * <p>{@link Subscriber#onError(Throwable)} is invoked when any exception is raised except the
 * {@link CancelledSubscriptionException} which is caused by {@link Subscription#cancel()}. If you want your
 * {@link Subscriber} get notified by {@link Subscriber#onError(Throwable)} when {@link Subscription#cancel()}
 * is called, specify {@link SubscriptionOption#NOTIFY_CANCELLATION} when you subscribe.
 *
 * @param <T> the type of element signaled
 */
public interface StreamMessage<T> extends Publisher<T> {
    /**
     * Creates a new {@link StreamMessage} that will publish no objects, just a close event.
     */
    static <T> StreamMessage<T> of() {
        return new EmptyFixedStreamMessage<>();
    }

    /**
     * Creates a new {@link StreamMessage} that will publish the single {@code obj}.
     */
    static <T> StreamMessage<T> of(T obj) {
        requireNonNull(obj, "obj");
        return new OneElementFixedStreamMessage<>(obj);
    }

    /**
     * Creates a new {@link StreamMessage} that will publish the two {@code obj1} and {@code obj2}.
     */
    static <T> StreamMessage<T> of(T obj1, T obj2) {
        requireNonNull(obj1, "obj1");
        requireNonNull(obj2, "obj2");
        return new TwoElementFixedStreamMessage<>(obj1, obj2);
    }

    /**
     * Creates a new {@link StreamMessage} that will publish the three {@code obj1}, {@code obj2} and
     * {@code obj3}.
     */
    static <T> StreamMessage<T> of(T obj1, T obj2, T obj3) {
        requireNonNull(obj1, "obj1");
        requireNonNull(obj2, "obj2");
        requireNonNull(obj3, "obj3");
        return new ThreeElementFixedStreamMessage<>(obj1, obj2, obj3);
    }

    /**
     * Creates a new {@link StreamMessage} that will publish the given {@code objs}.
     */
    @SafeVarargs
    static <T> StreamMessage<T> of(T... objs) {
        requireNonNull(objs, "objs");
        switch (objs.length) {
            case 0:
                return of();
            case 1:
                return of(objs[0]);
            case 2:
                return of(objs[0], objs[1]);
            case 3:
                return of(objs[0], objs[1], objs[2]);
            default:
                for (int i = 0; i < objs.length; i++) {
                    if (objs[i] == null) {
                        throw new NullPointerException("objs[" + i + "] is null");
                    }
                }
                return new RegularFixedStreamMessage<>(objs);
        }
    }

    /**
     * Creates a new {@link StreamMessage} from the specified {@link Publisher}.
     */
    static <T> StreamMessage<T> of(Publisher<? extends T> publisher) {
        requireNonNull(publisher, "publisher");

        if (publisher instanceof StreamMessage) {
            @SuppressWarnings("unchecked")
            final StreamMessage<T> cast = (StreamMessage<T>) publisher;
            return cast;
        } else {
            return new PublisherBasedStreamMessage<>(publisher);
        }
    }

    /**
     * Creates a new {@link StreamMessage} that streams the specified {@link File}.
     * The default buffer size({@value PathStreamMessage#DEFAULT_FILE_BUFFER_SIZE}) is used to
     * create a buffer used to read data from the {@link File}.
     * Therefore, the returned {@link StreamMessage} will emit {@link HttpData}s chunked to
     * size less than or equal to {@value PathStreamMessage#DEFAULT_FILE_BUFFER_SIZE}.
     */
    static StreamMessage<HttpData> of(File file) {
        requireNonNull(file, "file");
        return of(file.toPath());
    }

    /**
     * Creates a new {@link StreamMessage} that streams the specified {@link Path}.
     * The default buffer size({@value PathStreamMessage#DEFAULT_FILE_BUFFER_SIZE}) is used to
     * create a buffer used to read data from the {@link Path}.
     * Therefore, the returned {@link StreamMessage} will emit {@link HttpData}s chunked to
     * size less than or equal to {@value PathStreamMessage#DEFAULT_FILE_BUFFER_SIZE}.
     */
    static StreamMessage<HttpData> of(Path path) {
        requireNonNull(path, "path");
        return of(path, DEFAULT_FILE_BUFFER_SIZE);
    }

    /**
     * Creates a new {@link StreamMessage} that streams the specified {@link Path}.
     * The specified {@code bufferSize} is used to create a buffer used to read data from the {@link Path}.
     * Therefore, the returned {@link StreamMessage} will emit {@link HttpData}s chunked to
     * size less than or equal to {@code bufferSize}.
     *
     * @param path the path of the file
     * @param bufferSize the maximum allowed size of the {@link HttpData} buffers
     */
    static StreamMessage<HttpData> of(Path path, int bufferSize) {
        return of(path, ByteBufAllocator.DEFAULT, bufferSize);
    }

    /**
     * Creates a new {@link StreamMessage} that streams the specified {@link Path}.
     * The specified {@code bufferSize} is used to create a buffer used to read data from the {@link Path}.
     * Therefore, the returned {@link StreamMessage} will emit {@link HttpData}s chunked to
     * size less than or equal to {@code bufferSize}.
     *
     * @param path the path of the file
     * @param alloc the {@link ByteBufAllocator} which will allocate the content buffer
     * @param bufferSize the maximum allowed size of the {@link HttpData} buffers
     */
    static StreamMessage<HttpData> of(Path path, ByteBufAllocator alloc, int bufferSize) {
        requireNonNull(path, "path");
        requireNonNull(alloc, "alloc");
        checkArgument(bufferSize > 0, "bufferSize: %s (expected: > 0)", bufferSize);
        return new PathStreamMessage(path, alloc, null, bufferSize);
    }

    /**
     * Creates a new {@link StreamMessage} that streams the specified {@link Path}.
     * The specified {@code bufferSize} is used to create a buffer used to read data from the {@link Path}.
     * Therefore, the returned {@link StreamMessage} will emit {@link HttpData}s chunked to
     * size less than or equal to {@code bufferSize}.
     *
     * @param path the path of the file
     * @param executor the {@link ExecutorService} which performs blocking IO read
     * @param alloc the {@link ByteBufAllocator} which will allocate the content buffer
     * @param bufferSize the maximum allowed size of the {@link HttpData} buffers
     */
    static StreamMessage<HttpData> of(Path path, ExecutorService executor, ByteBufAllocator alloc,
                                      int bufferSize) {
        requireNonNull(path, "path");
        requireNonNull(executor, "executor");
        requireNonNull(alloc, "alloc");
        checkArgument(bufferSize > 0, "bufferSize: %s (expected: > 0)", bufferSize);
        return new PathStreamMessage(path, alloc, executor, bufferSize);
    }

    /**
     * Returns a concatenated {@link StreamMessage} which relays items of the specified array of
     * {@link Publisher}s in order, non-overlappingly, one after the other finishes.
     */
    @SafeVarargs
    static <T> StreamMessage<T> concat(Publisher<? extends T>... publishers) {
        requireNonNull(publishers, "publishers");
        return concat(ImmutableList.copyOf(publishers));
    }

    /**
     * Returns a concatenated {@link StreamMessage} which relays items of the specified {@link Publisher}s
     * in order, non-overlappingly, one after the other finishes.
     */
    static <T> StreamMessage<T> concat(Iterable<? extends Publisher<? extends T>> publishers) {
        requireNonNull(publishers, "publishers");

        if (Iterables.isEmpty(publishers)) {
            return of();
        }
        final List<StreamMessage<? extends T>> streamMessages = ImmutableList.copyOf(publishers)
                                                                             .stream()
                                                                             .map(StreamMessage::of)
                                                                             .collect(toImmutableList());
        return new ConcatArrayStreamMessage<>(streamMessages);
    }

    /**
     * Returns a concatenated {@link StreamMessage} which relays items of the specified {@link Publisher} of
     * {@link Publisher}s in order, non-overlappingly, one after the other finishes.
     */
    static <T> StreamMessage<T> concat(Publisher<? extends Publisher<? extends T>> publishers) {
        requireNonNull(publishers, "publishers");
        return new ConcatPublisherStreamMessage<>(of(publishers));
    }

    /**
     * Returns an aborted {@link StreamMessage} that terminates with the specified {@link Throwable}
     * via {@link Subscriber#onError(Throwable)} immediately after being subscribed to.
     */
    static <T> StreamMessage<T> aborted(Throwable cause) {
        requireNonNull(cause, "cause");
        return new AbortedStreamMessage<>(cause);
    }

    /**
     * Returns {@code true} if this stream is not closed yet. Note that a stream may not be
     * {@linkplain #whenComplete() complete} even if it's closed; a stream is complete when it's fully
     * consumed by a {@link Subscriber}.
     */
    boolean isOpen();

    /**
     * Returns {@code true} if this stream has been closed and did not publish any elements.
     * Note that this method will not return {@code true} when the stream is open even if it has not
     * published anything so far, because it may publish something later.
     */
    boolean isEmpty();

    /**
     * Returns the current demand of this stream.
     */
    long demand();

    /**
     * Returns {@code true} if this stream is complete, either successfully or exceptionally,
     * including cancellation and abortion.
     *
     * <p>A {@link StreamMessage} is <em>complete</em> (or 'fully consumed') when:
     * <ul>
     *   <li>the {@link Subscriber} consumes all elements and {@link Subscriber#onComplete()} is invoked,</li>
     *   <li>an error occurred and {@link Subscriber#onError(Throwable)} is invoked,</li>
     *   <li>the {@link Subscription} has been cancelled or</li>
     *   <li>{@link #abort()} has been requested.</li>
     * </ul>
     */
    default boolean isComplete() {
        return whenComplete().isDone();
    }

    /**
     * Returns a {@link CompletableFuture} that completes when this stream is complete,
     * either successfully or exceptionally, including cancellation and abortion.
     *
     * <p>A {@link StreamMessage} is <em>complete</em>
     * (or 'fully consumed') when:
     * <ul>
     *   <li>the {@link Subscriber} consumes all elements and {@link Subscriber#onComplete()} is invoked,</li>
     *   <li>an error occurred and {@link Subscriber#onError(Throwable)} is invoked,</li>
     *   <li>the {@link Subscription} has been cancelled or</li>
     *   <li>{@link #abort()} has been requested.</li>
     * </ul>
     */
    CompletableFuture<Void> whenComplete();

    /**
     * Requests to start streaming data to the specified {@link Subscriber}. If there is a problem subscribing,
     * {@link Subscriber#onError(Throwable)} will be invoked with one of the following exceptions:
     * <ul>
     *   <li>{@link IllegalStateException} if other {@link Subscriber} subscribed to this stream already.</li>
     *   <li>{@link AbortedStreamException} if this stream has been {@linkplain #abort() aborted}.</li>
     *   <li>{@link CancelledSubscriptionException} if this stream has been
     *       {@linkplain Subscription#cancel() cancelled} and {@link SubscriptionOption#NOTIFY_CANCELLATION} is
     *       specified when subscribed.</li>
     *   <li>Other exceptions that occurred due to an error while retrieving the elements.</li>
     * </ul>
     */
    @Override
    default void subscribe(Subscriber<? super T> subscriber) {
        subscribe(subscriber, defaultSubscriberExecutor());
    }

    /**
     * Requests to start streaming data to the specified {@link Subscriber}. If there is a problem subscribing,
     * {@link Subscriber#onError(Throwable)} will be invoked with one of the following exceptions:
     * <ul>
     *   <li>{@link IllegalStateException} if other {@link Subscriber} subscribed to this stream already.</li>
     *   <li>{@link AbortedStreamException} if this stream has been {@linkplain #abort() aborted}.</li>
     *   <li>{@link CancelledSubscriptionException} if this stream has been
     *       {@linkplain Subscription#cancel() cancelled} and {@link SubscriptionOption#NOTIFY_CANCELLATION} is
     *       specified when subscribed.</li>
     *   <li>Other exceptions that occurred due to an error while retrieving the elements.</li>
     * </ul>
     *
     * @param options {@link SubscriptionOption}s to subscribe with
     */
    default void subscribe(Subscriber<? super T> subscriber, SubscriptionOption... options) {
        subscribe(subscriber, defaultSubscriberExecutor(), options);
    }

    /**
     * Requests to start streaming data to the specified {@link Subscriber}. If there is a problem subscribing,
     * {@link Subscriber#onError(Throwable)} will be invoked with one of the following exceptions:
     * <ul>
     *   <li>{@link IllegalStateException} if other {@link Subscriber} subscribed to this stream already.</li>
     *   <li>{@link AbortedStreamException} if this stream has been {@linkplain #abort() aborted}.</li>
     *   <li>{@link CancelledSubscriptionException} if this stream has been
     *       {@linkplain Subscription#cancel() cancelled} and {@link SubscriptionOption#NOTIFY_CANCELLATION} is
     *       specified when subscribed.</li>
     *   <li>Other exceptions that occurred due to an error while retrieving the elements.</li>
     * </ul>
     *
     * @param executor the executor to subscribe
     */
    default void subscribe(Subscriber<? super T> subscriber, EventExecutor executor) {
        subscribe(subscriber, executor, EMPTY_OPTIONS);
    }

    /**
     * Requests to start streaming data to the specified {@link Subscriber}. If there is a problem subscribing,
     * {@link Subscriber#onError(Throwable)} will be invoked with one of the following exceptions:
     * <ul>
     *   <li>{@link IllegalStateException} if other {@link Subscriber} subscribed to this stream already.</li>
     *   <li>{@link AbortedStreamException} if this stream has been {@linkplain #abort() aborted}.</li>
     *   <li>{@link CancelledSubscriptionException} if this stream has been
     *       {@linkplain Subscription#cancel() cancelled} and {@link SubscriptionOption#NOTIFY_CANCELLATION} is
     *       specified when subscribed.</li>
     *   <li>Other exceptions that occurred due to an error while retrieving the elements.</li>
     * </ul>
     *
     * @param executor the executor to subscribe
     * @param options {@link SubscriptionOption}s to subscribe with
     */
    void subscribe(Subscriber<? super T> subscriber, EventExecutor executor, SubscriptionOption... options);

    /**
     * Returns a new {@link StreamMessageDuplicator} that duplicates this {@link StreamMessage} into one or
     * more {@link StreamMessage}s, which publish the same elements.
     * Note that you cannot subscribe to this {@link StreamMessage} anymore after you call this method.
     * To subscribe, call {@link StreamMessageDuplicator#duplicate()} from the returned
     * {@link StreamMessageDuplicator}.
     */
    default StreamMessageDuplicator<T> toDuplicator() {
        return toDuplicator(defaultSubscriberExecutor());
    }

    /**
     * Returns a new {@link StreamMessageDuplicator} that duplicates this {@link StreamMessage} into one or
     * more {@link StreamMessage}s, which publish the same elements.
     * Note that you cannot subscribe to this {@link StreamMessage} anymore after you call this method.
     * To subscribe, call {@link StreamMessageDuplicator#duplicate()} from the returned
     * {@link StreamMessageDuplicator}.
     *
     * @param executor the executor to duplicate
     */
    default StreamMessageDuplicator<T> toDuplicator(EventExecutor executor) {
        requireNonNull(executor, "executor");
        return new DefaultStreamMessageDuplicator<>(this, unused -> 0, executor, 0 /* no limit for length */);
    }

    /**
     * Returns the default {@link EventExecutor} which will be used when a user subscribes using
     * {@link #subscribe(Subscriber)}, {@link #subscribe(Subscriber, SubscriptionOption...)}.
     *
     * <p>Please note that if this method is called multiple times, the returned {@link EventExecutor}s can be
     * different depending on this {@link StreamMessage} implementation.
     */
    default EventExecutor defaultSubscriberExecutor() {
        final EventLoop eventExecutor = RequestContext.mapCurrent(RequestContext::eventLoop,
                                                                  CommonPools.workerGroup()::next);
        assert eventExecutor != null;
        return eventExecutor;
    }

    /**
     * Closes this stream with {@link AbortedStreamException} and prevents further subscription.
     * A {@link Subscriber} that attempts to subscribe to an aborted stream will be notified with
     * an {@link AbortedStreamException} via {@link Subscriber#onError(Throwable)}. Calling this method
     * on a closed or aborted stream has no effect.
     */
    void abort();

    /**
     * Closes this stream with the specified {@link Throwable} and prevents further subscription.
     * A {@link Subscriber} that attempts to subscribe to an aborted stream will be notified with
     * the specified {@link Throwable} via {@link Subscriber#onError(Throwable)}. Calling this method
     * on a closed or aborted stream has no effect.
     */
    void abort(Throwable cause);

    /**
     * Collects the elements published by this {@link StreamMessage}.
     * The returned {@link CompletableFuture} will be notified when the elements are fully consumed.
     *
     * <p>Note that if this {@link StreamMessage} was subscribed by other {@link Subscriber} already,
     * the returned {@link CompletableFuture} will be completed with an {@link IllegalStateException}.
     *
     * <pre>{@code
     * StreamMessage<Integer> stream = StreamMessage.of(1, 2, 3);
     * CompletableFuture<List<Integer>> collected = stream.collect();
     * assert collected.join().equals(List.of(1, 2, 3));
     * }</pre>
     */
    default CompletableFuture<List<T>> collect() {
        return collect(EMPTY_OPTIONS);
    }

    /**
     * Collects the elements published by this {@link StreamMessage} with the specified
     * {@link SubscriptionOption}s. The returned {@link CompletableFuture} will be notified when the elements
     * are fully consumed.
     *
     * <p>Note that if this {@link StreamMessage} was subscribed by other {@link Subscriber} already,
     * the returned {@link CompletableFuture} will be completed with an {@link IllegalStateException}.
     */
    default CompletableFuture<List<T>> collect(SubscriptionOption... options) {
        return collect(defaultSubscriberExecutor(), options);
    }

    /**
     * Collects the elements published by this {@link StreamMessage} with the specified
     * {@link EventExecutor} and {@link SubscriptionOption}s. The returned {@link CompletableFuture} will be
     * notified when the elements are fully consumed.
     *
     * <p>Note that if this {@link StreamMessage} was subscribed by other {@link Subscriber} already,
     * the returned {@link CompletableFuture} will be completed with an {@link IllegalStateException}.
     */
    default CompletableFuture<List<T>> collect(EventExecutor executor, SubscriptionOption... options) {
        requireNonNull(executor, "executor");
        requireNonNull(options, "options");
        final StreamMessageCollector<T> collector = new StreamMessageCollector<>(options);
        subscribe(collector, executor, options);
        return collector.collect();
    }

    /**
     * Filters values emitted by this {@link StreamMessage}.
     * If the {@link Predicate} test succeeds, the value is emitted.
     * If the {@link Predicate} test fails, the value is ignored and a request of {@code 1} is made to upstream.
     *
     * <p>For example:<pre>{@code
     * StreamMessage<Integer> source = StreamMessage.of(1, 2, 3, 4, 5);
     * StreamMessage<Integer> even = source.filter(x -> x % 2 == 0);
     * }</pre>
     */
    default StreamMessage<T> filter(Predicate<? super T> predicate) {
        requireNonNull(predicate, "predicate");
        return FuseableStreamMessage.of(this, predicate);
    }

    /**
     * Transforms values emitted by this {@link StreamMessage} by applying the specified {@link Function}.
     * As per
     * <a href="https://github.com/reactive-streams/reactive-streams-jvm#2.13">
     * Reactive Streams Specification 2.13</a>, the specified {@link Function} should not return
     * a {@code null} value.
     *
     * <p>For example:<pre>{@code
     * StreamMessage<Integer> source = StreamMessage.of(1, 2, 3, 4, 5);
     * StreamMessage<Boolean> isEven = source.map(x -> x % 2 == 0);
     * }</pre>
     */
    default <U> StreamMessage<U> map(Function<? super T, ? extends U> function) {
        requireNonNull(function, "function");
        if (function == Function.identity()) {
            @SuppressWarnings("unchecked")
            final StreamMessage<U> cast = (StreamMessage<U>) this;
            return cast;
        }

        return FuseableStreamMessage.of(this, function);
    }

    /**
<<<<<<< HEAD
     * Recovers a failed {@link StreamMessage} and resumes by subscribing to a returned fallback
     * {@link StreamMessage} when any error occurs.
     *
     * <p>Example:<pre>{@code
     * DefaultStreamMessage<Integer> stream = new DefaultStreamMessage<>();
     * stream.write(1);
     * stream.write(2);
     * stream.close(new IllegalStateException("Oops...");
     * StreamMessage<Integer> resumed = stream.recoverAndResume(cause -> StreamMessage.of(3, 4));
     *
     * assert resumed.collect().join().equals(List.of(1, 2, 3, 4));
     * }</pre>
     */
    default StreamMessage<T> recoverAndResume(
            Function<? super Throwable, ? extends StreamMessage<T>> function) {
        requireNonNull(function, "function");
        return new RecoverableStreamMessage<>(this, function, /* allowResuming */ true);
=======
     * Transforms an error emitted by this {@link StreamMessage} by applying the specified {@link Function}.
     * As per
     * <a href="https://github.com/reactive-streams/reactive-streams-jvm#2.13">
     * Reactive Streams Specification 2.13</a>, the specified {@link Function} should not return
     * a {@code null} value.
     *
     * <p>For example:<pre>{@code
     * StreamMessage streamMessage = StreamMessage.aborted(new IllegalStateException("Something went wrong.");
     * StreamMessage transformed = streamMessage.mapError(ex -> {
     *     if (ex instanceof IllegalStateException) {
     *         return new MyDomainException(ex);
     *     } else {
     *         return ex;
     *     }
     * });
     * }</pre>
     */
    default StreamMessage<T> mapError(Function<? super Throwable, ? extends Throwable> function) {
        requireNonNull(function, "function");
        return FuseableStreamMessage.error(this, function);
>>>>>>> 49976f74
    }
}<|MERGE_RESOLUTION|>--- conflicted
+++ resolved
@@ -545,25 +545,6 @@
     }
 
     /**
-<<<<<<< HEAD
-     * Recovers a failed {@link StreamMessage} and resumes by subscribing to a returned fallback
-     * {@link StreamMessage} when any error occurs.
-     *
-     * <p>Example:<pre>{@code
-     * DefaultStreamMessage<Integer> stream = new DefaultStreamMessage<>();
-     * stream.write(1);
-     * stream.write(2);
-     * stream.close(new IllegalStateException("Oops...");
-     * StreamMessage<Integer> resumed = stream.recoverAndResume(cause -> StreamMessage.of(3, 4));
-     *
-     * assert resumed.collect().join().equals(List.of(1, 2, 3, 4));
-     * }</pre>
-     */
-    default StreamMessage<T> recoverAndResume(
-            Function<? super Throwable, ? extends StreamMessage<T>> function) {
-        requireNonNull(function, "function");
-        return new RecoverableStreamMessage<>(this, function, /* allowResuming */ true);
-=======
      * Transforms an error emitted by this {@link StreamMessage} by applying the specified {@link Function}.
      * As per
      * <a href="https://github.com/reactive-streams/reactive-streams-jvm#2.13">
@@ -584,6 +565,25 @@
     default StreamMessage<T> mapError(Function<? super Throwable, ? extends Throwable> function) {
         requireNonNull(function, "function");
         return FuseableStreamMessage.error(this, function);
->>>>>>> 49976f74
+    }
+
+    /**
+     * Recovers a failed {@link StreamMessage} and resumes by subscribing to a returned fallback
+     * {@link StreamMessage} when any error occurs.
+     *
+     * <p>Example:<pre>{@code
+     * DefaultStreamMessage<Integer> stream = new DefaultStreamMessage<>();
+     * stream.write(1);
+     * stream.write(2);
+     * stream.close(new IllegalStateException("Oops...");
+     * StreamMessage<Integer> resumed = stream.recoverAndResume(cause -> StreamMessage.of(3, 4));
+     *
+     * assert resumed.collect().join().equals(List.of(1, 2, 3, 4));
+     * }</pre>
+     */
+    default StreamMessage<T> recoverAndResume(
+            Function<? super Throwable, ? extends StreamMessage<T>> function) {
+        requireNonNull(function, "function");
+        return new RecoverableStreamMessage<>(this, function, /* allowResuming */ true);
     }
 }