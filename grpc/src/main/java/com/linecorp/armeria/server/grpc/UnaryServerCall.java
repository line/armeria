--- conflicted
+++ resolved
@@ -71,11 +71,7 @@
                     ServiceRequestContext ctx, SerializationFormat serializationFormat,
                     @Nullable GrpcJsonMarshaller jsonMarshaller, boolean unsafeWrapRequestBuffers,
                     ResponseHeaders defaultHeaders,
-<<<<<<< HEAD
-                    GrpcExceptionHandlerFunction exceptionHandler,
-=======
                     InternalGrpcExceptionHandler exceptionHandler,
->>>>>>> 8fb68c4e
                     @Nullable Executor blockingExecutor,
                     boolean autoCompress,
                     boolean useMethodMarshaller) {
