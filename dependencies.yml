--- conflicted
+++ resolved
@@ -232,12 +232,8 @@
 
 # This is only used for ScalaPB test
 io.monix:
-<<<<<<< HEAD
-  monix-reactive_2.13: { version: '3.3.0' }
-=======
-  monix-reactive_2.12: { version: &MONIX_VERSION '3.2.2+45-5c6c8b9e' }
+  monix-reactive_2.12: { version: &MONIX_VERSION '3.3.0' }
   monix-reactive_2.13: { version: *MONIX_VERSION }
->>>>>>> 198c247f
 
 io.netty:
   netty-common:
