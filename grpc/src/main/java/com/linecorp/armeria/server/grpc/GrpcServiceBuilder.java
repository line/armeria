--- conflicted
+++ resolved
@@ -820,13 +820,8 @@
                 useBlockingTaskExecutor,
                 unsafeWrapRequestBuffers,
                 useClientTimeoutHeader,
-<<<<<<< HEAD
-                maxInboundMessageSizeBytes,
                 enableUnframedRequests || enableHttpJsonTranscoding,
                 grpcHealthCheckService);
-=======
-                enableUnframedRequests || enableHttpJsonTranscoding);
->>>>>>> 43ba8adf
         if (enableUnframedRequests) {
             grpcService = new UnframedGrpcService(
                     grpcService, handlerRegistry,
