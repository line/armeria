--- conflicted
+++ resolved
@@ -152,20 +152,20 @@
     }
 
     @Test
-<<<<<<< HEAD
+    public void testHealth_down() throws Exception {
+        settableHealth.setHealth(Health.down().build());
+        final AggregatedHttpResponse res = client.get("/internal/actuator/health").aggregate().get();
+        assertThat(res.status()).isEqualTo(HttpStatus.SERVICE_UNAVAILABLE);
+
+        final Map<String, Object> values = OBJECT_MAPPER.readValue(res.content().array(), JSON_MAP);
+        assertThat(values).containsEntry("status", "DOWN");
+    }
+
+    @Test
     public void testOptions() throws Exception {
         final AggregatedHttpResponse res = client.options("/internal/actuator/health").aggregate().get();
         // CORS not enabled by default.
         assertThat(res.status()).isEqualTo(HttpStatus.METHOD_NOT_ALLOWED);
-=======
-    public void testHealth_down() throws Exception {
-        settableHealth.setHealth(Health.down().build());
-        final AggregatedHttpResponse res = client.get("/internal/actuator/health").aggregate().get();
-        assertThat(res.status()).isEqualTo(HttpStatus.SERVICE_UNAVAILABLE);
-
-        final Map<String, Object> values = OBJECT_MAPPER.readValue(res.content().array(), JSON_MAP);
-        assertThat(values).containsEntry("status", "DOWN");
->>>>>>> 9ea2ea44
     }
 
     @Test
