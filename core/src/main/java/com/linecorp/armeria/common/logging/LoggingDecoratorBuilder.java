/*
 * Copyright 2017 LINE Corporation
 *
 * LINE Corporation licenses this file to you under the Apache License,
 * version 2.0 (the "License"); you may not use this file except in compliance
 * with the License. You may obtain a copy of the License at:
 *
 *   https://www.apache.org/licenses/LICENSE-2.0
 *
 * Unless required by applicable law or agreed to in writing, software
 * distributed under the License is distributed on an "AS IS" BASIS, WITHOUT
 * WARRANTIES OR CONDITIONS OF ANY KIND, either express or implied. See the
 * License for the specific language governing permissions and limitations
 * under the License.
 */
package com.linecorp.armeria.common.logging;

import static java.util.Objects.requireNonNull;

import java.util.HashMap;
import java.util.Map;
import java.util.function.BiFunction;
import java.util.function.Function;

import org.slf4j.Logger;
import org.slf4j.LoggerFactory;

import com.google.common.base.MoreObjects;
import com.google.common.base.MoreObjects.ToStringHelper;

import com.linecorp.armeria.common.HttpHeaders;
import com.linecorp.armeria.common.HttpStatus;
import com.linecorp.armeria.common.HttpStatusClass;
import com.linecorp.armeria.common.RequestContext;
import com.linecorp.armeria.common.annotation.Nullable;
import com.linecorp.armeria.common.annotation.UnstableApi;
import com.linecorp.armeria.common.util.Functions;

/**
 * Builds a new logging decorator.
 */
public abstract class LoggingDecoratorBuilder {

    private static final BiFunction<RequestContext, HttpHeaders, HttpHeaders> DEFAULT_HEADERS_SANITIZER =
            Functions.second();
    private static final BiFunction<RequestContext, Object, Object> DEFAULT_CONTENT_SANITIZER =
            Functions.second();
    private static final BiFunction<RequestContext, Throwable, Throwable> DEFAULT_CAUSE_SANITIZER =
            Functions.second();

    @Nullable
    private Logger logger;
<<<<<<< HEAD
    private LogLevel requestLogLevel = LogLevel.DEBUG;
    private LogLevel successfulResponseLogLevel = LogLevel.DEBUG;
    private LogLevel failedResponseLogLevel = LogLevel.WARN;
    private Function<? super RequestOnlyLog, LogLevel> requestLogLevelMapper =
            log -> requestLogLevel();
    private Function<? super RequestLog, LogLevel> responseLogLevelMapper =
            log -> log.responseCause() == null ? successfulResponseLogLevel() : failedResponseLogLevel();

    private boolean isRequestLogLevelSet;
    private boolean isResponseLogLevelSet;
    private boolean isRequestLogLevelMapperSet;
    private boolean isResponseLogLevelMapperSet;
    private boolean isExpectedExceptionsSet;
=======
    @Nullable
    private RequestLogLevelMapper requestLogLevelMapper;
    @Nullable
    private ResponseLogLevelMapper responseLogLevelMapper;
>>>>>>> f0ea8603

    private BiFunction<? super RequestContext, ? super HttpHeaders, ? extends @Nullable Object>
            requestHeadersSanitizer = DEFAULT_HEADERS_SANITIZER;
    private BiFunction<? super RequestContext, Object, ? extends @Nullable Object>
            requestContentSanitizer = DEFAULT_CONTENT_SANITIZER;
    private BiFunction<? super RequestContext, ? super HttpHeaders, ? extends @Nullable Object>
            requestTrailersSanitizer = DEFAULT_HEADERS_SANITIZER;

    private BiFunction<? super RequestContext, ? super HttpHeaders, ? extends @Nullable Object>
            responseHeadersSanitizer = DEFAULT_HEADERS_SANITIZER;
    private BiFunction<? super RequestContext, Object, ? extends @Nullable Object>
            responseContentSanitizer = DEFAULT_CONTENT_SANITIZER;
    private BiFunction<? super RequestContext, ? super Throwable, ? extends @Nullable Object>
            responseCauseSanitizer = DEFAULT_CAUSE_SANITIZER;
    private BiFunction<? super RequestContext, ? super HttpHeaders, ? extends @Nullable Object>
            responseTrailersSanitizer = DEFAULT_HEADERS_SANITIZER;
    private final Map<Class<? extends Throwable>, LogLevel> expectedExceptions = new HashMap<>();

    /**
     * Sets the {@link Logger} to use when logging.
     * If unset, a default {@link Logger} will be used.
     */
    public LoggingDecoratorBuilder logger(Logger logger) {
        this.logger = requireNonNull(logger, "logger");
        return this;
    }

    /**
     * Sets the name of the {@link Logger} to use when logging.
     * This method is a shortcut for {@code this.logger(LoggerFactory.getLogger(loggerName))}.
     */
    public LoggingDecoratorBuilder logger(String loggerName) {
        requireNonNull(loggerName, "loggerName");
        logger = LoggerFactory.getLogger(loggerName);
        return this;
    }

    /**
     * Returns the {@link Logger} the user specified to use,
     * or {@code null} if not set and a default logger should be used.
     */
    @Nullable
    protected final Logger logger() {
        return logger;
    }

    /**
     * Sets the {@link LogLevel} to use when logging requests. If unset, will use {@link LogLevel#DEBUG}.
     */
    public LoggingDecoratorBuilder requestLogLevel(LogLevel requestLogLevel) {
        requireNonNull(requestLogLevel, "requestLogLevel");
        return requestLogLevelMapper(RequestLogLevelMapper.of(requestLogLevel));
    }

    /**
     * Sets the {@link Function} to use when mapping the log level of request logs.
     *
     * @deprecated Use {@link #requestLogLevelMapper(RequestLogLevelMapper)} instead.
     */
    @Deprecated
    public LoggingDecoratorBuilder requestLogLevelMapper(
            Function<? super RequestOnlyLog, LogLevel> requestLogLevelMapper) {
        requireNonNull(requestLogLevelMapper, "requestLogLevelMapper");
        return requestLogLevelMapper(requestLogLevelMapper::apply);
    }

    /**
     * Sets the {@link RequestLogLevelMapper} to use when mapping the log level of request logs.
     */
    @UnstableApi
    public LoggingDecoratorBuilder requestLogLevelMapper(RequestLogLevelMapper requestLogLevelMapper) {
        requireNonNull(requestLogLevelMapper, "requestLogLevelMapper");
        if (this.requestLogLevelMapper == null) {
            this.requestLogLevelMapper = requestLogLevelMapper;
        } else {
            this.requestLogLevelMapper = this.requestLogLevelMapper.orElse(requestLogLevelMapper);
        }
        return this;
    }

    /**
     * Returns the {@link RequestLogLevelMapper} to use when logging request logs.
     */
    protected final RequestLogLevelMapper requestLogLevelMapper() {
        if (requestLogLevelMapper == null) {
            return RequestLogLevelMapper.of(LogLevel.DEBUG);
        }
        return requestLogLevelMapper.orElse(RequestLogLevelMapper.of(LogLevel.DEBUG));
    }

    /**
     * Sets the {@link LogLevel} to use when logging responses whose status is equal to the specified
     * {@link HttpStatus}.
     */
    @UnstableApi
    public LoggingDecoratorBuilder responseLogLevel(HttpStatus status, LogLevel logLevel) {
        return responseLogLevelMapper(ResponseLogLevelMapper.of(status, logLevel));
    }

    /**
     * Sets the {@link LogLevel} to use when logging responses whose status belongs to the specified
     * {@link HttpStatusClass}.
     */
    @UnstableApi
    public LoggingDecoratorBuilder responseLogLevel(HttpStatusClass statusClass, LogLevel logLevel) {
        return responseLogLevelMapper(ResponseLogLevelMapper.of(statusClass, logLevel));
    }

    /**
     * Sets the {@link LogLevel} to use when logging successful responses (e.g., no unhandled exception).
     * {@link LogLevel#DEBUG} will be used by default.
     */
    public LoggingDecoratorBuilder successfulResponseLogLevel(LogLevel successfulResponseLogLevel) {
        requireNonNull(successfulResponseLogLevel, "successfulResponseLogLevel");
        return responseLogLevelMapper(log -> log.responseCause() == null ? successfulResponseLogLevel : null);
    }

    /**
     * Sets the {@link LogLevel} to use when logging failure responses (e.g., failed with an exception).
     * {@link LogLevel#WARN} will be used by default.
     */
    public LoggingDecoratorBuilder failureResponseLogLevel(LogLevel failedResponseLogLevel) {
        requireNonNull(failedResponseLogLevel, "failedResponseLogLevel");
        return responseLogLevelMapper(log -> log.responseCause() != null ? failedResponseLogLevel : null);
    }

    /**
     * Sets the {@link Function} to use when mapping the log level of response logs.
     *
     * @deprecated Use {@link #responseLogLevelMapper(ResponseLogLevelMapper)} instead.
     */
    @Deprecated
    public LoggingDecoratorBuilder responseLogLevelMapper(
            Function<? super RequestLog, LogLevel> responseLogLevelMapper) {
        requireNonNull(responseLogLevelMapper, "responseLogLevelMapper");
        return responseLogLevelMapper(responseLogLevelMapper::apply);
    }

    /**
     * Sets the {@link ResponseLogLevelMapper} to use when mapping the log level of response logs.
     */
    @UnstableApi
    public LoggingDecoratorBuilder responseLogLevelMapper(ResponseLogLevelMapper responseLogLevelMapper) {
        requireNonNull(responseLogLevelMapper, "responseLogLevelMapper");
        if (this.responseLogLevelMapper == null) {
            this.responseLogLevelMapper = responseLogLevelMapper;
        } else {
            this.responseLogLevelMapper = this.responseLogLevelMapper.orElse(responseLogLevelMapper);
        }
<<<<<<< HEAD
        if (isExpectedExceptionsSet) {
            throw new IllegalStateException("expectedExceptions has been added already.");
        }
        this.responseLogLevelMapper = requireNonNull(responseLogLevelMapper, "responseLogLevelMapper");
        isResponseLogLevelMapperSet = true;
=======
>>>>>>> f0ea8603
        return this;
    }

    /**
     * Returns the {@link ResponseLogLevelMapper} to use when logging response logs.
     */
<<<<<<< HEAD
    protected final Function<? super RequestLog, LogLevel> responseLogLevelMapper() {
        if (isExpectedExceptionsSet) {
            return log -> {
                final Throwable t = log.responseCause();
                if (t == null) {
                    return successfulResponseLogLevel();
                }
                final Class<? extends Throwable> clazz = t.getClass();
                if (expectedExceptions.containsKey(clazz)) {
                    return expectedExceptions.get(clazz);
                }
                return failedResponseLogLevel();
            };
        }
        return responseLogLevelMapper;
=======
    protected final ResponseLogLevelMapper responseLogLevelMapper() {
        if (responseLogLevelMapper == null) {
            return ResponseLogLevelMapper.of(LogLevel.DEBUG, LogLevel.WARN);
        }
        return responseLogLevelMapper.orElse(ResponseLogLevelMapper.of(LogLevel.DEBUG, LogLevel.WARN));
>>>>>>> f0ea8603
    }

    /**
     * Adds an expected exception and the {@link LogLevel} which will be used when the exception occurred.
     */
    public LoggingDecoratorBuilder addExpectedException(Class<? extends Throwable> clazz, LogLevel logLevel) {
        if (isResponseLogLevelMapperSet) {
            throw new IllegalStateException("responseLogLevelMapper has been set already.");
        }
        expectedExceptions.put(clazz, logLevel);
        isExpectedExceptionsSet = true;
        return this;
    }

    /**
     * Sets the {@link BiFunction} to use to sanitize request headers before logging. It is common to have the
     * {@link BiFunction} that removes sensitive headers, like {@code Cookie}, before logging. If unset, will
     * not sanitize request headers.
     */
    public LoggingDecoratorBuilder requestHeadersSanitizer(
            BiFunction<? super RequestContext, ? super HttpHeaders,
                    ? extends @Nullable Object> requestHeadersSanitizer) {
        this.requestHeadersSanitizer = requireNonNull(requestHeadersSanitizer, "requestHeadersSanitizer");
        return this;
    }

    /**
     * Returns the {@link BiFunction} to use to sanitize request headers before logging.
     */
    protected final BiFunction<? super RequestContext, ? super HttpHeaders, ? extends @Nullable Object>
    requestHeadersSanitizer() {
        return requestHeadersSanitizer;
    }

    /**
     * Sets the {@link BiFunction} to use to sanitize response headers before logging. It is common to have the
     * {@link BiFunction} that removes sensitive headers, like {@code Set-Cookie}, before logging. If unset,
     * will not sanitize response headers.
     */
    public LoggingDecoratorBuilder responseHeadersSanitizer(
            BiFunction<? super RequestContext, ? super HttpHeaders,
                    ? extends @Nullable Object> responseHeadersSanitizer) {
        this.responseHeadersSanitizer = requireNonNull(responseHeadersSanitizer, "responseHeadersSanitizer");
        return this;
    }

    /**
     * Returns the {@link BiFunction} to use to sanitize response headers before logging.
     */
    protected final BiFunction<? super RequestContext, ? super HttpHeaders, ? extends @Nullable Object>
    responseHeadersSanitizer() {
        return responseHeadersSanitizer;
    }

    /**
     * Sets the {@link BiFunction} to use to sanitize request trailers before logging. If unset,
     * will not sanitize request trailers.
     */
    public LoggingDecoratorBuilder requestTrailersSanitizer(
            BiFunction<? super RequestContext, ? super HttpHeaders,
                    ? extends @Nullable Object> requestTrailersSanitizer) {
        this.requestTrailersSanitizer = requireNonNull(requestTrailersSanitizer, "requestTrailersSanitizer");
        return this;
    }

    /**
     * Returns the {@link BiFunction} to use to sanitize request trailers before logging.
     */
    protected final BiFunction<? super RequestContext, ? super HttpHeaders,
            ? extends @Nullable Object> requestTrailersSanitizer() {
        return requestTrailersSanitizer;
    }

    /**
     * Sets the {@link BiFunction} to use to sanitize response trailers before logging. If unset,
     * will not sanitize response trailers.
     */
    public LoggingDecoratorBuilder responseTrailersSanitizer(
            BiFunction<? super RequestContext, ? super HttpHeaders,
                    ? extends @Nullable Object> responseTrailersSanitizer) {
        this.responseTrailersSanitizer = requireNonNull(responseTrailersSanitizer, "responseTrailersSanitizer");
        return this;
    }

    /**
     * Returns the {@link Function} to use to sanitize response trailers before logging.
     */
    protected final BiFunction<? super RequestContext, ? super HttpHeaders, ? extends @Nullable Object>
    responseTrailersSanitizer() {
        return responseTrailersSanitizer;
    }

    /**
     * Sets the {@link BiFunction} to use to sanitize request, response and trailers before logging.
     * It is common to have the {@link BiFunction} that removes sensitive headers, like {@code "Cookie"} and
     * {@code "Set-Cookie"}, before logging. This method is a shortcut for:
     * <pre>{@code
     * builder.requestHeadersSanitizer(headersSanitizer);
     * builder.requestTrailersSanitizer(headersSanitizer);
     * builder.responseHeadersSanitizer(headersSanitizer);
     * builder.responseTrailersSanitizer(headersSanitizer);
     * }</pre>
     *
     * @see #requestHeadersSanitizer(BiFunction)
     * @see #requestTrailersSanitizer(BiFunction)
     * @see #responseHeadersSanitizer(BiFunction)
     * @see #responseTrailersSanitizer(BiFunction)
     */
    public LoggingDecoratorBuilder headersSanitizer(
            BiFunction<? super RequestContext, ? super HttpHeaders,
                    ? extends @Nullable Object> headersSanitizer) {

        requireNonNull(headersSanitizer, "headersSanitizer");
        requestHeadersSanitizer(headersSanitizer);
        requestTrailersSanitizer(headersSanitizer);
        responseHeadersSanitizer(headersSanitizer);
        responseTrailersSanitizer(headersSanitizer);
        return this;
    }

    /**
     * Sets the {@link BiFunction} to use to sanitize request content before logging. It is common to have the
     * {@link BiFunction} that removes sensitive content, such as an GPS location query, before logging.
     * If unset, will not sanitize request content.
     */
    public LoggingDecoratorBuilder requestContentSanitizer(
            BiFunction<? super RequestContext, Object,
                    ? extends @Nullable Object> requestContentSanitizer) {
        this.requestContentSanitizer = requireNonNull(requestContentSanitizer, "requestContentSanitizer");
        return this;
    }

    /**
     * Returns the {@link BiFunction} to use to sanitize request content before logging.
     */
    protected final BiFunction<? super RequestContext, Object, ? extends @Nullable Object>
    requestContentSanitizer() {
        return requestContentSanitizer;
    }

    /**
     * Sets the {@link BiFunction} to use to sanitize response content before logging. It is common to have the
     * {@link BiFunction} that removes sensitive content, such as an address, before logging. If unset,
     * will not sanitize response content.
     */
    public LoggingDecoratorBuilder responseContentSanitizer(
            BiFunction<? super RequestContext, Object,
                    ? extends @Nullable Object> responseContentSanitizer) {
        this.responseContentSanitizer = requireNonNull(responseContentSanitizer, "responseContentSanitizer");
        return this;
    }

    /**
     * Returns the {@link BiFunction} to use to sanitize response content before logging.
     */
    protected final BiFunction<? super RequestContext, Object, ? extends @Nullable Object>
    responseContentSanitizer() {
        return responseContentSanitizer;
    }

    /**
     * Sets the {@link BiFunction} to use to sanitize request and response content before logging. It is common
     * to have the {@link BiFunction} that removes sensitive content, such as an GPS location query and
     * an address, before logging. If unset, will not sanitize content.
     * This method is a shortcut for:
     * <pre>{@code
     * builder.requestContentSanitizer(contentSanitizer);
     * builder.responseContentSanitizer(contentSanitizer);
     * }</pre>
     *
     * @see #requestContentSanitizer(BiFunction)
     * @see #responseContentSanitizer(BiFunction)
     */
    public LoggingDecoratorBuilder contentSanitizer(
            BiFunction<? super RequestContext, Object, ? extends @Nullable Object> contentSanitizer) {
        requireNonNull(contentSanitizer, "contentSanitizer");
        requestContentSanitizer(contentSanitizer);
        responseContentSanitizer(contentSanitizer);
        return this;
    }

    /**
     * Sets the {@link BiFunction} to use to sanitize a response cause before logging. You can
     * sanitize the stack trace of the exception to remove sensitive information, or prevent from logging
     * the stack trace completely by returning {@code null} in the {@link BiFunction}. If unset, will not
     * sanitize a response cause.
     */
    public LoggingDecoratorBuilder responseCauseSanitizer(
            BiFunction<? super RequestContext, ? super Throwable,
                    ? extends @Nullable Object> responseCauseSanitizer) {
        this.responseCauseSanitizer = requireNonNull(responseCauseSanitizer, "responseCauseSanitizer");
        return this;
    }

    /**
     * Returns the {@link BiFunction} to use to sanitize response cause before logging.
     */
    protected final BiFunction<? super RequestContext, ? super Throwable, ? extends @Nullable Object>
    responseCauseSanitizer() {
        return responseCauseSanitizer;
    }

    @Override
    public String toString() {
        return toString(this, logger, requestLogLevelMapper(), responseLogLevelMapper(),
                        requestHeadersSanitizer, requestContentSanitizer, requestTrailersSanitizer,
                        responseHeadersSanitizer, responseContentSanitizer, responseTrailersSanitizer,
                        responseCauseSanitizer);
    }

    private static String toString(
            LoggingDecoratorBuilder self,
            @Nullable Logger logger,
            Function<? super RequestOnlyLog, LogLevel> requestLogLevelMapper,
            Function<? super RequestLog, LogLevel> responseLogLevelMapper,
            BiFunction<? super RequestContext, ? super HttpHeaders,
                    ? extends @Nullable Object> requestHeadersSanitizer,
            BiFunction<? super RequestContext, ?,
                    ? extends @Nullable Object> requestContentSanitizer,
            BiFunction<? super RequestContext, ? super HttpHeaders,
                    ? extends @Nullable Object> requestTrailersSanitizer,
            BiFunction<? super RequestContext, ? super HttpHeaders,
                    ? extends @Nullable Object> responseHeadersSanitizer,
            BiFunction<? super RequestContext, Object,
                    ? extends @Nullable Object> responseContentSanitizer,
            BiFunction<? super RequestContext, ? super HttpHeaders,
                    ? extends @Nullable Object> responseTrailersSanitizer,
            BiFunction<? super RequestContext, ? super Throwable,
                    ? extends @Nullable Object> responseCauseSanitizer) {

        final ToStringHelper helper = MoreObjects.toStringHelper(self)
                                                 .omitNullValues()
                                                 .add("logger", logger);

        helper.add("requestLogLevelMapper", requestLogLevelMapper);
        helper.add("responseLogLevelMapper", responseLogLevelMapper);

        if (requestHeadersSanitizer != DEFAULT_HEADERS_SANITIZER) {
            helper.add("requestHeadersSanitizer", requestHeadersSanitizer);
        }
        if (requestContentSanitizer != DEFAULT_CONTENT_SANITIZER) {
            helper.add("requestContentSanitizer", requestContentSanitizer);
        }
        if (requestTrailersSanitizer != DEFAULT_HEADERS_SANITIZER) {
            helper.add("requestTrailersSanitizer", requestTrailersSanitizer);
        }

        if (responseHeadersSanitizer != DEFAULT_HEADERS_SANITIZER) {
            helper.add("responseHeadersSanitizer", responseHeadersSanitizer);
        }
        if (responseContentSanitizer != DEFAULT_CONTENT_SANITIZER) {
            helper.add("responseContentSanitizer", responseContentSanitizer);
        }
        if (responseTrailersSanitizer != DEFAULT_HEADERS_SANITIZER) {
            helper.add("responseTrailersSanitizer", responseTrailersSanitizer);
        }
        if (responseCauseSanitizer != DEFAULT_CAUSE_SANITIZER) {
            helper.add("responseCauseSanitizer", responseCauseSanitizer);
        }
        return helper.toString();
    }
}<|MERGE_RESOLUTION|>--- conflicted
+++ resolved
@@ -50,26 +50,11 @@
 
     @Nullable
     private Logger logger;
-<<<<<<< HEAD
-    private LogLevel requestLogLevel = LogLevel.DEBUG;
-    private LogLevel successfulResponseLogLevel = LogLevel.DEBUG;
-    private LogLevel failedResponseLogLevel = LogLevel.WARN;
-    private Function<? super RequestOnlyLog, LogLevel> requestLogLevelMapper =
-            log -> requestLogLevel();
-    private Function<? super RequestLog, LogLevel> responseLogLevelMapper =
-            log -> log.responseCause() == null ? successfulResponseLogLevel() : failedResponseLogLevel();
-
-    private boolean isRequestLogLevelSet;
-    private boolean isResponseLogLevelSet;
-    private boolean isRequestLogLevelMapperSet;
-    private boolean isResponseLogLevelMapperSet;
-    private boolean isExpectedExceptionsSet;
-=======
     @Nullable
     private RequestLogLevelMapper requestLogLevelMapper;
     @Nullable
     private ResponseLogLevelMapper responseLogLevelMapper;
->>>>>>> f0ea8603
+    private boolean isExpectedExceptionsSet;
 
     private BiFunction<? super RequestContext, ? super HttpHeaders, ? extends @Nullable Object>
             requestHeadersSanitizer = DEFAULT_HEADERS_SANITIZER;
@@ -219,43 +204,17 @@
         } else {
             this.responseLogLevelMapper = this.responseLogLevelMapper.orElse(responseLogLevelMapper);
         }
-<<<<<<< HEAD
-        if (isExpectedExceptionsSet) {
-            throw new IllegalStateException("expectedExceptions has been added already.");
-        }
-        this.responseLogLevelMapper = requireNonNull(responseLogLevelMapper, "responseLogLevelMapper");
-        isResponseLogLevelMapperSet = true;
-=======
->>>>>>> f0ea8603
         return this;
     }
 
     /**
      * Returns the {@link ResponseLogLevelMapper} to use when logging response logs.
      */
-<<<<<<< HEAD
-    protected final Function<? super RequestLog, LogLevel> responseLogLevelMapper() {
-        if (isExpectedExceptionsSet) {
-            return log -> {
-                final Throwable t = log.responseCause();
-                if (t == null) {
-                    return successfulResponseLogLevel();
-                }
-                final Class<? extends Throwable> clazz = t.getClass();
-                if (expectedExceptions.containsKey(clazz)) {
-                    return expectedExceptions.get(clazz);
-                }
-                return failedResponseLogLevel();
-            };
-        }
-        return responseLogLevelMapper;
-=======
     protected final ResponseLogLevelMapper responseLogLevelMapper() {
         if (responseLogLevelMapper == null) {
             return ResponseLogLevelMapper.of(LogLevel.DEBUG, LogLevel.WARN);
         }
         return responseLogLevelMapper.orElse(ResponseLogLevelMapper.of(LogLevel.DEBUG, LogLevel.WARN));
->>>>>>> f0ea8603
     }
 
     /**
