--- conflicted
+++ resolved
@@ -204,18 +204,14 @@
 
         // Call an overriding method.
         response = client.execute(HttpHeaders.of(HttpMethod.GET, "/2/override")).aggregate().get();
-<<<<<<< HEAD
-        assertThat(response.headers().status(), is(HttpStatus.TOO_MANY_REQUESTS));
+        assertThat(response.headers().status()).isEqualTo(HttpStatus.TOO_MANY_REQUESTS);
 
         // Respond by the class-level decorator.
         response = client.execute(HttpHeaders.of(HttpMethod.GET, "/3/tooManyRequests")).aggregate().get();
-        assertThat(response.headers().status(), is(HttpStatus.TOO_MANY_REQUESTS));
+        assertThat(response.headers().status()).isEqualTo(HttpStatus.TOO_MANY_REQUESTS);
 
         // Respond by the method-level decorator.
         response = client.execute(HttpHeaders.of(HttpMethod.GET, "/4/tooManyRequests")).aggregate().get();
-        assertThat(response.headers().status(), is(HttpStatus.TOO_MANY_REQUESTS));
-=======
-        assertThat(response.headers().status()).isEqualTo(HttpStatus.TOO_MANY_REQUESTS);
->>>>>>> 07592469
+        assertThat(response.headers().status()).isEqualTo(HttpStatus.TOO_MANY_REQUESTS);
     }
 }