--- conflicted
+++ resolved
@@ -72,14 +72,9 @@
         }
 
         @Override
-<<<<<<< HEAD
         protected HttpResponse serve(PooledHttpService delegate, ServiceRequestContext ctx,
                                      PooledHttpRequest req) throws Exception {
             final PooledHttpResponse res = delegate.serve(ctx, req);
-=======
-        public HttpResponse serve(ServiceRequestContext ctx, HttpRequest req) throws Exception {
-            final HttpResponse res = unwrap().serve(ctx, req);
->>>>>>> a51a4827
             final HttpResponseWriter decorated = HttpResponse.streaming();
             res.subscribeWithPooledObjects(new Subscriber<HttpObject>() {
                 @Override
