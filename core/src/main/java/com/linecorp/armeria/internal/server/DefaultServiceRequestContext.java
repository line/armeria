--- conflicted
+++ resolved
@@ -149,17 +149,10 @@
             InetAddress clientAddress, InetSocketAddress remoteAddress, InetSocketAddress localAddress,
             long requestStartTimeNanos, long requestStartTimeMicros) {
 
-<<<<<<< HEAD
         this(cfg, ch, eventLoop, meterRegistry, sessionProtocol, id, routingContext, routingResult,
-             exchangeType, req, sslSession, proxiedAddresses, clientAddress,
-             /* requestCancellationScheduler */ null,
-             requestStartTimeNanos, requestStartTimeMicros, HttpHeaders.of(), HttpHeaders.of());
-=======
-        this(cfg, ch, meterRegistry, sessionProtocol, id, routingContext, routingResult, exchangeType,
-             req, sslSession, proxiedAddresses, clientAddress, remoteAddress, localAddress,
+             exchangeType, req, sslSession, proxiedAddresses, clientAddress, remoteAddress, localAddress,
              null /* requestCancellationScheduler */, requestStartTimeNanos, requestStartTimeMicros,
              HttpHeaders.of(), HttpHeaders.of());
->>>>>>> 1c93feef
     }
 
     public DefaultServiceRequestContext(
