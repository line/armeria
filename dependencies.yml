--- conflicted
+++ resolved
@@ -8,13 +8,8 @@
   - io.grpc:grpc-bom:1.32.1
   - io.micrometer:micrometer-bom:1.5.5
   # NOTE: When changing this, re-evaluate netty-tcnative-boringssl-static below
-<<<<<<< HEAD
   - io.netty:netty-bom:4.1.52.Final
-  - io.zipkin.brave:brave-bom:5.12.4
-=======
-  - io.netty:netty-bom:4.1.51.Final
   - io.zipkin.brave:brave-bom:5.12.6
->>>>>>> 9cbd2ccf
   - org.eclipse.jetty:jetty-bom:9.4.31.v20200723
   - org.junit:junit-bom:5.7.0
 
