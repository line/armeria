/*
 * Copyright 2018 LINE Corporation
 *
 * LINE Corporation licenses this file to you under the Apache License,
 * version 2.0 (the "License"); you may not use this file except in compliance
 * with the License. You may obtain a copy of the License at:
 *
 *   https://www.apache.org/licenses/LICENSE-2.0
 *
 * Unless required by applicable law or agreed to in writing, software
 * distributed under the License is distributed on an "AS IS" BASIS, WITHOUT
 * WARRANTIES OR CONDITIONS OF ANY KIND, either express or implied. See the
 * License for the specific language governing permissions and limitations
 * under the License.
 */

package com.linecorp.armeria.common;

import static org.assertj.core.api.Assertions.assertThat;
import static org.assertj.core.api.Assertions.assertThatThrownBy;

<<<<<<< HEAD
import java.util.List;

import org.junit.jupiter.api.Test;

import com.fasterxml.jackson.core.type.TypeReference;
import com.google.common.collect.ImmutableList;
=======
import java.time.Duration;
import java.util.concurrent.Executors;
import java.util.concurrent.TimeUnit;
import java.util.function.Supplier;

import org.junit.jupiter.api.Test;

import com.google.common.base.Stopwatch;
>>>>>>> 829992aa

class HttpResponseTest {

    @Test
    void ofWithPlainContent() {
        // Using non-ascii to test UTF-8 conversion
        final HttpResponse res = HttpResponse.of("Armeriaはいろんな使い方がアルメリア");
        final AggregatedHttpResponse aggregatedRes = res.aggregate().join();
        assertThat(aggregatedRes.status()).isEqualTo(HttpStatus.OK);
        assertThat(aggregatedRes.contentUtf8())
                .isEqualTo("Armeriaはいろんな使い方がアルメリア");
    }

    @Test
    void ofWithPlainFormat() {
        // Using non-ascii to test UTF-8 conversion
        final HttpResponse res = HttpResponse.of(
                "%sはいろんな使い方が%s", "Armeria", "アルメリア");
        final AggregatedHttpResponse aggregatedRes = res.aggregate().join();
        assertThat(aggregatedRes.status()).isEqualTo(HttpStatus.OK);
        assertThat(aggregatedRes.contentUtf8())
                .isEqualTo("Armeriaはいろんな使い方がアルメリア");
    }

    @Test
    void ofWithContent() {
        // Using non-ascii to test UTF-8 conversion
        final HttpResponse res = HttpResponse.of(
                MediaType.PLAIN_TEXT_UTF_8, "Armeriaはいろんな使い方がアルメリア");
        final AggregatedHttpResponse aggregatedRes = res.aggregate().join();
        assertThat(aggregatedRes.status()).isEqualTo(HttpStatus.OK);
        assertThat(aggregatedRes.contentUtf8())
                .isEqualTo("Armeriaはいろんな使い方がアルメリア");
    }

    @Test
    void ofWithFormat() {
        // Using non-ascii to test UTF-8 conversion
        final HttpResponse res = HttpResponse.of(
                MediaType.PLAIN_TEXT_UTF_8,
                "%sはいろんな使い方が%s", "Armeria", "アルメリア");
        final AggregatedHttpResponse aggregatedRes = res.aggregate().join();
        assertThat(aggregatedRes.status()).isEqualTo(HttpStatus.OK);
        assertThat(aggregatedRes.contentUtf8())
                .isEqualTo("Armeriaはいろんな使い方がアルメリア");
    }

    @Test
    void shouldReleaseEmptyContent() {
        EmptyPooledHttpData data = new EmptyPooledHttpData();
        HttpResponse.of(HttpStatus.OK, MediaType.PLAIN_TEXT_UTF_8, data);
        assertThat(data.refCnt()).isZero();

        data = new EmptyPooledHttpData();
        HttpResponse.of(ResponseHeaders.of(200), data);
        assertThat(data.refCnt()).isZero();

        data = new EmptyPooledHttpData();
        HttpResponse.of(ResponseHeaders.of(200),
                        data,
                        HttpHeaders.of("some-trailer", "value"));
        assertThat(data.refCnt()).isZero();
    }

    @Test
    void statusOfResponseHeadersShouldNotBeInformational() {
        assertThatThrownBy(() -> HttpResponse.of(HttpStatus.CONTINUE, MediaType.PLAIN_TEXT_UTF_8,
                                                 HttpData.ofUtf8("bob")))
                .isInstanceOf(IllegalArgumentException.class).hasMessageContaining("non-1xx");
    }

    @Test
    void ofRedirectTemporary() {
        final HttpResponse res = HttpResponse.ofRedirect("locationFor");
        final AggregatedHttpResponse aggregatedRes = res.aggregate().join();
        assertThat(aggregatedRes.status()).isEqualTo(HttpStatus.TEMPORARY_REDIRECT);
        assertThat(aggregatedRes.headers().get(HttpHeaderNames.LOCATION)).isEqualTo("locationFor");
    }

    @Test
    void ofRedirectTemporaryUsingFormat() {
        final HttpResponse res = HttpResponse.ofRedirect("location%s", "For");
        final AggregatedHttpResponse aggregatedRes = res.aggregate().join();
        assertThat(aggregatedRes.status()).isEqualTo(HttpStatus.TEMPORARY_REDIRECT);
        assertThat(aggregatedRes.headers().get(HttpHeaderNames.LOCATION)).isEqualTo("locationFor");
    }

    @Test
    void ofRedirectPermanently() {
        final HttpResponse res = HttpResponse.ofRedirect(HttpStatus.MOVED_PERMANENTLY, "locationFor");
        final AggregatedHttpResponse aggregatedRes = res.aggregate().join();
        assertThat(aggregatedRes.status()).isEqualTo(HttpStatus.MOVED_PERMANENTLY);
        assertThat(aggregatedRes.headers().get(HttpHeaderNames.LOCATION)).isEqualTo("locationFor");
    }

    @Test
    void ofRedirectPermanentlyUsingStringFormat() {
        final HttpResponse res = HttpResponse.ofRedirect(HttpStatus.MOVED_PERMANENTLY, "location%s", "For");
        final AggregatedHttpResponse aggregatedRes = res.aggregate().join();
        assertThat(aggregatedRes.status()).isEqualTo(HttpStatus.MOVED_PERMANENTLY);
        assertThat(aggregatedRes.headers().get(HttpHeaderNames.LOCATION)).isEqualTo("locationFor");
    }

    @Test
    void ofRedirectResponseCodeShouldBe300to307() {
        assertThatThrownBy(() -> HttpResponse.ofRedirect(HttpStatus.OK, "locationFor"))
            .isInstanceOf(IllegalArgumentException.class).hasMessageContaining("expected: 300 .. 307");
    }

    @Test
    void ofRedirectParamsShouldNotBeNull() {
        //check redirect status
        assertThatThrownBy(() -> HttpResponse.ofRedirect(null, "locationFor"))
            .isInstanceOf(NullPointerException.class).hasMessageContaining("redirectStatus");

        //check location
        assertThatThrownBy(() -> HttpResponse.ofRedirect(null))
            .isInstanceOf(NullPointerException.class).hasMessageContaining("location");

        assertThatThrownBy(() -> HttpResponse.ofRedirect(HttpStatus.MOVED_PERMANENTLY, null))
            .isInstanceOf(NullPointerException.class).hasMessageContaining("location");

        //check args
        assertThatThrownBy(() -> HttpResponse.ofRedirect("locationFor", null))
            .isInstanceOf(NullPointerException.class).hasMessageContaining("args");

        assertThatThrownBy(() -> HttpResponse.ofRedirect(HttpStatus.MOVED_PERMANENTLY, "locationFor : %s",
            null))
            .isInstanceOf(NullPointerException.class).hasMessageContaining("args");
    }

    @Test
<<<<<<< HEAD
    void aggregateAs() {
        // aggregate as class type
        final Content content = HttpResponse.of(MediaType.JSON_UTF_8, "{\"id\":1}")
                                            .aggregateAs(Content.class)
                                            .join();
        assertThat(content.id).isEqualTo(1);

        // aggregate as type reference
        final WrapperContent<Content> wrapperContent = HttpResponse.of(MediaType.JSON_UTF_8,
                                                                       "{\"id\":1,\"name\":\"name\",\"list\":[{\"id\":1},{\"id\":2},{\"id\":3}]}")
                                                                   .aggregateAs(
                                                                           new TypeReference<WrapperContent<Content>>() {})
                                                                   .join();
        assertThat(wrapperContent.id).isEqualTo(1);
        assertThat(wrapperContent.name).isEqualTo("name");
        assertThat(wrapperContent.list.stream().map(item -> item.id)).isEqualTo(ImmutableList.of(1, 2, 3));

        assertThatThrownBy(() ->
                                   HttpResponse.of(MediaType.JSON_UTF_8, "{\"UnknownField\":1}")
                                               .aggregateAs(Content.class)
                                               .join());
    }

    static class WrapperContent<T> {
        private Integer id;
        private String name;
        private List<T> list;

        WrapperContent() {
        }

        WrapperContent(Integer id, String name, List<T> list) {
            this.id = id;
            this.name = name;
            this.list = list;
        }

        public Integer getId() {
            return id;
        }

        public String getName() {
            return name;
        }

        public List<T> getList() {
            return list;
        }
    }

    static class Content {
        private Integer id;

        Content() {
        }

        Content(Integer id) {
            this.id = id;
        }

        public Integer getId() {
            return id;
        }
=======
    void httpResponseUsingDeliveredExecutor() {
        final Supplier<HttpResponse> responseSupplier = () -> HttpResponse.of(HttpStatus.OK);
        final HttpResponse res = HttpResponse.from(responseSupplier,
                                                   Executors.newSingleThreadScheduledExecutor());

        assertThat(res.aggregate().join().status()).isEqualTo(HttpStatus.OK);
    }

    @Test
    void delayedHttpResponseWithAggregatedHttpResponseUsingCurrentEventLoopOrCommonPools() {
        final AggregatedHttpResponse aggregatedHttpResponse = AggregatedHttpResponse.of(HttpStatus.OK);
        final Stopwatch stopwatch = Stopwatch.createStarted();
        final HttpResponse res = HttpResponse.delayed(aggregatedHttpResponse, Duration.ofSeconds(1L));

        assertThat(res.aggregate().join().status()).isEqualTo(HttpStatus.OK);
        assertThat(stopwatch.elapsed(TimeUnit.SECONDS))
                .isGreaterThanOrEqualTo(1L);
    }

    @Test
    void delayedHttpResponseWithAggregatedHttpResponseUsingScheduledExecutorService() {
        final AggregatedHttpResponse aggregatedHttpResponse = AggregatedHttpResponse.of(HttpStatus.OK);
        final Stopwatch stopwatch = Stopwatch.createStarted();
        final HttpResponse res = HttpResponse.delayed(aggregatedHttpResponse,
                                                      Duration.ofSeconds(1L),
                                                      Executors.newSingleThreadScheduledExecutor());

        assertThat(res.aggregate().join().status()).isEqualTo(HttpStatus.OK);
        assertThat(stopwatch.elapsed(TimeUnit.SECONDS))
                .isGreaterThanOrEqualTo(1L);
    }

    @Test
    void delayedHttpResponseWithHttpResponseUsingCurrentEventLoopOrCommonPools() {
        final Stopwatch stopwatch = Stopwatch.createStarted();
        final HttpResponse res = HttpResponse.delayed(HttpResponse.of(HttpStatus.OK),
                                                      Duration.ofSeconds(1L));
        final AggregatedHttpResponse aggregatedHttpRes = res.aggregate().join();

        assertThat(aggregatedHttpRes.status()).isEqualTo(HttpStatus.OK);
        assertThat(stopwatch.elapsed(TimeUnit.SECONDS))
                .isGreaterThanOrEqualTo(1L);
    }

    @Test
    void delayedHttpResponseWithHttpResponseUsingScheduledExecutorService() {
        final Stopwatch stopwatch = Stopwatch.createStarted();
        final HttpResponse res = HttpResponse.delayed(HttpResponse.of(HttpStatus.OK),
                                                      Duration.ofSeconds(1L),
                                                      Executors.newSingleThreadScheduledExecutor());
        final AggregatedHttpResponse aggregatedHttpRes = res.aggregate().join();

        assertThat(aggregatedHttpRes.status()).isEqualTo(HttpStatus.OK);
        assertThat(stopwatch.elapsed(TimeUnit.SECONDS))
                .isGreaterThanOrEqualTo(1L);
    }

    @Test
    void delayedHttpResponseWithHttpResponseSupplierCurrentEventLoopOrCommonPools() {
        final Supplier<HttpResponse> responseSupplier = () -> HttpResponse.of(HttpStatus.OK);
        final Stopwatch stopwatch = Stopwatch.createStarted();
        final HttpResponse res = HttpResponse.delayed(responseSupplier,
                                                      Duration.ofSeconds(1L));
        final AggregatedHttpResponse aggregatedHttpRes = res.aggregate().join();

        assertThat(aggregatedHttpRes.status()).isEqualTo(HttpStatus.OK);
        assertThat(stopwatch.elapsed(TimeUnit.SECONDS))
                .isGreaterThanOrEqualTo(1L);
    }

    @Test
    void delayedHttpResponseWithHttpResponseSupplierUsingScheduledExecutorService() {
        final Supplier<HttpResponse> responseSupplier = () -> HttpResponse.of(HttpStatus.OK);
        final Stopwatch stopwatch = Stopwatch.createStarted();
        final HttpResponse res = HttpResponse.delayed(responseSupplier,
                                                      Duration.ofSeconds(1L),
                                                      Executors.newSingleThreadScheduledExecutor());
        final AggregatedHttpResponse aggregatedHttpRes = res.aggregate().join();

        assertThat(aggregatedHttpRes.status()).isEqualTo(HttpStatus.OK);
        assertThat(stopwatch.elapsed(TimeUnit.SECONDS))
                .isGreaterThanOrEqualTo(1L);
>>>>>>> 829992aa
    }
}<|MERGE_RESOLUTION|>--- conflicted
+++ resolved
@@ -19,14 +19,6 @@
 import static org.assertj.core.api.Assertions.assertThat;
 import static org.assertj.core.api.Assertions.assertThatThrownBy;
 
-<<<<<<< HEAD
-import java.util.List;
-
-import org.junit.jupiter.api.Test;
-
-import com.fasterxml.jackson.core.type.TypeReference;
-import com.google.common.collect.ImmutableList;
-=======
 import java.time.Duration;
 import java.util.concurrent.Executors;
 import java.util.concurrent.TimeUnit;
@@ -35,7 +27,6 @@
 import org.junit.jupiter.api.Test;
 
 import com.google.common.base.Stopwatch;
->>>>>>> 829992aa
 
 class HttpResponseTest {
 
@@ -168,71 +159,6 @@
     }
 
     @Test
-<<<<<<< HEAD
-    void aggregateAs() {
-        // aggregate as class type
-        final Content content = HttpResponse.of(MediaType.JSON_UTF_8, "{\"id\":1}")
-                                            .aggregateAs(Content.class)
-                                            .join();
-        assertThat(content.id).isEqualTo(1);
-
-        // aggregate as type reference
-        final WrapperContent<Content> wrapperContent = HttpResponse.of(MediaType.JSON_UTF_8,
-                                                                       "{\"id\":1,\"name\":\"name\",\"list\":[{\"id\":1},{\"id\":2},{\"id\":3}]}")
-                                                                   .aggregateAs(
-                                                                           new TypeReference<WrapperContent<Content>>() {})
-                                                                   .join();
-        assertThat(wrapperContent.id).isEqualTo(1);
-        assertThat(wrapperContent.name).isEqualTo("name");
-        assertThat(wrapperContent.list.stream().map(item -> item.id)).isEqualTo(ImmutableList.of(1, 2, 3));
-
-        assertThatThrownBy(() ->
-                                   HttpResponse.of(MediaType.JSON_UTF_8, "{\"UnknownField\":1}")
-                                               .aggregateAs(Content.class)
-                                               .join());
-    }
-
-    static class WrapperContent<T> {
-        private Integer id;
-        private String name;
-        private List<T> list;
-
-        WrapperContent() {
-        }
-
-        WrapperContent(Integer id, String name, List<T> list) {
-            this.id = id;
-            this.name = name;
-            this.list = list;
-        }
-
-        public Integer getId() {
-            return id;
-        }
-
-        public String getName() {
-            return name;
-        }
-
-        public List<T> getList() {
-            return list;
-        }
-    }
-
-    static class Content {
-        private Integer id;
-
-        Content() {
-        }
-
-        Content(Integer id) {
-            this.id = id;
-        }
-
-        public Integer getId() {
-            return id;
-        }
-=======
     void httpResponseUsingDeliveredExecutor() {
         final Supplier<HttpResponse> responseSupplier = () -> HttpResponse.of(HttpStatus.OK);
         final HttpResponse res = HttpResponse.from(responseSupplier,
@@ -315,6 +241,5 @@
         assertThat(aggregatedHttpRes.status()).isEqualTo(HttpStatus.OK);
         assertThat(stopwatch.elapsed(TimeUnit.SECONDS))
                 .isGreaterThanOrEqualTo(1L);
->>>>>>> 829992aa
     }
 }