--- conflicted
+++ resolved
@@ -103,8 +103,6 @@
     }
 
     /**
-<<<<<<< HEAD
-=======
      * Returns a new {@link WebClient} that connects to the specified {@link EndpointGroup} with
      * the specified {@code protocol} and {@code path} using the default {@link ClientFactory} and
      * the default {@link ClientOptions}.
@@ -139,214 +137,6 @@
     }
 
     /**
-     * Returns a new {@link WebClient} that connects to the specified {@code uri} using the default
-     * {@link ClientFactory}.
-     *
-     * @param uri the URI of the server endpoint
-     * @param options the {@link ClientOptionValue}s
-     *
-     * @throws IllegalArgumentException if the scheme of the specified {@code uri} is not an HTTP scheme
-     *
-     * @deprecated Use {@link #builder(String)} and {@link WebClientBuilder#option(ClientOptionValue)}.
-     */
-    @Deprecated
-    static WebClient of(String uri, ClientOptionValue<?>... options) {
-        return builder(uri).options(options).build();
-    }
-
-    /**
-     * Returns a new {@link WebClient} that connects to the specified {@code uri} using the default
-     * {@link ClientFactory}.
-     *
-     * @param uri the URI of the server endpoint
-     * @param options the {@link ClientOptions}
-     *
-     * @throws IllegalArgumentException if the scheme of the specified {@code uri} is not an HTTP scheme
-     *
-     * @deprecated Use {@link #builder(String)} and {@link WebClientBuilder#options(ClientOptions)}.
-     */
-    @Deprecated
-    static WebClient of(String uri, ClientOptions options) {
-        return builder(uri).options(options).build();
-    }
-
-    /**
-     * Returns a new {@link WebClient} that connects to the specified {@code uri} using an alternative
-     * {@link ClientFactory}.
-     *
-     * @param factory an alternative {@link ClientFactory}
-     * @param uri the URI of the server endpoint
-     * @param options the {@link ClientOptionValue}s
-     *
-     * @throws IllegalArgumentException if the scheme of the specified {@code uri} is not an HTTP scheme
-     *
-     * @deprecated Use {@link #builder(String)}, {@link WebClientBuilder#factory(ClientFactory)}
-     *             and {@link WebClientBuilder#options(ClientOptionValue[])}.
-     */
-    @Deprecated
-    static WebClient of(ClientFactory factory, String uri, ClientOptionValue<?>... options) {
-        return builder(uri).options(options).factory(factory).build();
-    }
-
-    /**
-     * Returns a new {@link WebClient} that connects to the specified {@code uri} using an alternative
-     * {@link ClientFactory}.
-     *
-     * @param factory an alternative {@link ClientFactory}
-     * @param uri the URI of the server endpoint
-     * @param options the {@link ClientOptions}
-     *
-     * @throws IllegalArgumentException if the scheme of the specified {@code uri} is not an HTTP scheme
-     *
-     * @deprecated Use {@link #builder(String)}, {@link WebClientBuilder#factory(ClientFactory)}
-     *             and {@link WebClientBuilder#options(ClientOptions)}.
-     */
-    @Deprecated
-    static WebClient of(ClientFactory factory, String uri, ClientOptions options) {
-        return builder(uri).options(options).factory(factory).build();
-    }
-
-    /**
-     * Returns a new {@link WebClient} that connects to the specified {@link URI} using the default
-     * {@link ClientFactory}.
-     *
-     * @param uri the URI of the server endpoint
-     * @param options the {@link ClientOptionValue}s
-     *
-     * @throws IllegalArgumentException if the scheme of the specified {@code uri} is not an HTTP scheme
-     *
-     * @deprecated Use {@link #builder(URI)} and {@link WebClientBuilder#options(ClientOptionValue[])}.
-     */
-    @Deprecated
-    static WebClient of(URI uri, ClientOptionValue<?>... options) {
-        return builder(uri).options(options).build();
-    }
-
-    /**
-     * Returns a new {@link WebClient} that connects to the specified {@link URI} using the default
-     * {@link ClientFactory}.
-     *
-     * @param uri the URI of the server endpoint
-     * @param options the {@link ClientOptions}
-     *
-     * @throws IllegalArgumentException if the scheme of the specified {@code uri} is not an HTTP scheme
-     *
-     * @deprecated Use {@link #builder(URI)} and {@link WebClientBuilder#options(ClientOptions)}.
-     */
-    @Deprecated
-    static WebClient of(URI uri, ClientOptions options) {
-        return builder(uri).options(options).build();
-    }
-
-    /**
-     * Returns a new {@link WebClient} that connects to the specified {@link URI} using an alternative
-     * {@link ClientFactory}.
-     *
-     * @param factory an alternative {@link ClientFactory}
-     * @param uri the URI of the server endpoint
-     * @param options the {@link ClientOptionValue}s
-     *
-     * @throws IllegalArgumentException if the scheme of the specified {@code uri} is not an HTTP scheme
-     *
-     * @deprecated Use {@link #builder(URI)}, {@link WebClientBuilder#factory(ClientFactory)}
-     *             and {@link WebClientBuilder#options(ClientOptionValue[])}.
-     */
-    @Deprecated
-    static WebClient of(ClientFactory factory, URI uri, ClientOptionValue<?>... options) {
-        return builder(uri).options(options).factory(factory).build();
-    }
-
-    /**
-     * Returns a new {@link WebClient} that connects to the specified {@link URI} using an alternative
-     * {@link ClientFactory}.
-     *
-     * @param factory an alternative {@link ClientFactory}
-     * @param uri the URI of the server endpoint
-     * @param options the {@link ClientOptions}
-     *
-     * @throws IllegalArgumentException if the scheme of the specified {@code uri} is not an HTTP scheme
-     *
-     * @deprecated Use {@link #builder(URI)}, {@link WebClientBuilder#factory(ClientFactory)}
-     *             and {@link WebClientBuilder#options(ClientOptions)}.
-     */
-    @Deprecated
-    static WebClient of(ClientFactory factory, URI uri, ClientOptions options) {
-        return builder(uri).options(options).factory(factory).build();
-    }
-
-    /**
-     * Returns a new {@link WebClient} that connects to the specified {@link EndpointGroup} with
-     * the {@link SessionProtocol} using the default {@link ClientFactory}.
-     *
-     * @param protocol the {@link SessionProtocol} of the {@link EndpointGroup}
-     * @param endpointGroup the server {@link EndpointGroup}
-     * @param options the {@link ClientOptionValue}s
-     *
-     * @deprecated Use {@link #builder(SessionProtocol, EndpointGroup)}
-     *             and {@link WebClientBuilder#options(ClientOptionValue[])}.
-     */
-    @Deprecated
-    static WebClient of(SessionProtocol protocol, EndpointGroup endpointGroup,
-                        ClientOptionValue<?>... options) {
-        return builder(protocol, endpointGroup).options(options).build();
-    }
-
-    /**
-     * Returns a new {@link WebClient} that connects to the specified {@link EndpointGroup} with
-     * the {@link SessionProtocol} using the default {@link ClientFactory}.
-     *
-     * @param protocol the {@link SessionProtocol} of the {@link EndpointGroup}
-     * @param endpointGroup the server {@link EndpointGroup}
-     * @param options the {@link ClientOptions}
-     *
-     * @deprecated Use {@link #builder(SessionProtocol, EndpointGroup)}
-     *             and {@link WebClientBuilder#options(ClientOptions)}.
-     */
-    @Deprecated
-    static WebClient of(SessionProtocol protocol, EndpointGroup endpointGroup, ClientOptions options) {
-        return builder(protocol, endpointGroup).options(options).build();
-    }
-
-    /**
-     * Returns a new {@link WebClient} that connects to the specified {@link EndpointGroup} with
-     * the {@link SessionProtocol} using an alternative {@link ClientFactory}.
-     *
-     * @param factory an alternative {@link ClientFactory}
-     * @param protocol the {@link SessionProtocol} of the {@link EndpointGroup}
-     * @param endpointGroup the server {@link EndpointGroup}
-     * @param options the {@link ClientOptionValue}s
-     *
-     * @deprecated Use {@link #builder(SessionProtocol, EndpointGroup)},
-     *             {@link WebClientBuilder#factory(ClientFactory)}
-     *             and {@link WebClientBuilder#options(ClientOptionValue[])}.
-     */
-    @Deprecated
-    static WebClient of(ClientFactory factory, SessionProtocol protocol, EndpointGroup endpointGroup,
-                        ClientOptionValue<?>... options) {
-        return builder(protocol, endpointGroup).options(options).factory(factory).build();
-    }
-
-    /**
-     * Returns a new {@link WebClient} that connects to the specified {@link EndpointGroup} with
-     * the {@link SessionProtocol} using an alternative {@link ClientFactory}.
-     *
-     * @param factory an alternative {@link ClientFactory}
-     * @param protocol the {@link SessionProtocol} of the {@link EndpointGroup}
-     * @param endpointGroup the server {@link EndpointGroup}
-     * @param options the {@link ClientOptions}
-     *
-     * @deprecated Use {@link #builder(SessionProtocol, EndpointGroup)},
-     *             {@link WebClientBuilder#factory(ClientFactory)}
-     *             and {@link WebClientBuilder#options(ClientOptions)}.
-     */
-    @Deprecated
-    static WebClient of(ClientFactory factory, SessionProtocol protocol, EndpointGroup endpointGroup,
-                        ClientOptions options) {
-        return builder(protocol, endpointGroup).options(options).factory(factory).build();
-    }
-
-    /**
->>>>>>> 48f41328
      * Returns a new {@link WebClientBuilder} created without a base {@link URI}.
      */
     static WebClientBuilder builder() {
