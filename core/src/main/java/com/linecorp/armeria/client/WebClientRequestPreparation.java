/*
 * Copyright 2020 LINE Corporation
 *
 * LINE Corporation licenses this file to you under the Apache License,
 * version 2.0 (the "License"); you may not use this file except in compliance
 * with the License. You may obtain a copy of the License at:
 *
 *   https://www.apache.org/licenses/LICENSE-2.0
 *
 * Unless required by applicable law or agreed to in writing, software
 * distributed under the License is distributed on an "AS IS" BASIS, WITHOUT
 * WARRANTIES OR CONDITIONS OF ANY KIND, either express or implied. See the
 * License for the specific language governing permissions and limitations
 * under the License.
 */

package com.linecorp.armeria.client;

import java.time.Duration;
import java.util.Map;

<<<<<<< HEAD
import javax.annotation.Nullable;
=======
import org.reactivestreams.Publisher;
>>>>>>> 6da4e23b

import com.google.errorprone.annotations.FormatMethod;
import com.google.errorprone.annotations.FormatString;

import com.linecorp.armeria.common.AbstractHttpRequestBuilder;
import com.linecorp.armeria.common.Cookie;
import com.linecorp.armeria.common.HttpData;
import com.linecorp.armeria.common.HttpMethod;
import com.linecorp.armeria.common.HttpRequest;
import com.linecorp.armeria.common.HttpResponse;
import com.linecorp.armeria.common.MediaType;

import io.netty.util.AttributeKey;

/**
 * Prepares and executes a new {@link HttpRequest} for {@link WebClient}.
 */
public final class WebClientRequestPreparation extends AbstractHttpRequestBuilder {

    private final WebClient client;

    WebClientRequestPreparation(WebClient client) {
        this.client = client;
    }

    /**
     * Builds and executes the request.
     */
    public HttpResponse execute() {
        return client.execute(buildRequest());
    }

    // Override the return types of the chaining methods in the superclass.

    @Override
    public WebClientRequestPreparation get(String path) {
        return (WebClientRequestPreparation) super.get(path);
    }

    @Override
    public WebClientRequestPreparation post(String path) {
        return (WebClientRequestPreparation) super.post(path);
    }

    @Override
    public WebClientRequestPreparation put(String path) {
        return (WebClientRequestPreparation) super.put(path);
    }

    @Override
    public WebClientRequestPreparation delete(String path) {
        return (WebClientRequestPreparation) super.delete(path);
    }

    @Override
    public WebClientRequestPreparation patch(String path) {
        return (WebClientRequestPreparation) super.patch(path);
    }

    @Override
    public WebClientRequestPreparation options(String path) {
        return (WebClientRequestPreparation) super.options(path);
    }

    @Override
    public WebClientRequestPreparation head(String path) {
        return (WebClientRequestPreparation) super.head(path);
    }

    @Override
    public WebClientRequestPreparation trace(String path) {
        return (WebClientRequestPreparation) super.trace(path);
    }

    @Override
    public WebClientRequestPreparation method(HttpMethod method) {
        return (WebClientRequestPreparation) super.method(method);
    }

    @Override
    public WebClientRequestPreparation path(String path) {
        return (WebClientRequestPreparation) super.path(path);
    }

    @Override
    public WebClientRequestPreparation content(MediaType contentType, CharSequence content) {
        return (WebClientRequestPreparation) super.content(contentType, content);
    }

    @Override
    public WebClientRequestPreparation content(MediaType contentType, String content) {
        return (WebClientRequestPreparation) super.content(contentType, content);
    }

    @Override
    @FormatMethod
    public WebClientRequestPreparation content(MediaType contentType, @FormatString String format,
                                               Object... content) {
        return (WebClientRequestPreparation) super.content(contentType, format, content);
    }

    @Override
    public WebClientRequestPreparation content(MediaType contentType, byte[] content) {
        return (WebClientRequestPreparation) super.content(contentType, content);
    }

    @Override
    public WebClientRequestPreparation content(MediaType contentType, HttpData content) {
        return (WebClientRequestPreparation) super.content(contentType, content);
    }

    @Override
    public WebClientRequestPreparation content(MediaType contentType, Publisher<? extends HttpData> publisher) {
        return (WebClientRequestPreparation) super.content(contentType, publisher);
    }

    @Override
    public WebClientRequestPreparation header(CharSequence name, Object value) {
        return (WebClientRequestPreparation) super.header(name, value);
    }

    @Override
    public WebClientRequestPreparation headers(
            Iterable<? extends Map.Entry<? extends CharSequence, String>> headers) {
        return (WebClientRequestPreparation) super.headers(headers);
    }

    @Override
    public WebClientRequestPreparation trailers(
            Iterable<? extends Map.Entry<? extends CharSequence, String>> trailers) {
        return (WebClientRequestPreparation) super.trailers(trailers);
    }

    @Override
    public WebClientRequestPreparation pathParam(String name, Object value) {
        return (WebClientRequestPreparation) super.pathParam(name, value);
    }

    @Override
    public WebClientRequestPreparation pathParams(Map<String, ?> pathParams) {
        return (WebClientRequestPreparation) super.pathParams(pathParams);
    }

    @Override
    public WebClientRequestPreparation disablePathParams() {
        return (WebClientRequestPreparation) super.disablePathParams();
    }

    @Override
    public WebClientRequestPreparation queryParam(String name, Object value) {
        return (WebClientRequestPreparation) super.queryParam(name, value);
    }

    @Override
    public WebClientRequestPreparation queryParams(
            Iterable<? extends Map.Entry<? extends String, String>> queryParams) {
        return (WebClientRequestPreparation) super.queryParams(queryParams);
    }

    @Override
    public WebClientRequestPreparation cookie(Cookie cookie) {
        return (WebClientRequestPreparation) super.cookie(cookie);
    }

    @Override
    public WebClientRequestPreparation cookies(Iterable<? extends Cookie> cookies) {
        return (WebClientRequestPreparation) super.cookies(cookies);
    }

    @Override
    public WebClientRequestPreparation responseTimeout(Duration responseTimeout) {
        return (WebClientRequestPreparation) super.responseTimeout(responseTimeout);
    }

    @Override
    public WebClientRequestPreparation responseTimeoutMillis(long responseTimeoutMillis) {
        return (WebClientRequestPreparation) super.responseTimeoutMillis(responseTimeoutMillis);
    }

    @Override
    public <V> WebClientRequestPreparation setAttr(AttributeKey<V> key, @Nullable V value) {
        return (WebClientRequestPreparation) super.setAttr(key, value);
    }
}<|MERGE_RESOLUTION|>--- conflicted
+++ resolved
@@ -16,14 +16,16 @@
 
 package com.linecorp.armeria.client;
 
+import static com.google.common.base.Preconditions.checkArgument;
+import static java.util.Objects.requireNonNull;
+
 import java.time.Duration;
+import java.util.HashMap;
 import java.util.Map;
 
-<<<<<<< HEAD
 import javax.annotation.Nullable;
-=======
+
 import org.reactivestreams.Publisher;
->>>>>>> 6da4e23b
 
 import com.google.errorprone.annotations.FormatMethod;
 import com.google.errorprone.annotations.FormatString;
@@ -35,6 +37,8 @@
 import com.linecorp.armeria.common.HttpRequest;
 import com.linecorp.armeria.common.HttpResponse;
 import com.linecorp.armeria.common.MediaType;
+import com.linecorp.armeria.common.Request;
+import com.linecorp.armeria.common.Response;
 
 import io.netty.util.AttributeKey;
 
@@ -45,6 +49,11 @@
 
     private final WebClient client;
 
+    // request options
+    @Nullable
+    private Map<AttributeKey<?>, Object> attributes;
+    private long responseTimeoutMillis = -1;
+
     WebClientRequestPreparation(WebClient client) {
         this.client = client;
     }
@@ -53,7 +62,55 @@
      * Builds and executes the request.
      */
     public HttpResponse execute() {
-        return client.execute(buildRequest());
+        HttpRequest httpRequest = buildRequest();
+        if (responseTimeoutMillis != -1 || attributes != null) {
+            httpRequest = new WebClientRequest(httpRequest, responseTimeoutMillis, attributes);
+        }
+
+        return client.execute(httpRequest);
+    }
+
+    /**
+     * Schedules the response timeout that is triggered when the {@link Response} is not fully received within
+     * the specified {@link Duration} since the {@link Response} started or {@link Request} was fully sent.
+     * {@link Duration#ZERO} disables the limit.
+     */
+    public WebClientRequestPreparation responseTimeout(Duration timeout) {
+        responseTimeoutMillis(requireNonNull(timeout, "timeout").toMillis());
+        return this;
+    }
+
+    /**
+     * Schedules the response timeout that is triggered when the {@link Response} is not fully received within
+     * the specified {@code responseTimeoutMillis} since the {@link Response} started or {@link Request} was
+     * fully sent.
+     * {@code 0} disables the limit.
+     */
+    public WebClientRequestPreparation responseTimeoutMillis(long responseTimeoutMillis) {
+        checkArgument(responseTimeoutMillis >= 0, "responseTimeoutMillis: %s (expected: >= 0)",
+                      responseTimeoutMillis);
+        this.responseTimeoutMillis = responseTimeoutMillis;
+        return this;
+    }
+
+    /**
+     * Associates the specified value with the given {@link AttributeKey} in this request.
+     * If this context previously contained a mapping for the {@link AttributeKey}, the old value is replaced
+     * by the specified value.
+     */
+    public <V> WebClientRequestPreparation setAttr(AttributeKey<V> key, @Nullable V value) {
+        requireNonNull(key, "key");
+
+        if (attributes == null) {
+            attributes = new HashMap<>();
+        }
+
+        if (value == null) {
+            attributes.remove(key);
+        } else {
+            attributes.put(key, value);
+        }
+        return this;
     }
 
     // Override the return types of the chaining methods in the superclass.
@@ -192,19 +249,4 @@
     public WebClientRequestPreparation cookies(Iterable<? extends Cookie> cookies) {
         return (WebClientRequestPreparation) super.cookies(cookies);
     }
-
-    @Override
-    public WebClientRequestPreparation responseTimeout(Duration responseTimeout) {
-        return (WebClientRequestPreparation) super.responseTimeout(responseTimeout);
-    }
-
-    @Override
-    public WebClientRequestPreparation responseTimeoutMillis(long responseTimeoutMillis) {
-        return (WebClientRequestPreparation) super.responseTimeoutMillis(responseTimeoutMillis);
-    }
-
-    @Override
-    public <V> WebClientRequestPreparation setAttr(AttributeKey<V> key, @Nullable V value) {
-        return (WebClientRequestPreparation) super.setAttr(key, value);
-    }
 }