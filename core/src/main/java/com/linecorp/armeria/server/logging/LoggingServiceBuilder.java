/*
 * Copyright 2019 LINE Corporation
 *
 * LINE Corporation licenses this file to you under the Apache License,
 * version 2.0 (the "License"); you may not use this file except in compliance
 * with the License. You may obtain a copy of the License at:
 *
 *   https://www.apache.org/licenses/LICENSE-2.0
 *
 * Unless required by applicable law or agreed to in writing, software
 * distributed under the License is distributed on an "AS IS" BASIS, WITHOUT
 * WARRANTIES OR CONDITIONS OF ANY KIND, either express or implied. See the
 * License for the specific language governing permissions and limitations
 * under the License.
 */

package com.linecorp.armeria.server.logging;

import static com.google.common.base.Preconditions.checkArgument;
import static java.util.Objects.requireNonNull;

import java.util.function.Function;

import com.linecorp.armeria.common.logging.LoggingDecoratorBuilder;
import com.linecorp.armeria.common.util.Sampler;
import com.linecorp.armeria.server.HttpService;
import com.linecorp.armeria.server.ServiceRequestContext;

/**
 * Builds a new {@link LoggingService}.
 */
public final class LoggingServiceBuilder extends LoggingDecoratorBuilder<LoggingServiceBuilder> {

    private Sampler<? super ServiceRequestContext> sampler = Sampler.always();

    /**
     * Sets the {@link Sampler} that determines which request needs logging.
     */
    public LoggingServiceBuilder sampler(Sampler<? super ServiceRequestContext> sampler) {
        this.sampler = requireNonNull(sampler, "sampler");
        return this;
    }

    /**
     * Sets the rate at which to sample requests to log. Any number between {@code 0.0} and {@code 1.0} will
     * cause a random sample of the requests to be logged.
     */
    public LoggingServiceBuilder samplingRate(float samplingRate) {
        checkArgument(0.0 <= samplingRate && samplingRate <= 1.0,
                      "samplingRate: %s (expected: 0.0 <= samplingRate <= 1.0)", samplingRate);
        return sampler(Sampler.random(samplingRate));
    }

    /**
     * Returns a newly-created {@link LoggingService} decorating {@link HttpService} based on the properties
     * of this builder.
     */
<<<<<<< HEAD
    public <I extends Request, O extends Response> LoggingService<I, O> build(Service<I, O> delegate) {
        return new LoggingService<>(delegate,
                                    requestLogLevel(),
                                    successfulResponseLogLevel(),
                                    failedResponseLogLevel(),
                                    requestLogLevelMapper(),
                                    responseLogLevelMapper(),
                                    requestHeadersSanitizer(),
                                    requestContentSanitizer(),
                                    requestTrailersSanitizer(),
                                    responseHeadersSanitizer(),
                                    responseContentSanitizer(),
                                    responseTrailersSanitizer(),
                                    responseCauseSanitizer(),
                                    sampler);
=======
    public LoggingService build(HttpService delegate) {
        return new LoggingService(delegate,
                                  requestLogLevel(),
                                  successfulResponseLogLevel(),
                                  failedResponseLogLevel(),
                                  requestHeadersSanitizer(),
                                  requestContentSanitizer(),
                                  requestTrailersSanitizer(),
                                  responseHeadersSanitizer(),
                                  responseContentSanitizer(),
                                  responseTrailersSanitizer(),
                                  responseCauseSanitizer(),
                                  sampler);
>>>>>>> f125512a
    }

    /**
     * Returns a newly-created {@link LoggingService} decorator based on the properties of this builder.
     */
    public Function<? super HttpService, LoggingService> newDecorator() {
        return this::build;
    }
}<|MERGE_RESOLUTION|>--- conflicted
+++ resolved
@@ -55,28 +55,13 @@
      * Returns a newly-created {@link LoggingService} decorating {@link HttpService} based on the properties
      * of this builder.
      */
-<<<<<<< HEAD
-    public <I extends Request, O extends Response> LoggingService<I, O> build(Service<I, O> delegate) {
-        return new LoggingService<>(delegate,
-                                    requestLogLevel(),
-                                    successfulResponseLogLevel(),
-                                    failedResponseLogLevel(),
-                                    requestLogLevelMapper(),
-                                    responseLogLevelMapper(),
-                                    requestHeadersSanitizer(),
-                                    requestContentSanitizer(),
-                                    requestTrailersSanitizer(),
-                                    responseHeadersSanitizer(),
-                                    responseContentSanitizer(),
-                                    responseTrailersSanitizer(),
-                                    responseCauseSanitizer(),
-                                    sampler);
-=======
     public LoggingService build(HttpService delegate) {
         return new LoggingService(delegate,
                                   requestLogLevel(),
                                   successfulResponseLogLevel(),
                                   failedResponseLogLevel(),
+                                  requestLogLevelMapper(),
+                                  responseLogLevelMapper(),
                                   requestHeadersSanitizer(),
                                   requestContentSanitizer(),
                                   requestTrailersSanitizer(),
@@ -85,7 +70,6 @@
                                   responseTrailersSanitizer(),
                                   responseCauseSanitizer(),
                                   sampler);
->>>>>>> f125512a
     }
 
     /**
