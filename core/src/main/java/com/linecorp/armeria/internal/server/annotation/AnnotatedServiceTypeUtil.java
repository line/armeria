/*
 * Copyright 2018 LINE Corporation
 *
 * LINE Corporation licenses this file to you under the Apache License,
 * version 2.0 (the "License"); you may not use this file except in compliance
 * with the License. You may obtain a copy of the License at:
 *
 *   https://www.apache.org/licenses/LICENSE-2.0
 *
 * Unless required by applicable law or agreed to in writing, software
 * distributed under the License is distributed on an "AS IS" BASIS, WITHOUT
 * WARRANTIES OR CONDITIONS OF ANY KIND, either express or implied. See the
 * License for the specific language governing permissions and limitations
 * under the License.
 */
package com.linecorp.armeria.internal.server.annotation;

<<<<<<< HEAD
=======
import java.time.Period;
import java.util.ArrayList;
import java.util.Collection;
import java.util.LinkedHashSet;
import java.util.List;
>>>>>>> 8d59ec22
import java.util.Map;
import java.util.UUID;
import java.util.function.Function;

import com.google.common.base.Ascii;
import com.google.common.collect.ImmutableMap;

import io.netty.util.AsciiString;

final class AnnotatedServiceTypeUtil {

    /**
     * Supported types and functions which convert a string to the desired type.
     */
    private static final Map<Class<?>, Function<String, ?>> supportedElementTypes =
            ImmutableMap.<Class<?>, Function<String, ?>>builder()
                    .put(Byte.TYPE, Byte::valueOf)
                    .put(Byte.class, Byte::valueOf)
                    .put(Short.TYPE, Short::valueOf)
                    .put(Short.class, Short::valueOf)
                    .put(Boolean.TYPE, AnnotatedServiceTypeUtil::parseBoolean)
                    .put(Boolean.class, AnnotatedServiceTypeUtil::parseBoolean)
                    .put(Integer.TYPE, Integer::valueOf)
                    .put(Integer.class, Integer::valueOf)
                    .put(Long.TYPE, Long::valueOf)
                    .put(Long.class, Long::valueOf)
                    .put(Float.TYPE, Float::valueOf)
                    .put(Float.class, Float::valueOf)
                    .put(Double.TYPE, Double::valueOf)
                    .put(Double.class, Double::valueOf)
                    .put(UUID.class, UUID::fromString)
<<<<<<< HEAD
                    .put(AsciiString.class, AsciiString::new)
                    .put(String.class, Function.identity())
                    .put(CharSequence.class, Function.identity())
                    .put(Object.class, Function.identity())
=======
                    .put(Period.class, Period::parse)
>>>>>>> 8d59ec22
                    .build();

    private static final Map<String, Boolean> stringToBooleanMap =
            ImmutableMap.<String, Boolean>builder()
                    .put("true", true)
                    .put("1", true)
                    .put("false", false)
                    .put("0", false)
                    .build();

    /**
     * Converts the given {@code str} to {@code T} type object. e.g., "42" -> 42.
     *
     * @throws IllegalArgumentException if {@code str} can't be deserialized to {@code T} type object.
     */
    @SuppressWarnings("unchecked")
    static <T> T stringToType(String str, Class<T> clazz) {
        try {
            final Function<String, ?> func = supportedElementTypes.get(clazz);
            if (func != null) {
                return (T) func.apply(str);
            }
        } catch (NumberFormatException e) {
            throw e;
        } catch (Throwable cause) {
            throw new IllegalArgumentException(
                    "Can't convert '" + str + "' to type '" + clazz.getSimpleName() + "'.", cause);
        }

        throw new IllegalArgumentException(
                "Can't convert '" + str + "' to type '" + clazz.getSimpleName() + "'.");
    }

    private static Boolean parseBoolean(String s) {
        final Boolean result = stringToBooleanMap.get(Ascii.toLowerCase(s));
        if (result == null) {
            throw new IllegalArgumentException("must be one of " + stringToBooleanMap.keySet() + ": " + s);
        }
        return result;
    }

    private AnnotatedServiceTypeUtil() {}
}<|MERGE_RESOLUTION|>--- conflicted
+++ resolved
@@ -15,14 +15,7 @@
  */
 package com.linecorp.armeria.internal.server.annotation;
 
-<<<<<<< HEAD
-=======
 import java.time.Period;
-import java.util.ArrayList;
-import java.util.Collection;
-import java.util.LinkedHashSet;
-import java.util.List;
->>>>>>> 8d59ec22
 import java.util.Map;
 import java.util.UUID;
 import java.util.function.Function;
@@ -54,14 +47,11 @@
                     .put(Double.TYPE, Double::valueOf)
                     .put(Double.class, Double::valueOf)
                     .put(UUID.class, UUID::fromString)
-<<<<<<< HEAD
+                    .put(Period.class, Period::parse)
                     .put(AsciiString.class, AsciiString::new)
                     .put(String.class, Function.identity())
                     .put(CharSequence.class, Function.identity())
                     .put(Object.class, Function.identity())
-=======
-                    .put(Period.class, Period::parse)
->>>>>>> 8d59ec22
                     .build();
 
     private static final Map<String, Boolean> stringToBooleanMap =
