--- conflicted
+++ resolved
@@ -55,24 +55,9 @@
      * Returns a newly-created {@link LoggingService} decorating {@link HttpService} based on the properties
      * of this builder.
      */
-<<<<<<< HEAD
-    public <I extends Request, O extends Response> LoggingService<I, O> build(Service<I, O> delegate) {
-        return new LoggingService<>(delegate,
-                                    logger(),
-                                    requestLogLevel(),
-                                    successfulResponseLogLevel(),
-                                    failedResponseLogLevel(),
-                                    requestHeadersSanitizer(),
-                                    requestContentSanitizer(),
-                                    requestTrailersSanitizer(),
-                                    responseHeadersSanitizer(),
-                                    responseContentSanitizer(),
-                                    responseTrailersSanitizer(),
-                                    responseCauseSanitizer(),
-                                    sampler);
-=======
     public LoggingService build(HttpService delegate) {
         return new LoggingService(delegate,
+                                  logger(),
                                   requestLogLevel(),
                                   successfulResponseLogLevel(),
                                   failedResponseLogLevel(),
@@ -84,7 +69,6 @@
                                   responseTrailersSanitizer(),
                                   responseCauseSanitizer(),
                                   sampler);
->>>>>>> b478d561
     }
 
     /**
