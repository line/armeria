/*
 * Copyright 2023 LINE Corporation
 *
 * LINE Corporation licenses this file to you under the Apache License,
 * version 2.0 (the "License"); you may not use this file except in compliance
 * with the License. You may obtain a copy of the License at:
 *
 *   https://www.apache.org/licenses/LICENSE-2.0
 *
 * Unless required by applicable law or agreed to in writing, software
 * distributed under the License is distributed on an "AS IS" BASIS, WITHOUT
 * WARRANTIES OR CONDITIONS OF ANY KIND, either express or implied. See the
 * License for the specific language governing permissions and limitations
 * under the License.
 */

package com.linecorp.armeria.client;

import static com.google.common.base.MoreObjects.toStringHelper;

import java.util.concurrent.CompletableFuture;
import java.util.concurrent.TimeUnit;

import org.reactivestreams.Subscriber;
import org.slf4j.Logger;
import org.slf4j.LoggerFactory;

import com.linecorp.armeria.common.HttpData;
import com.linecorp.armeria.common.HttpHeaders;
import com.linecorp.armeria.common.HttpObject;
import com.linecorp.armeria.common.HttpRequest;
import com.linecorp.armeria.common.ResponseCompleteException;
import com.linecorp.armeria.common.ResponseHeaders;
import com.linecorp.armeria.common.annotation.Nullable;
import com.linecorp.armeria.common.logging.RequestLogProperty;
import com.linecorp.armeria.common.stream.CancelledSubscriptionException;
import com.linecorp.armeria.common.stream.StreamWriter;
import com.linecorp.armeria.common.stream.SubscriptionOption;
import com.linecorp.armeria.common.util.Exceptions;
import com.linecorp.armeria.common.util.SafeCloseable;
import com.linecorp.armeria.internal.client.ClientRequestContextExtension;
import com.linecorp.armeria.internal.client.DecodedHttpResponse;
import com.linecorp.armeria.internal.common.CancellationScheduler;
import com.linecorp.armeria.internal.common.CancellationScheduler.CancellationTask;
import com.linecorp.armeria.internal.common.RequestContextUtil;
import com.linecorp.armeria.unsafe.PooledObjects;

import io.netty.channel.EventLoop;
import io.netty.util.concurrent.EventExecutor;

class HttpResponseWrapper implements StreamWriter<HttpObject> {

    private static final Logger logger = LoggerFactory.getLogger(HttpResponseWrapper.class);

    @Nullable
    private final AbstractHttpRequestHandler requestHandler;
    private final DecodedHttpResponse delegate;
    private final EventLoop eventLoop;
    private final ClientRequestContext ctx;
    private final long maxContentLength;
    private final long responseTimeoutMillis;

    private boolean responseStarted;
    private long contentLengthHeaderValue = -1;

    private boolean done;
    private boolean closed;

    HttpResponseWrapper(@Nullable AbstractHttpRequestHandler requestHandler,
                        DecodedHttpResponse delegate, EventLoop eventLoop, ClientRequestContext ctx,
                        long responseTimeoutMillis, long maxContentLength) {
        this.requestHandler = requestHandler;
        this.delegate = delegate;
        this.eventLoop = eventLoop;
        this.ctx = ctx;
        this.maxContentLength = maxContentLength;
        this.responseTimeoutMillis = responseTimeoutMillis;
    }

    void handle100Continue(ResponseHeaders responseHeaders) {
        if (requestHandler != null) {
            requestHandler.handle100Continue(responseHeaders);
        }
    }

    DecodedHttpResponse delegate() {
        return delegate;
    }

    long maxContentLength() {
        return maxContentLength;
    }

    long writtenBytes() {
        return delegate.writtenBytes();
    }

    long contentLengthHeaderValue() {
        return contentLengthHeaderValue;
    }

    @Override
    public boolean isOpen() {
        return delegate.isOpen();
    }

    @Override
    public boolean isEmpty() {
        throw new UnsupportedOperationException();
    }

    @Override
    public long demand() {
        throw new UnsupportedOperationException();
    }

    @Override
    public CompletableFuture<Void> whenComplete() {
        return delegate.whenComplete();
    }

    @Override
    public void subscribe(Subscriber<? super HttpObject> subscriber, EventExecutor executor,
                          SubscriptionOption... options) {
        throw new UnsupportedOperationException();
    }

    @Override
    public void abort() {
        throw new UnsupportedOperationException();
    }

    @Override
    public void abort(Throwable cause) {
        throw new UnsupportedOperationException();
    }

    @Override
    public boolean tryWrite(HttpObject o) {
        if (done) {
            PooledObjects.close(o);
            return false;
        }
        return delegate.tryWrite(o);
    }

    void startResponse() {
        if (responseStarted) {
            return;
        }
        responseStarted = true;
        ctx.logBuilder().startResponse();
        ctx.logBuilder().responseFirstBytesTransferred();
        initTimeout();
    }

    boolean tryWriteResponseHeaders(ResponseHeaders responseHeaders) {
        contentLengthHeaderValue = responseHeaders.contentLength();
        ctx.logBuilder().defer(RequestLogProperty.RESPONSE_HEADERS);
        try {
            return delegate.tryWrite(responseHeaders);
        } finally {
            ctx.logBuilder().responseHeaders(responseHeaders);
        }
    }

    boolean tryWriteData(HttpData data) {
        if (done) {
            PooledObjects.close(data);
            return false;
        }
        data.touch(ctx);
        ctx.logBuilder().increaseResponseLength(data);
        return delegate.tryWrite(data);
    }

    boolean tryWriteTrailers(HttpHeaders trailers) {
        if (done) {
            return false;
        }
        done = true;
        ctx.logBuilder().defer(RequestLogProperty.RESPONSE_TRAILERS);
        try {
            return delegate.tryWrite(trailers);
        } finally {
            ctx.logBuilder().responseTrailers(trailers);
        }
    }

    @Override
    public CompletableFuture<Void> whenConsumed() {
        return delegate.whenConsumed();
    }

    /**
     * This method is called when the delegate is completed.
     */
    void onSubscriptionCancelled(@Nullable Throwable cause) {
        close(cause, true);
    }

    @Override
    public void close() {
        close(null, false);
    }

    @Override
    public void close(Throwable cause) {
        close(cause, false);
    }

    void close(@Nullable Throwable cause, boolean cancel) {
        if (closed) {
            return;
        }
        done = true;
        closed = true;
        cancelTimeoutAndLog(cause, cancel);
        final HttpRequest request = ctx.request();
        assert request != null;
        if (cause != null) {
            request.abort(cause);
            return;
        }
        final long requestAutoAbortDelayMillis = ctx.requestAutoAbortDelayMillis();
        if (requestAutoAbortDelayMillis < 0 || requestAutoAbortDelayMillis == Long.MAX_VALUE) {
            return;
        }
        if (requestAutoAbortDelayMillis == 0) {
            request.abort(ResponseCompleteException.get());
            return;
        }
        ctx.eventLoop().schedule(() -> request.abort(ResponseCompleteException.get()),
                                 requestAutoAbortDelayMillis, TimeUnit.MILLISECONDS);
    }

    private void closeAction(@Nullable Throwable cause) {
        if (cause != null) {
            delegate.close(cause);
            ctx.logBuilder().endResponse(cause);
        } else {
            delegate.close();
            ctx.logBuilder().endResponse();
        }
    }

    private void cancelAction(@Nullable Throwable cause) {
        if (cause != null && !(cause instanceof CancelledSubscriptionException)) {
            ctx.logBuilder().endResponse(cause);
        } else {
            ctx.logBuilder().endResponse();
        }
    }

    private void cancelTimeoutAndLog(@Nullable Throwable cause, boolean cancel) {
        final ClientRequestContextExtension ctxExtension = ctx.as(ClientRequestContextExtension.class);
        if (ctxExtension != null) {
            // best-effort attempt to cancel the scheduled timeout task so that RequestContext#cause
            // isn't set unnecessarily
            ctxExtension.responseCancellationScheduler().cancelScheduled();
        }

        if (cancel) {
            cancelAction(cause);
            return;
        }
        if (delegate.isOpen()) {
            closeAction(cause);
        }

        // the context has been cancelled either by timeout or by user invocation
        if (cause == ctx.cancellationCause()) {
            return;
        }

        if (cause == null || !logger.isWarnEnabled() || Exceptions.isExpected(cause)) {
            return;
        }

        final StringBuilder logMsg = new StringBuilder("Unexpected exception while closing a request");
        final HttpRequest request = ctx.request();
        assert request != null;
        final String authority = request.authority();
        if (authority != null) {
            logMsg.append(" to ").append(authority);
        }

        logger.warn(logMsg.append(':').toString(), cause);
    }

    void initTimeout() {
        final ClientRequestContextExtension ctxExtension = ctx.as(ClientRequestContextExtension.class);
        if (ctxExtension != null) {
            final CancellationScheduler responseCancellationScheduler =
                    ctxExtension.responseCancellationScheduler();
            responseCancellationScheduler.updateTask(newCancellationTask());
            responseCancellationScheduler.start();
        }
    }

    private CancellationTask newCancellationTask() {
        return new CancellationTask() {
            @Override
            public boolean canSchedule() {
                return delegate.isOpen() && !done;
            }

            @Override
            public void run(Throwable cause) {
<<<<<<< HEAD
                if (ctx.eventLoop().inEventLoop()) {
                    try (SafeCloseable ignored = RequestContextUtil.pop()) {
                        close(cause);
                    }
                } else {
                    ctx.eventLoop().withoutContext().execute(() -> close(cause));
                }
=======
                delegate.close(cause);
                final HttpRequest request = ctx.request();
                assert request != null;
                request.abort(cause);
                ctx.logBuilder().endResponse(cause);
>>>>>>> 5ef0b19e
            }
        };
    }

    @Override
    public String toString() {
        return toStringHelper(this).omitNullValues()
                                   .add("ctx", ctx)
                                   .add("eventLoop", eventLoop)
                                   .add("responseStarted", responseStarted)
                                   .add("maxContentLength", maxContentLength)
                                   .add("responseTimeoutMillis", responseTimeoutMillis)
                                   .add("contentLengthHeaderValue", contentLengthHeaderValue)
                                   .add("delegate", delegate)
                                   .toString();
    }
}<|MERGE_RESOLUTION|>--- conflicted
+++ resolved
@@ -307,7 +307,6 @@
 
             @Override
             public void run(Throwable cause) {
-<<<<<<< HEAD
                 if (ctx.eventLoop().inEventLoop()) {
                     try (SafeCloseable ignored = RequestContextUtil.pop()) {
                         close(cause);
@@ -315,13 +314,6 @@
                 } else {
                     ctx.eventLoop().withoutContext().execute(() -> close(cause));
                 }
-=======
-                delegate.close(cause);
-                final HttpRequest request = ctx.request();
-                assert request != null;
-                request.abort(cause);
-                ctx.logBuilder().endResponse(cause);
->>>>>>> 5ef0b19e
             }
         };
     }
