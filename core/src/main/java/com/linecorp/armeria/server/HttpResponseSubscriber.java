/*
 * Copyright 2016 LINE Corporation
 *
 * LINE Corporation licenses this file to you under the Apache License,
 * version 2.0 (the "License"); you may not use this file except in compliance
 * with the License. You may obtain a copy of the License at:
 *
 *   https://www.apache.org/licenses/LICENSE-2.0
 *
 * Unless required by applicable law or agreed to in writing, software
 * distributed under the License is distributed on an "AS IS" BASIS, WITHOUT
 * WARRANTIES OR CONDITIONS OF ANY KIND, either express or implied. See the
 * License for the specific language governing permissions and limitations
 * under the License.
 */

package com.linecorp.armeria.server;

import static com.google.common.base.MoreObjects.firstNonNull;
import static com.linecorp.armeria.internal.common.HttpHeadersUtil.mergeResponseHeaders;
import static com.linecorp.armeria.internal.common.HttpHeadersUtil.mergeTrailers;
import static com.linecorp.armeria.internal.common.websocket.WebSocketUtil.isHttp1WebSocketUpgradeResponse;

import java.nio.channels.ClosedChannelException;
import java.util.concurrent.CompletableFuture;

import org.reactivestreams.Subscriber;
import org.reactivestreams.Subscription;
import org.slf4j.Logger;
import org.slf4j.LoggerFactory;

import com.linecorp.armeria.common.AggregatedHttpResponse;
import com.linecorp.armeria.common.CancellationException;
import com.linecorp.armeria.common.HttpData;
import com.linecorp.armeria.common.HttpHeaderNames;
import com.linecorp.armeria.common.HttpHeaders;
import com.linecorp.armeria.common.HttpMethod;
import com.linecorp.armeria.common.HttpObject;
import com.linecorp.armeria.common.HttpStatus;
import com.linecorp.armeria.common.ResponseHeaders;
import com.linecorp.armeria.common.annotation.Nullable;
import com.linecorp.armeria.common.stream.CancelledSubscriptionException;
import com.linecorp.armeria.common.util.Exceptions;
import com.linecorp.armeria.common.util.SafeCloseable;
import com.linecorp.armeria.internal.common.RequestContextUtil;
import com.linecorp.armeria.internal.server.DefaultServiceRequestContext;
import com.linecorp.armeria.unsafe.PooledObjects;

import io.netty.channel.ChannelFuture;
import io.netty.channel.ChannelFutureListener;
import io.netty.channel.ChannelHandlerContext;
import io.netty.handler.codec.http2.Http2Error;

final class HttpResponseSubscriber extends AbstractHttpResponseHandler implements Subscriber<HttpObject> {

    private static final Logger logger = LoggerFactory.getLogger(HttpResponseSubscriber.class);

    enum State {
        NEEDS_HEADERS,
        NEEDS_DATA_OR_TRAILERS,
        NEEDS_TRAILERS,
        DONE,
    }

    @Nullable
    private Subscription subscription;
    private State state = State.NEEDS_HEADERS;

    private boolean isSubscriptionCompleted;

    private boolean loggedResponseHeadersFirstBytesTransferred;

    private boolean http1WebSocketEstablished;

    @Nullable
    private WriteHeadersFutureListener cachedWriteHeadersListener;

    @Nullable
    private WriteDataFutureListener cachedWriteDataListener;

    HttpResponseSubscriber(ChannelHandlerContext ctx, ServerHttpObjectEncoder responseEncoder,
                           DefaultServiceRequestContext reqCtx, DecodedHttpRequest req,
                           CompletableFuture<Void> completionFuture) {
        super(ctx, responseEncoder, reqCtx, req, completionFuture);
    }

    @Override
    public void onSubscribe(Subscription subscription) {
        assert this.subscription == null;
        this.subscription = subscription;
        if (state == State.DONE) {
            if (!isSubscriptionCompleted) {
                isSubscriptionCompleted = true;
                subscription.cancel();
            }
            return;
        }

        scheduleTimeout();

        // Start consuming.
        subscription.request(1);
    }

    @SuppressWarnings("checkstyle:FallThrough")
    @Override
    public void onNext(HttpObject o) {
        if (!(o instanceof HttpData) && !(o instanceof HttpHeaders)) {
            req.abortResponse(new IllegalArgumentException(
                    "published an HttpObject that's neither HttpHeaders nor HttpData: " + o +
                    " (service: " + service() + ')'), true);
            return;
        }

        if (failIfStreamOrSessionClosed()) {
            PooledObjects.close(o);
            return;
        }

        boolean endOfStream = o.isEndOfStream();
        switch (state) {
            case NEEDS_HEADERS: {
                logBuilder().startResponse();
                if (!(o instanceof ResponseHeaders)) {
                    req.abortResponse(new IllegalStateException(
                            "published an HttpData without a preceding ResponseHeaders: " + o +
                            " (service: " + service() + ')'), true);
                    return;
                }

                final ResponseHeaders headers = (ResponseHeaders) o;
                final HttpStatus status = headers.status();
                if (status.isInformational()) {
                    if (endOfStream) {
                        req.abortResponse(new IllegalStateException(
                                "published an informational headers whose endOfStream is true: " + o +
                                " (service: " + service() + ')'), true);
                        return;
                    }
<<<<<<< HEAD
                    if (!(reqCtx.sessionProtocol().isHttp1() && !isHttp1WebSocketUpgradeResponse(headers))) {
                        responseEncoder.writeHeaders(req.id(), req.streamId(), headers, false, false)
                                       .addListener(writeHeadersFutureListener(false));
                        break;
=======
                    merged = headers;
                } else {
                    if (responseEncoder.isResponseHeadersSent(req.id(), req.streamId())) {
                        // The response is sent by the HttpRequestDecoder so we just cancel the stream message.
                        tryComplete(new CancelledSubscriptionException(
                                "An HTTP response was sent already. ctx: " + reqCtx));
                        setDone(true);
                        return;
>>>>>>> 34009bf3
                    }
                    http1WebSocketEstablished = true;
                }

                if (responseEncoder.isResponseHeadersSent(req.id(), req.streamId())) {
                    // The response is sent by the HttpRequestDecoder so we just cancel the stream message.
                    isComplete = true;
                    setDone(true);
                    return;
                }

                if (req.method() == HttpMethod.HEAD) {
                    endOfStream = true;
                } else if (status.isContentAlwaysEmpty()) {
                    state = State.NEEDS_TRAILERS;
                } else {
                    state = State.NEEDS_DATA_OR_TRAILERS;
                }
                if (endOfStream) {
                    setDone(false);
                }
                final ResponseHeaders merged =
                        mergeResponseHeaders(headers, reqCtx.additionalResponseHeaders());
                logBuilder().responseHeaders(merged);

                responseEncoder.writeHeaders(req.id(), req.streamId(), merged, endOfStream,
                                             reqCtx.additionalResponseTrailers().isEmpty())
                               .addListener(writeHeadersFutureListener(endOfStream));
                break;
            }
            case NEEDS_TRAILERS: {
                if (o instanceof ResponseHeaders) {
                    req.abortResponse(new IllegalStateException(
                            "published a ResponseHeaders: " + o +
                            " (expected: an HTTP trailers). service: " + service()), true);
                    return;
                }
                if (o instanceof HttpData) {
                    // We silently ignore the data and call subscription.request(1).
                    ((HttpData) o).close();
                    assert subscription != null;
                    subscription.request(1);
                    return;
                }
                // We handle the trailers in NEEDS_DATA_OR_TRAILERS.
            }
            case NEEDS_DATA_OR_TRAILERS: {
                if (o instanceof HttpHeaders) {
                    final HttpHeaders trailers = (HttpHeaders) o;
                    if (trailers.contains(HttpHeaderNames.STATUS)) {
                        req.abortResponse(new IllegalArgumentException(
                                "published an HTTP trailers with status: " + o +
                                " (service: " + service() + ')'), true);
                        return;
                    }
                    setDone(false);

                    final HttpHeaders merged = mergeTrailers(trailers, reqCtx.additionalResponseTrailers());
                    logBuilder().responseTrailers(merged);
                    responseEncoder.writeTrailers(req.id(), req.streamId(), merged)
                                   .addListener(writeHeadersFutureListener(true));
                } else {
                    final HttpData data = (HttpData) o;
                    final boolean wroteEmptyData = data.isEmpty();
                    logBuilder().increaseResponseLength(data);
                    if (endOfStream) {
                        setDone(false);
                    }

                    final HttpHeaders additionalTrailers = reqCtx.additionalResponseTrailers();
                    if (endOfStream && !additionalTrailers.isEmpty()) { // Last DATA frame
                        responseEncoder.writeData(req.id(), req.streamId(), data, false)
                                       .addListener(writeDataFutureListener(false, wroteEmptyData));
                        logBuilder().responseTrailers(additionalTrailers);
                        responseEncoder.writeTrailers(req.id(), req.streamId(), additionalTrailers)
                                       .addListener(writeHeadersFutureListener(true));
                    } else {
                        responseEncoder.writeData(req.id(), req.streamId(), data, endOfStream)
                                       .addListener(writeDataFutureListener(endOfStream, wroteEmptyData));
                    }
                }
                break;
            }
            case DONE:
                isSubscriptionCompleted = true;
                subscription.cancel();
                PooledObjects.close(o);
                return;
        }

        ctx.flush();
    }

    @Override
    boolean isDone() {
        return state == State.DONE;
    }

    private State setDone(boolean cancel) {
        if (cancel && subscription != null && !isSubscriptionCompleted) {
            isSubscriptionCompleted = true;
            subscription.cancel();
        }
        clearTimeout();
        final State oldState = state;
        state = State.DONE;
        return oldState;
    }

    @Override
    public void onError(Throwable cause) {
        isSubscriptionCompleted = true;
        final Throwable peeled = Exceptions.peel(cause);
        if (!isWritable()) {
            // A session or stream is currently being closing or is closed already.
            fail(peeled);
            return;
        }

        if (peeled instanceof HttpResponseException) {
            // Timeout may occur when the aggregation of the error response takes long.
            // If timeout occurs, the response is sent by newCancellationTask().
            toAggregatedHttpResponse((HttpResponseException) peeled).handleAsync((res, throwable) -> {
                if (throwable != null) {
                    failAndRespond(throwable,
                                   internalServerErrorResponse,
                                   Http2Error.CANCEL, false);
                } else {
                    failAndRespond(peeled, res, Http2Error.CANCEL, false);
                }
                return null;
            }, ctx.executor());
        } else if (peeled instanceof HttpStatusException) {
            final Throwable cause0 = firstNonNull(peeled.getCause(), peeled);
            final AggregatedHttpResponse res = toAggregatedHttpResponse((HttpStatusException) peeled);
            failAndRespond(cause0, res, Http2Error.CANCEL, false);
        } else if (Exceptions.isStreamCancelling(peeled)) {
            failAndReset(peeled);
        } else {
            if (!(peeled instanceof CancellationException)) {
                logger.warn("{} Unexpected exception from a service or a response publisher: {}",
                            ctx.channel(), service(), peeled);
            } else {
                // Ignore CancellationException and its subtypes, which can be triggered when the request
                // was cancelled or timed out even before the subscription attempt is made.
            }

            failAndRespond(peeled, internalServerErrorResponse, Http2Error.INTERNAL_ERROR, false);
        }
    }

    @Override
    public void onComplete() {
        isSubscriptionCompleted = true;

        final State oldState = setDone(false);
        if (oldState == State.NEEDS_HEADERS) {
            logger.warn("{} Published nothing (or only informational responses): {}", ctx.channel(), service());
            responseEncoder.writeReset(req.id(), req.streamId(), Http2Error.INTERNAL_ERROR)
                           .addListener(future -> {
                               try (SafeCloseable ignored = RequestContextUtil.pop()) {
                                   tryComplete(null);
                               }
                           });
            ctx.flush();
            return;
        }

        if (oldState != State.DONE) {
            if (http1WebSocketEstablished) {
                if (isWritable()) {
                    final ChannelFuture channelFuture = writeEmptyData();
                    channelFuture.addListener(writeDataFutureListener(true, true));
                    channelFuture.addListener(HttpServerHandler.CLOSE);
                    ctx.flush();
                }
                return;
            }
            final HttpHeaders additionalTrailers = reqCtx.additionalResponseTrailers();
            if (!additionalTrailers.isEmpty()) {
                logBuilder().responseTrailers(additionalTrailers);
                responseEncoder.writeTrailers(req.id(), req.streamId(), additionalTrailers)
                               .addListener(writeHeadersFutureListener(true));
                ctx.flush();
            } else if (isWritable()) {
                writeEmptyData().addListener(writeDataFutureListener(true, true));
                ctx.flush();
            }
        }
    }

    private ChannelFuture writeEmptyData() {
        return responseEncoder.writeData(req.id(), req.streamId(), HttpData.empty(), true);
    }

    @Override
    void fail(Throwable cause) {
        if (tryComplete(cause)) {
            setDone(true);
            endLogRequestAndResponse(cause);
            maybeWriteAccessLog();
        }
    }

    private void failAndRespond(Throwable cause, AggregatedHttpResponse res, Http2Error error, boolean cancel) {
        final State oldState = setDone(cancel);
        final int id = req.id();
        final int streamId = req.streamId();

        final ChannelFuture future;
        final boolean isReset;
        if (oldState == State.NEEDS_HEADERS) { // ResponseHeaders is not sent yet, so we can send the response.
            future = writeAggregatedHttpResponse(res);
            isReset = false;
        } else {
            // Wrote something already; we have to reset/cancel the stream.
            future = responseEncoder.writeReset(id, streamId, error);
            isReset = true;
        }

        addCallbackAndFlush(cause, oldState, future, isReset);
    }

    private void failAndReset(Throwable cause) {
        final State oldState = setDone(false);
        final ChannelFuture future =
                responseEncoder.writeReset(req.id(), req.streamId(), Http2Error.CANCEL);

        addCallbackAndFlush(cause, oldState, future, true);
    }

    private void addCallbackAndFlush(Throwable cause, State oldState, ChannelFuture future, boolean isReset) {
        if (oldState != State.DONE) {
            future.addListener(f -> {
                try (SafeCloseable ignored = RequestContextUtil.pop()) {
                    if (f.isSuccess() && !isReset) {
                        maybeLogFirstResponseBytesTransferred();
                    }
                    // Write an access log always with a cause. Respect the first specified cause.
                    if (tryComplete(cause)) {
                        endLogRequestAndResponse(cause);
                        maybeWriteAccessLog();
                    }
                }
            });
        }
        ctx.flush();
    }

    private WriteHeadersFutureListener writeHeadersFutureListener(boolean endOfStream) {
        if (!endOfStream) {
            // Reuse in case sending multiple informational headers.
            if (cachedWriteHeadersListener == null) {
                cachedWriteHeadersListener = new WriteHeadersFutureListener(false);
            }
            return cachedWriteHeadersListener;
        }
        return new WriteHeadersFutureListener(true);
    }

    private WriteDataFutureListener writeDataFutureListener(boolean endOfStream, boolean wroteEmptyData) {
        if (!endOfStream && !wroteEmptyData) {
            // Reuse in case sending streaming data.
            if (cachedWriteDataListener == null) {
                cachedWriteDataListener = new WriteDataFutureListener(false, false);
            }
            return cachedWriteDataListener;
        }
        return new WriteDataFutureListener(endOfStream, wroteEmptyData);
    }

    private class WriteHeadersFutureListener implements ChannelFutureListener {
        private final boolean endOfStream;

        WriteHeadersFutureListener(boolean endOfStream) {
            this.endOfStream = endOfStream;
        }

        @Override
        public void operationComplete(ChannelFuture future) throws Exception {
            try (SafeCloseable ignored = RequestContextUtil.pop()) {
                handleWriteComplete(future, endOfStream, future.isSuccess());
            }
        }
    }

    private class WriteDataFutureListener implements ChannelFutureListener {
        private final boolean endOfStream;
        private final boolean wroteEmptyData;

        WriteDataFutureListener(boolean endOfStream, boolean wroteEmptyData) {
            this.endOfStream = endOfStream;
            this.wroteEmptyData = wroteEmptyData;
        }

        @Override
        public void operationComplete(ChannelFuture future) throws Exception {
            try (SafeCloseable ignored = RequestContextUtil.pop()) {
                final boolean isSuccess;
                if (future.isSuccess()) {
                    isSuccess = true;
                } else {
                    // If 1) the last chunk we attempted to send was empty,
                    //    2) the connection has been closed,
                    //    3) and the protocol is HTTP/1,
                    // it is very likely that a client closed the connection after receiving the
                    // complete content, which is not really a problem.
                    isSuccess = endOfStream && wroteEmptyData &&
                                future.cause() instanceof ClosedChannelException && reqCtx.sessionProtocol()
                                                                                          .isHttp1();
                }
                handleWriteComplete(future, endOfStream, isSuccess);
            }
        }
    }

    void handleWriteComplete(ChannelFuture future, boolean endOfStream, boolean isSuccess) throws Exception {
        // Write an access log if:
        // - every message has been sent successfully.
        // - any write operation is failed with a cause.
        if (isSuccess) {
            maybeLogFirstResponseBytesTransferred();

            if (endOfStream) {
                if (tryComplete(null)) {
                    final Throwable capturedException = CapturedServiceException.get(reqCtx);
                    if (capturedException != null) {
                        endLogRequestAndResponse(capturedException);
                    } else {
                        endLogRequestAndResponse();
                    }
                    maybeWriteAccessLog();
                }
            }

            if (!isSubscriptionCompleted) {
                assert subscription != null;
                // Even though an 'endOfStream' is received, we still need to send a request signal to the
                // upstream for completing or canceling this 'HttpResponseSubscriber'
                subscription.request(1);
            }
            return;
        }

        fail(future.cause());
        // We do not send RST but close the channel because there's high chances that the channel
        // is not reusable if an exception was raised while writing to the channel.
        HttpServerHandler.CLOSE_ON_FAILURE.operationComplete(future);
    }

    private void maybeLogFirstResponseBytesTransferred() {
        if (!loggedResponseHeadersFirstBytesTransferred) {
            loggedResponseHeadersFirstBytesTransferred = true;
            logBuilder().responseFirstBytesTransferred();
        }
    }
}<|MERGE_RESOLUTION|>--- conflicted
+++ resolved
@@ -137,28 +137,18 @@
                                 " (service: " + service() + ')'), true);
                         return;
                     }
-<<<<<<< HEAD
-                    if (!(reqCtx.sessionProtocol().isHttp1() && !isHttp1WebSocketUpgradeResponse(headers))) {
+                    if (!(reqCtx.sessionProtocol().isHttp1() && isHttp1WebSocketUpgradeResponse(headers))) {
                         responseEncoder.writeHeaders(req.id(), req.streamId(), headers, false, false)
                                        .addListener(writeHeadersFutureListener(false));
                         break;
-=======
-                    merged = headers;
-                } else {
-                    if (responseEncoder.isResponseHeadersSent(req.id(), req.streamId())) {
-                        // The response is sent by the HttpRequestDecoder so we just cancel the stream message.
-                        tryComplete(new CancelledSubscriptionException(
-                                "An HTTP response was sent already. ctx: " + reqCtx));
-                        setDone(true);
-                        return;
->>>>>>> 34009bf3
                     }
                     http1WebSocketEstablished = true;
                 }
 
                 if (responseEncoder.isResponseHeadersSent(req.id(), req.streamId())) {
                     // The response is sent by the HttpRequestDecoder so we just cancel the stream message.
-                    isComplete = true;
+                    tryComplete(new CancelledSubscriptionException(
+                            "An HTTP response was sent already. ctx: " + reqCtx));
                     setDone(true);
                     return;
                 }
@@ -460,8 +450,8 @@
                     // it is very likely that a client closed the connection after receiving the
                     // complete content, which is not really a problem.
                     isSuccess = endOfStream && wroteEmptyData &&
-                                future.cause() instanceof ClosedChannelException && reqCtx.sessionProtocol()
-                                                                                          .isHttp1();
+                                future.cause() instanceof ClosedChannelException &&
+                                reqCtx.sessionProtocol().isHttp1();
                 }
                 handleWriteComplete(future, endOfStream, isSuccess);
             }
