--- conflicted
+++ resolved
@@ -34,13 +34,9 @@
     @Nullable
     UpstreamTlsContext upstreamTlsContext;
 
-<<<<<<< HEAD
     ClusterXdsResource(Cluster cluster, String version, long revision) {
         super(version, revision);
-=======
-    ClusterXdsResource(Cluster cluster) {
         XdsValidatorIndex.of().assertValid(cluster);
->>>>>>> 35b4274d
         this.cluster = cluster;
         upstreamTlsContext = upstreamTlsContext(cluster);
     }
