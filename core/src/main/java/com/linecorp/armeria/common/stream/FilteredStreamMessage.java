--- conflicted
+++ resolved
@@ -174,15 +174,11 @@
         private final boolean subscribedWithPooledObjects;
         private final boolean notifyCancellation;
 
-<<<<<<< HEAD
+        @Nullable
+        private Subscription upstream;
+
         FilteringSubscriber(Subscriber<? super U> delegate, boolean subscribedWithPooledObjects,
                             boolean notifyCancellation) {
-=======
-        @Nullable
-        private Subscription upstream;
-
-        FilteringSubscriber(Subscriber<? super U> delegate, boolean subscribedWithPooledObjects) {
->>>>>>> 9fa89e30
             this.delegate = requireNonNull(delegate, "delegate");
             this.subscribedWithPooledObjects = subscribedWithPooledObjects;
             this.notifyCancellation = notifyCancellation;
@@ -210,6 +206,7 @@
                 filtered = filter(o);
             } catch (Throwable ex) {
                 StreamMessageUtil.closeOrAbort(o);
+                assert upstream != null;
                 upstream.cancel();
                 onError(ex);
                 return;
