/*
 * Copyright 2017 LINE Corporation
 *
 * LINE Corporation licenses this file to you under the Apache License,
 * version 2.0 (the "License"); you may not use this file except in compliance
 * with the License. You may obtain a copy of the License at:
 *
 *   https://www.apache.org/licenses/LICENSE-2.0
 *
 * Unless required by applicable law or agreed to in writing, software
 * distributed under the License is distributed on an "AS IS" BASIS, WITHOUT
 * WARRANTIES OR CONDITIONS OF ANY KIND, either express or implied. See the
 * License for the specific language governing permissions and limitations
 * under the License.
 */

package com.linecorp.armeria.common.logging;

import static org.assertj.core.api.Assertions.assertThat;
import static org.assertj.core.api.Assertions.assertThatThrownBy;
import static org.mockito.Mockito.when;

import org.junit.Before;
import org.junit.Rule;
import org.junit.Test;
import org.mockito.Mock;
import org.mockito.junit.MockitoJUnit;
import org.mockito.junit.MockitoRule;

import com.linecorp.armeria.common.HttpHeaders;
import com.linecorp.armeria.common.HttpMethod;
import com.linecorp.armeria.common.HttpStatus;
import com.linecorp.armeria.common.RequestContext;
import com.linecorp.armeria.common.RpcResponse;
import com.linecorp.armeria.common.SerializationFormat;
import com.linecorp.armeria.common.SessionProtocol;
import com.linecorp.armeria.testing.internal.AnticipatedException;

import io.netty.channel.Channel;
import io.netty.util.AsciiString;

public class DefaultRequestLogTest {

    @Rule
    public MockitoRule mocks = MockitoJUnit.rule();

    @Mock
    private RequestContext ctx;

    @Mock
    private Channel channel;

    private DefaultRequestLog log;

    @Before
    public void setUp() {
        log = new DefaultRequestLog(ctx);
    }

    @Test
    public void endRequestSuccess() {
        when(ctx.sessionProtocol()).thenReturn(SessionProtocol.H2C);
        log.endRequest();
        assertThat(log.requestDurationNanos()).isZero();
        assertThat(log.requestCause()).isNull();
    }

    @Test
    public void endRequestWithoutHeaders() {
        when(ctx.sessionProtocol()).thenReturn(SessionProtocol.H2C);
        log.endRequest();
        final HttpHeaders headers = log.requestHeaders();
        assertThat(headers.scheme()).isEqualTo("http");
        assertThat(headers.authority()).isEqualTo("?");
        assertThat(headers.method()).isSameAs(HttpMethod.UNKNOWN);
        assertThat(headers.path()).isEqualTo("?");
    }

    @Test
    public void endResponseSuccess() {
        when(ctx.sessionProtocol()).thenReturn(SessionProtocol.H2C);
        log.endResponse();
        assertThat(log.responseDurationNanos()).isZero();
        assertThat(log.responseCause()).isNull();
    }

    @Test
    public void endResponseFailure() {
        final Throwable error = new Throwable("response failed");
        log.endResponse(error);
        assertThat(log.responseDurationNanos()).isZero();
        assertThat(log.responseCause()).isSameAs(error);
    }

    @Test
    public void endResponseWithoutHeaders() {
        log.endResponse();
        assertThat(log.responseHeaders().status()).isEqualTo(HttpStatus.valueOf(0));
    }

    @Test
    public void rpcFailure_endResponseWithoutCause() {
        final Throwable error = new Throwable("response failed");
        log.responseContent(RpcResponse.ofFailure(error), null);
        // If user code doesn't call endResponse, the framework automatically does with no cause.
        log.endResponse();
        assertThat(log.responseDurationNanos()).isZero();
        assertThat(log.responseCause()).isSameAs(error);
    }

    @Test
    public void rpcFailure_endResponseDifferentCause() {
        final Throwable error = new Throwable("response failed one way");
        final Throwable error2 = new Throwable("response failed a different way?");
        log.responseContent(RpcResponse.ofFailure(error), null);
        log.endResponse(error2);
        assertThat(log.responseDurationNanos()).isZero();
        assertThat(log.responseCause()).isSameAs(error);
    }

    @Test
    public void addChild() {
        final DefaultRequestLog child = new DefaultRequestLog(ctx);
        log.addChild(child);
        child.startRequest(channel, SessionProtocol.H2C);
        assertThat(log.requestStartTimeMicros()).isEqualTo(child.requestStartTimeMicros());
        assertThat(log.channel()).isSameAs(channel);
        assertThat(log.sessionProtocol()).isSameAs(SessionProtocol.H2C);

        child.serializationFormat(SerializationFormat.NONE);
        assertThat(log.serializationFormat()).isSameAs(SerializationFormat.NONE);

        child.requestHeadersFirstBytesTransferred();
        assertThat(log.requestHeadersFirstBytesTransferredTimeNanos())
                .isEqualTo(child.requestHeadersFirstBytesTransferredTimeNanos());

        final HttpHeaders foo = HttpHeaders.of(AsciiString.of("foo"), "foo");
        child.requestHeaders(foo);
        assertThat(log.requestHeaders()).isSameAs(foo);

        final String requestContent = "baz";
        final String rawRequestContent = "bax";

        child.requestContent(requestContent, rawRequestContent);
        assertThat(log.requestContent()).isSameAs(requestContent);
        assertThat(log.rawRequestContent()).isSameAs(rawRequestContent);

        child.endRequest();
        assertThat(log.requestDurationNanos()).isEqualTo(child.requestDurationNanos());

        // response-side log are propagated when RequestLogBuilder.endResponseWithLastChild() is invoked
        child.startResponse();
        assertThatThrownBy(() -> log.responseStartTimeMicros())
                .isExactlyInstanceOf(RequestLogAvailabilityException.class);

        child.responseHeadersFirstBytesTransferred();
        assertThatThrownBy(() -> log.responseHeadersFirstBytesTransferredTimeNanos())
                .isExactlyInstanceOf(RequestLogAvailabilityException.class);

        final HttpHeaders bar = HttpHeaders.of(AsciiString.of("bar"), "bar");
        child.responseHeaders(bar);
        assertThatThrownBy(() -> log.responseHeaders())
                .isExactlyInstanceOf(RequestLogAvailabilityException.class);

        log.endResponseWithLastChild();
<<<<<<< HEAD
        assertThat(log.responseStartTimeMillis()).isEqualTo(child.responseStartTimeMillis());

        assertThat(log.responseHeadersFirstBytesTransferredTimeNanos())
                .isEqualTo(child.responseHeadersFirstBytesTransferredTimeNanos());
=======
        assertThat(log.responseStartTimeMicros()).isEqualTo(child.responseStartTimeMicros());
>>>>>>> 91fe62ea
        assertThat(log.responseHeaders()).isSameAs(bar);

        final String responseContent = "baz1";
        final String rawResponseContent = "bax1";
        child.responseContent(responseContent, rawResponseContent);
        assertThat(log.responseContent()).isSameAs(responseContent);
        assertThat(log.rawResponseContent()).isSameAs(rawResponseContent);

        child.endResponse(new AnticipatedException("Oops!"));
        assertThat(log.responseDurationNanos()).isEqualTo(child.responseDurationNanos());
        assertThat(log.totalDurationNanos()).isEqualTo(child.totalDurationNanos());
    }
}<|MERGE_RESOLUTION|>--- conflicted
+++ resolved
@@ -163,14 +163,10 @@
                 .isExactlyInstanceOf(RequestLogAvailabilityException.class);
 
         log.endResponseWithLastChild();
-<<<<<<< HEAD
-        assertThat(log.responseStartTimeMillis()).isEqualTo(child.responseStartTimeMillis());
+        assertThat(log.responseStartTimeMicros()).isEqualTo(child.responseStartTimeMicros());
 
         assertThat(log.responseHeadersFirstBytesTransferredTimeNanos())
                 .isEqualTo(child.responseHeadersFirstBytesTransferredTimeNanos());
-=======
-        assertThat(log.responseStartTimeMicros()).isEqualTo(child.responseStartTimeMicros());
->>>>>>> 91fe62ea
         assertThat(log.responseHeaders()).isSameAs(bar);
 
         final String responseContent = "baz1";
