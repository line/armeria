/*
 *  Copyright 2017 LINE Corporation
 *
 *  LINE Corporation licenses this file to you under the Apache License,
 *  version 2.0 (the "License"); you may not use this file except in compliance
 *  with the License. You may obtain a copy of the License at:
 *
 *    https://www.apache.org/licenses/LICENSE-2.0
 *
 *  Unless required by applicable law or agreed to in writing, software
 *  distributed under the License is distributed on an "AS IS" BASIS, WITHOUT
 *  WARRANTIES OR CONDITIONS OF ANY KIND, either express or implied. See the
 *  License for the specific language governing permissions and limitations
 *  under the License.
 */
package com.linecorp.armeria.common;

import static com.google.common.collect.ImmutableList.toImmutableList;
import static com.google.common.collect.ImmutableSet.toImmutableSet;

import java.io.IOException;
import java.net.InetAddress;
import java.nio.channels.ClosedChannelException;
import java.time.Duration;
import java.util.Arrays;
import java.util.List;
import java.util.Objects;
import java.util.Set;
import java.util.concurrent.CompletableFuture;
import java.util.concurrent.ScheduledExecutorService;
import java.util.function.IntPredicate;
import java.util.function.LongPredicate;
import java.util.function.Predicate;

import javax.annotation.Nullable;
import javax.net.ssl.SSLEngine;
import javax.net.ssl.SSLException;

import org.slf4j.Logger;
import org.slf4j.LoggerFactory;

import com.github.benmanes.caffeine.cache.CaffeineSpec;
import com.google.common.base.Ascii;
import com.google.common.base.CharMatcher;
import com.google.common.base.Splitter;
import com.google.common.collect.ImmutableList;
import com.google.common.collect.Streams;

import com.linecorp.armeria.client.ClientBuilder;
import com.linecorp.armeria.client.ClientFactoryBuilder;
import com.linecorp.armeria.client.DnsResolverGroupBuilder;
import com.linecorp.armeria.client.retry.Backoff;
import com.linecorp.armeria.client.retry.RetryingClient;
import com.linecorp.armeria.client.retry.RetryingRpcClient;
import com.linecorp.armeria.common.util.Exceptions;
import com.linecorp.armeria.common.util.InetAddressPredicates;
import com.linecorp.armeria.common.util.Sampler;
import com.linecorp.armeria.common.util.SystemInfo;
import com.linecorp.armeria.internal.common.util.SslContextUtil;
import com.linecorp.armeria.server.ServerBuilder;
import com.linecorp.armeria.server.Service;
import com.linecorp.armeria.server.ServiceRequestContext;
import com.linecorp.armeria.server.TransientService;
import com.linecorp.armeria.server.TransientServiceOption;
import com.linecorp.armeria.server.annotation.ExceptionHandler;
import com.linecorp.armeria.server.annotation.ExceptionVerbosity;
import com.linecorp.armeria.server.file.FileService;
import com.linecorp.armeria.server.file.FileServiceBuilder;
import com.linecorp.armeria.server.file.HttpFile;

import io.netty.buffer.ByteBufAllocator;
import io.netty.channel.ChannelOption;
import io.netty.channel.EventLoopGroup;
import io.netty.channel.epoll.Epoll;
import io.netty.handler.codec.http2.Http2CodecUtil;
import io.netty.handler.codec.http2.Http2Exception;
import io.netty.handler.ssl.OpenSsl;
import io.netty.handler.ssl.SslContextBuilder;
import io.netty.resolver.DefaultAddressResolverGroup;
import io.netty.resolver.dns.DnsNameResolverTimeoutException;
import io.netty.util.ReferenceCountUtil;

/**
 * The system properties that affect Armeria's runtime behavior.
 */
public final class Flags {

    private static final Logger logger = LoggerFactory.getLogger(Flags.class);

    private static final Splitter CSV_SPLITTER = Splitter.on(',').trimResults().omitEmptyStrings();

    private static final String PREFIX = "com.linecorp.armeria.";

    private static final int NUM_CPU_CORES = Runtime.getRuntime().availableProcessors();

    private static final String DEFAULT_VERBOSE_EXCEPTION_SAMPLER_SPEC = "rate-limit=10";
    private static final String VERBOSE_EXCEPTION_SAMPLER_SPEC;
    private static final Sampler<Class<? extends Throwable>> VERBOSE_EXCEPTION_SAMPLER;

    @Nullable
    private static final Predicate<InetAddress> PREFERRED_IP_V4_ADDRESSES;

    static {
        final String spec = getNormalized("verboseExceptions", DEFAULT_VERBOSE_EXCEPTION_SAMPLER_SPEC, val -> {
            if ("true".equals(val) || "false".equals(val)) {
                return true;
            }

            try {
                Sampler.of(val);
                return true;
            } catch (Exception e) {
                // Invalid sampler specification
                return false;
            }
        });

        switch (spec) {
            case "true":
            case "always":
                VERBOSE_EXCEPTION_SAMPLER_SPEC = "always";
                VERBOSE_EXCEPTION_SAMPLER = Sampler.always();
                break;
            case "false":
            case "never":
                VERBOSE_EXCEPTION_SAMPLER_SPEC = "never";
                VERBOSE_EXCEPTION_SAMPLER = Sampler.never();
                break;
            default:
                VERBOSE_EXCEPTION_SAMPLER_SPEC = spec;
                VERBOSE_EXCEPTION_SAMPLER = new ExceptionSampler(VERBOSE_EXCEPTION_SAMPLER_SPEC);
        }

        final List<Predicate<InetAddress>> preferredIpV4Addresses =
                CSV_SPLITTER.splitToList(getNormalized("preferredIpV4Addresses", "", unused -> true))
                            .stream()
                            .map(cidr -> {
                                try {
                                    return InetAddressPredicates.ofCidr(cidr);
                                } catch (Exception e) {
                                    logger.warn("Failed to parse a preferred IPv4: {}", cidr);
                                }
                                return null;
                            })
                            .filter(Objects::nonNull)
                            .collect(toImmutableList());
        switch (preferredIpV4Addresses.size()) {
            case 0:
                PREFERRED_IP_V4_ADDRESSES = null;
                break;
            case 1:
                PREFERRED_IP_V4_ADDRESSES = preferredIpV4Addresses.get(0);
                break;
            default:
                PREFERRED_IP_V4_ADDRESSES = inetAddress -> {
                    for (Predicate<InetAddress> preferredIpV4Addr : preferredIpV4Addresses) {
                        if (preferredIpV4Addr.test(inetAddress)) {
                            return true;
                        }
                    }
                    return false;
                };
        }
    }

    private static final boolean VERBOSE_SOCKET_EXCEPTIONS = getBoolean("verboseSocketExceptions", false);

    private static final boolean VERBOSE_RESPONSES = getBoolean("verboseResponses", false);

    @Nullable
    private static final String REQUEST_CONTEXT_STORAGE_PROVIDER =
            System.getProperty(PREFIX + "requestContextStorageProvider");

    private static final boolean HAS_WSLENV = System.getenv("WSLENV") != null;
    private static final boolean USE_EPOLL = getBoolean("useEpoll", isEpollAvailable(),
                                                        value -> isEpollAvailable() || !value);
    @Nullable
    private static Boolean useOpenSsl;
    @Nullable
    private static Boolean dumpOpenSslInfo;

    private static final int DEFAULT_MAX_NUM_CONNECTIONS = Integer.MAX_VALUE;
    private static final int MAX_NUM_CONNECTIONS =
            getInt("maxNumConnections", DEFAULT_MAX_NUM_CONNECTIONS, value -> value > 0);

    private static final int DEFAULT_NUM_COMMON_WORKERS = NUM_CPU_CORES * 2;
    private static final int NUM_COMMON_WORKERS =
            getInt("numCommonWorkers", DEFAULT_NUM_COMMON_WORKERS, value -> value > 0);

    private static final int DEFAULT_NUM_COMMON_BLOCKING_TASK_THREADS = 200; // from Tomcat default maxThreads
    private static final int NUM_COMMON_BLOCKING_TASK_THREADS =
            getInt("numCommonBlockingTaskThreads",
                   DEFAULT_NUM_COMMON_BLOCKING_TASK_THREADS,
                   value -> value > 0);

    private static final long DEFAULT_DEFAULT_MAX_REQUEST_LENGTH = 10 * 1024 * 1024; // 10 MiB
    private static final long DEFAULT_MAX_REQUEST_LENGTH =
            getLong("defaultMaxRequestLength",
                    DEFAULT_DEFAULT_MAX_REQUEST_LENGTH,
                    value -> value >= 0);

    private static final long DEFAULT_DEFAULT_MAX_RESPONSE_LENGTH = 10 * 1024 * 1024; // 10 MiB
    private static final long DEFAULT_MAX_RESPONSE_LENGTH =
            getLong("defaultMaxResponseLength",
                    DEFAULT_DEFAULT_MAX_RESPONSE_LENGTH,
                    value -> value >= 0);

    private static final long DEFAULT_DEFAULT_REQUEST_TIMEOUT_MILLIS = 10 * 1000; // 10 seconds
    private static final long DEFAULT_REQUEST_TIMEOUT_MILLIS =
            getLong("defaultRequestTimeoutMillis",
                    DEFAULT_DEFAULT_REQUEST_TIMEOUT_MILLIS,
                    value -> value >= 0);

    // Use slightly greater value than the default request timeout so that clients have a higher chance of
    // getting proper 503 Service Unavailable response when server-side timeout occurs.
    private static final long DEFAULT_DEFAULT_RESPONSE_TIMEOUT_MILLIS = 15 * 1000; // 15 seconds
    private static final long DEFAULT_RESPONSE_TIMEOUT_MILLIS =
            getLong("defaultResponseTimeoutMillis",
                    DEFAULT_DEFAULT_RESPONSE_TIMEOUT_MILLIS,
                    value -> value >= 0);

    private static final long DEFAULT_DEFAULT_CONNECT_TIMEOUT_MILLIS = 3200; // 3.2 seconds
    private static final long DEFAULT_CONNECT_TIMEOUT_MILLIS =
            getLong("defaultConnectTimeoutMillis",
                    DEFAULT_DEFAULT_CONNECT_TIMEOUT_MILLIS,
                    value -> value > 0);

    private static final long DEFAULT_DEFAULT_WRITE_TIMEOUT_MILLIS = 1000; // 1 second
    private static final long DEFAULT_WRITE_TIMEOUT_MILLIS =
            getLong("defaultWriteTimeoutMillis",
                    DEFAULT_DEFAULT_WRITE_TIMEOUT_MILLIS,
                    value -> value >= 0);

    // Use slightly greater value than the client-side default so that clients close the connection more often.
    private static final long DEFAULT_DEFAULT_SERVER_IDLE_TIMEOUT_MILLIS = 15000; // 15 seconds
    private static final long DEFAULT_SERVER_IDLE_TIMEOUT_MILLIS =
            getLong("defaultServerIdleTimeoutMillis",
                    DEFAULT_DEFAULT_SERVER_IDLE_TIMEOUT_MILLIS,
                    value -> value >= 0);

    private static final long DEFAULT_DEFAULT_CLIENT_IDLE_TIMEOUT_MILLIS = 10000; // 10 seconds
    private static final long DEFAULT_CLIENT_IDLE_TIMEOUT_MILLIS =
            getLong("defaultClientIdleTimeoutMillis",
                    DEFAULT_DEFAULT_CLIENT_IDLE_TIMEOUT_MILLIS,
                    value -> value >= 0);

    private static final long DEFAULT_DEFAULT_PING_INTERVAL_MILLIS = 0; // Disabled
    private static final long DEFAULT_PING_INTERVAL_MILLIS =
            getLong("defaultPingIntervalMillis",
                    DEFAULT_DEFAULT_PING_INTERVAL_MILLIS,
                    value -> value >= 0);

    private static final long DEFAULT_DEFAULT_MAX_SERVER_CONNECTION_AGE_MILLIS = 0; // Disabled
    private static final long DEFAULT_MAX_SERVER_CONNECTION_AGE_MILLIS =
            getLong("defaultMaxServerConnectionAgeMillis",
                    DEFAULT_DEFAULT_MAX_SERVER_CONNECTION_AGE_MILLIS,
                    value -> value >= 0);

    private static final int DEFAULT_DEFAULT_HTTP2_INITIAL_CONNECTION_WINDOW_SIZE = 1024 * 1024; // 1MiB
    private static final int DEFAULT_HTTP2_INITIAL_CONNECTION_WINDOW_SIZE =
            getInt("defaultHttp2InitialConnectionWindowSize",
                   DEFAULT_DEFAULT_HTTP2_INITIAL_CONNECTION_WINDOW_SIZE,
                   value -> value > 0);

    private static final int DEFAULT_DEFAULT_HTTP2_INITIAL_STREAM_WINDOW_SIZE = 1024 * 1024; // 1MiB
    private static final int DEFAULT_HTTP2_INITIAL_STREAM_WINDOW_SIZE =
            getInt("defaultHttp2InitialStreamWindowSize",
                   DEFAULT_DEFAULT_HTTP2_INITIAL_STREAM_WINDOW_SIZE,
                   value -> value > 0);

    private static final int DEFAULT_DEFAULT_HTTP2_MAX_FRAME_SIZE = 16384; // From HTTP/2 specification
    private static final int DEFAULT_HTTP2_MAX_FRAME_SIZE =
            getInt("defaultHttp2MaxFrameSize",
                   DEFAULT_DEFAULT_HTTP2_MAX_FRAME_SIZE,
                   value -> value >= Http2CodecUtil.MAX_FRAME_SIZE_LOWER_BOUND &&
                            value <= Http2CodecUtil.MAX_FRAME_SIZE_UPPER_BOUND);

    // Can't use 0xFFFFFFFFL because some implementations use a signed 32-bit integer to store HTTP/2 SETTINGS
    // parameter values, thus anything greater than 0x7FFFFFFF will break them or make them unhappy.
    private static final long DEFAULT_DEFAULT_HTTP2_MAX_STREAMS_PER_CONNECTION = Integer.MAX_VALUE;
    private static final long DEFAULT_HTTP2_MAX_STREAMS_PER_CONNECTION =
            getLong("defaultHttp2MaxStreamsPerConnection",
                    DEFAULT_DEFAULT_HTTP2_MAX_STREAMS_PER_CONNECTION,
                    value -> value > 0 && value <= 0xFFFFFFFFL);

    // from Netty default maxHeaderSize
    private static final long DEFAULT_DEFAULT_HTTP2_MAX_HEADER_LIST_SIZE = 8192;
    private static final long DEFAULT_HTTP2_MAX_HEADER_LIST_SIZE =
            getLong("defaultHttp2MaxHeaderListSize",
                    DEFAULT_DEFAULT_HTTP2_MAX_HEADER_LIST_SIZE,
                    value -> value > 0 && value <= 0xFFFFFFFFL);

    private static final int DEFAULT_DEFAULT_HTTP1_MAX_INITIAL_LINE_LENGTH = 4096; // from Netty
    private static final int DEFAULT_MAX_HTTP1_INITIAL_LINE_LENGTH =
            getInt("defaultHttp1MaxInitialLineLength",
                   DEFAULT_DEFAULT_HTTP1_MAX_INITIAL_LINE_LENGTH,
                   value -> value >= 0);

    private static final int DEFAULT_DEFAULT_HTTP1_MAX_HEADER_SIZE = 8192; // from Netty
    private static final int DEFAULT_MAX_HTTP1_HEADER_SIZE =
            getInt("defaultHttp1MaxHeaderSize",
                   DEFAULT_DEFAULT_HTTP1_MAX_HEADER_SIZE,
                   value -> value >= 0);

    private static final int DEFAULT_DEFAULT_HTTP1_MAX_CHUNK_SIZE = 8192; // from Netty
    private static final int DEFAULT_HTTP1_MAX_CHUNK_SIZE =
            getInt("defaultHttp1MaxChunkSize",
                   DEFAULT_DEFAULT_HTTP1_MAX_CHUNK_SIZE,
                   value -> value >= 0);

    private static final boolean DEFAULT_USE_HTTP2_PREFACE = getBoolean("defaultUseHttp2Preface", true);
    private static final boolean DEFAULT_USE_HTTP1_PIPELINING = getBoolean("defaultUseHttp1Pipelining", false);

    private static final String DEFAULT_DEFAULT_BACKOFF_SPEC =
            "exponential=200:10000,jitter=0.2";
    private static final String DEFAULT_BACKOFF_SPEC =
            getNormalized("defaultBackoffSpec", DEFAULT_DEFAULT_BACKOFF_SPEC, value -> {
                try {
                    Backoff.of(value);
                    return true;
                } catch (Exception e) {
                    // Invalid backoff specification
                    return false;
                }
            });

    private static final int DEFAULT_DEFAULT_MAX_TOTAL_ATTEMPTS = 10;
    private static final int DEFAULT_MAX_TOTAL_ATTEMPTS =
            getInt("defaultMaxTotalAttempts",
                   DEFAULT_DEFAULT_MAX_TOTAL_ATTEMPTS,
                   value -> value > 0);

    private static final String DEFAULT_ROUTE_CACHE_SPEC = "maximumSize=4096";
    @Nullable
    private static final String ROUTE_CACHE_SPEC =
            nullableCaffeineSpec("routeCache", DEFAULT_ROUTE_CACHE_SPEC);

    private static final String DEFAULT_ROUTE_DECORATOR_CACHE_SPEC = "maximumSize=4096";
    @Nullable
    private static final String ROUTE_DECORATOR_CACHE_SPEC =
            nullableCaffeineSpec("routeDecoratorCache", DEFAULT_ROUTE_DECORATOR_CACHE_SPEC);

    private static final String DEFAULT_PARSED_PATH_CACHE_SPEC = "maximumSize=4096";
    @Nullable
    private static final String PARSED_PATH_CACHE_SPEC =
            nullableCaffeineSpec("parsedPathCache", DEFAULT_PARSED_PATH_CACHE_SPEC);

    private static final String DEFAULT_HEADER_VALUE_CACHE_SPEC = "maximumSize=4096";
    @Nullable
    private static final String HEADER_VALUE_CACHE_SPEC =
            nullableCaffeineSpec("headerValueCache", DEFAULT_HEADER_VALUE_CACHE_SPEC);

    private static final String DEFAULT_CACHED_HEADERS =
            ":authority,:scheme,:method,accept-encoding,content-type";
    private static final List<String> CACHED_HEADERS =
            CSV_SPLITTER.splitToList(getNormalized(
                    "cachedHeaders", DEFAULT_CACHED_HEADERS, CharMatcher.ascii()::matchesAllOf));

    private static final String DEFAULT_FILE_SERVICE_CACHE_SPEC = "maximumSize=1024";
    @Nullable
    private static final String FILE_SERVICE_CACHE_SPEC =
            nullableCaffeineSpec("fileServiceCache", DEFAULT_FILE_SERVICE_CACHE_SPEC);

    private static final String DEFAULT_DNS_CACHE_SPEC = "maximumSize=4096";
    private static final String DNS_CACHE_SPEC =
            nonnullCaffeineSpec("dnsCacheSpec", DEFAULT_DNS_CACHE_SPEC);

    private static final String DEFAULT_ANNOTATED_SERVICE_EXCEPTION_VERBOSITY = "unhandled";
    private static final ExceptionVerbosity ANNOTATED_SERVICE_EXCEPTION_VERBOSITY =
            exceptionLoggingMode("annotatedServiceExceptionVerbosity",
                                 DEFAULT_ANNOTATED_SERVICE_EXCEPTION_VERBOSITY);

    private static final boolean USE_JDK_DNS_RESOLVER = getBoolean("useJdkDnsResolver", false);

    private static final boolean REPORT_BLOCKED_EVENT_LOOP =
            getBoolean("reportBlockedEventLoop", true);

    private static final boolean VALIDATE_HEADERS = getBoolean("validateHeaders", true);

<<<<<<< HEAD
    private static final Set<TransientServiceOption> TRANSIENT_SERVICE_OPTIONS =
            Streams.stream(CSV_SPLITTER.split(getNormalized("transientServiceOptions", "", val -> {
                try {
                    Streams.stream(CSV_SPLITTER.split(val))
                           .forEach(feature -> TransientServiceOption.valueOf(Ascii.toUpperCase(feature)));
                    return true;
                } catch (Exception e) {
                    return false;
                }
            }))).map(feature -> TransientServiceOption.valueOf(Ascii.toUpperCase(feature)))
                   .collect(toImmutableSet());
=======
    private static final boolean
            DEFAULT_TLS_ALLOW_UNSAFE_CIPHERS = getBoolean("tlsAllowUnsafeCiphers", false);
>>>>>>> 893f087c

    static {
        if (!isEpollAvailable()) {
            final Throwable cause = Epoll.unavailabilityCause();
            if (cause != null) {
                logger.info("/dev/epoll not available: {}", Exceptions.peel(cause).toString());
            } else {
                if (HAS_WSLENV) {
                    logger.info("/dev/epoll not available: WSL not supported");
                } else {
                    logger.info("/dev/epoll not available: ?");
                }
            }
        } else if (USE_EPOLL) {
            logger.info("Using /dev/epoll");
        }
    }

    private static boolean isEpollAvailable() {
        if (SystemInfo.isLinux()) {
            // Netty epoll transport does not work with WSL (Windows Sybsystem for Linux) yet.
            // TODO(trustin): Re-enable on WSL if https://github.com/Microsoft/WSL/issues/1982 is resolved.
            return Epoll.isAvailable() && !HAS_WSLENV;
        }
        return false;
    }

    /**
     * Returns the {@link Sampler} that determines whether to retain the stack trace of the exceptions
     * that are thrown frequently by Armeria.
     *
     * @see #verboseExceptionSamplerSpec()
     */
    public static Sampler<Class<? extends Throwable>> verboseExceptionSampler() {
        return VERBOSE_EXCEPTION_SAMPLER;
    }

    /**
     * Returns the specification string of the {@link Sampler} that determines whether to retain the stack
     * trace of the exceptions that are thrown frequently by Armeria. A sampled exception will have the stack
     * trace while the others will have an empty stack trace to eliminate the cost of capturing the stack
     * trace.
     *
     * <p>The default value of this flag is {@value #DEFAULT_VERBOSE_EXCEPTION_SAMPLER_SPEC}, which retains
     * the stack trace of the exceptions at the maximum rate of 10 exceptions/sec.
     * Specify the {@code -Dcom.linecorp.armeria.verboseExceptions=<specification>} JVM option to override
     * the default. See {@link Sampler#of(String)} for the specification string format.</p>
     */
    public static String verboseExceptionSamplerSpec() {
        // XXX(trustin): Is it worth allowing to specify different specs for different exception types?
        return VERBOSE_EXCEPTION_SAMPLER_SPEC;
    }

    /**
     * Returns whether to log the socket exceptions which are mostly harmless. If enabled, the following
     * exceptions will be logged:
     * <ul>
     *   <li>{@link ClosedChannelException}</li>
     *   <li>{@link ClosedSessionException}</li>
     *   <li>{@link IOException} - 'Connection reset/closed/aborted by peer'</li>
     *   <li>'Broken pipe'</li>
     *   <li>{@link Http2Exception} - 'Stream closed'</li>
     *   <li>{@link SSLException} - 'SSLEngine closed already'</li>
     * </ul>
     *
     * <p>It is recommended to keep this flag disabled, because it increases the amount of log messages for
     * the errors you usually do not have control over, e.g. unexpected socket disconnection due to network
     * or remote peer issues.</p>
     *
     * <p>This flag is disabled by default.
     * Specify the {@code -Dcom.linecorp.armeria.verboseSocketExceptions=true} JVM option to enable it.</p>
     *
     * @see Exceptions#isExpected(Throwable)
     */
    public static boolean verboseSocketExceptions() {
        return VERBOSE_SOCKET_EXCEPTIONS;
    }

    /**
     * Returns whether the verbose response mode is enabled. When enabled, the server responses will contain
     * the exception type and its full stack trace, which may be useful for debugging while potentially
     * insecure. When disabled, the server responses will not expose such server-side details to the client.
     *
     * <p>This flag is disabled by default. Specify the {@code -Dcom.linecorp.armeria.verboseResponses=true}
     * JVM option or use {@link ServerBuilder#verboseResponses(boolean)} to enable it.
     */
    public static boolean verboseResponses() {
        return VERBOSE_RESPONSES;
    }

    /**
     * Returns the fully qualified class name of {@link RequestContextStorageProvider} that is used to choose
     * when multiple {@link RequestContextStorageProvider}s exist.
     *
     * <p>The default value of this flag is {@code null}, which means only one
     * {@link RequestContextStorageProvider} must be found via Java SPI. If there are more than one,
     * you must specify the {@code -Dcom.linecorp.armeria.requestContextStorageProvider=<FQCN>} JVM option to
     * choose the {@link RequestContextStorageProvider}.
     */
    @Nullable
    public static String requestContextStorageProvider() {
        return REQUEST_CONTEXT_STORAGE_PROVIDER;
    }

    /**
     * Returns whether the JNI-based {@code /dev/epoll} socket I/O is enabled. When enabled on Linux, Armeria
     * uses {@code /dev/epoll} directly for socket I/O. When disabled, {@code java.nio} socket API is used
     * instead.
     *
     * <p>This flag is enabled by default for supported platforms. Specify the
     * {@code -Dcom.linecorp.armeria.useEpoll=false} JVM option to disable it.
     */
    public static boolean useEpoll() {
        return USE_EPOLL;
    }

    /**
     * Returns whether the JNI-based TLS support with OpenSSL is enabled. When enabled, Armeria uses OpenSSL
     * for processing TLS connections. When disabled, the current JVM's default {@link SSLEngine} is used
     * instead.
     *
     * <p>This flag is enabled by default for supported platforms. Specify the
     * {@code -Dcom.linecorp.armeria.useOpenSsl=false} JVM option to disable it.
     */
    public static boolean useOpenSsl() {
        if (useOpenSsl != null) {
            return useOpenSsl;
        }
        setUseOpenSslAndDumpOpenSslInfo();
        return useOpenSsl;
    }

    private static void setUseOpenSslAndDumpOpenSslInfo() {
        final boolean useOpenSsl = getBoolean("useOpenSsl", true);
        if (!useOpenSsl) {
            // OpenSSL explicitly disabled
            Flags.useOpenSsl = false;
            dumpOpenSslInfo = false;
            return;
        }
        if (!OpenSsl.isAvailable()) {
            final Throwable cause = Exceptions.peel(OpenSsl.unavailabilityCause());
            logger.info("OpenSSL not available: {}", cause.toString());
            Flags.useOpenSsl = false;
            dumpOpenSslInfo = false;
            return;
        }
        Flags.useOpenSsl = true;
        logger.info("Using OpenSSL: {}, 0x{}", OpenSsl.versionString(),
                    Long.toHexString(OpenSsl.version() & 0xFFFFFFFFL));
        dumpOpenSslInfo = getBoolean("dumpOpenSslInfo", false);
        if (dumpOpenSslInfo) {
            final SSLEngine engine = SslContextUtil.createSslContext(
                    SslContextBuilder::forClient,
                    /* forceHttp1 */ false,
                    /* tlsAllowUnsafeCiphers */ false,
                    ImmutableList.of()).newEngine(ByteBufAllocator.DEFAULT);
            logger.info("All available SSL protocols: {}",
                        ImmutableList.copyOf(engine.getSupportedProtocols()));
            logger.info("Default enabled SSL protocols: {}", SslContextUtil.DEFAULT_PROTOCOLS);
            ReferenceCountUtil.release(engine);
            logger.info("All available SSL ciphers: {}", OpenSsl.availableJavaCipherSuites());
            logger.info("Default enabled SSL ciphers: {}", SslContextUtil.DEFAULT_CIPHERS);
        }
    }

    /**
     * Returns whether information about the OpenSSL environment should be dumped when first starting the
     * application, including supported ciphers.
     *
     * <p>This flag is disabled by default. Specify the {@code -Dcom.linecorp.armeria.dumpOpenSslInfo=true} JVM
     * option to enable it.
     *
     * <p>If {@link #useOpenSsl()} returns {@code false}, this also returns {@code false} no matter you
     * specified the JVM option.
     */
    public static boolean dumpOpenSslInfo() {
        if (dumpOpenSslInfo != null) {
            return dumpOpenSslInfo;
        }
        setUseOpenSslAndDumpOpenSslInfo();
        return dumpOpenSslInfo;
    }

    /**
     * Returns the default server-side maximum number of connections.
     * Note that this flag has no effect if a user specified the value explicitly via
     * {@link ServerBuilder#maxNumConnections(int)}.
     *
     * <p>The default value of this flag is {@value #DEFAULT_MAX_NUM_CONNECTIONS}. Specify the
     * {@code -Dcom.linecorp.armeria.maxNumConnections=<integer>} JVM option to override
     * the default value.
     */
    public static int maxNumConnections() {
        return MAX_NUM_CONNECTIONS;
    }

    /**
     * Returns the default number of {@linkplain CommonPools#workerGroup() common worker group} threads.
     * Note that this flag has no effect if a user specified the worker group explicitly via
     * {@link ServerBuilder#workerGroup(EventLoopGroup, boolean)} or
     * {@link ClientFactoryBuilder#workerGroup(EventLoopGroup, boolean)}.
     *
     * <p>The default value of this flag is {@code 2 * <numCpuCores>}. Specify the
     * {@code -Dcom.linecorp.armeria.numCommonWorkers=<integer>} JVM option to override the default value.
     */
    public static int numCommonWorkers() {
        return NUM_COMMON_WORKERS;
    }

    /**
     * Returns the default number of {@linkplain CommonPools#blockingTaskExecutor() blocking task executor}
     * threads. Note that this flag has no effect if a user specified the blocking task executor explicitly
     * via {@link ServerBuilder#blockingTaskExecutor(ScheduledExecutorService, boolean)}.
     *
     * <p>The default value of this flag is {@value #DEFAULT_NUM_COMMON_BLOCKING_TASK_THREADS}. Specify the
     * {@code -Dcom.linecorp.armeria.numCommonBlockingTaskThreads=<integer>} JVM option to override
     * the default value.
     */
    public static int numCommonBlockingTaskThreads() {
        return NUM_COMMON_BLOCKING_TASK_THREADS;
    }

    /**
     * Returns the default server-side maximum length of a request. Note that this flag has no effect if a user
     * specified the value explicitly via {@link ServerBuilder#maxRequestLength(long)}.
     *
     * <p>The default value of this flag is {@value #DEFAULT_DEFAULT_MAX_REQUEST_LENGTH}. Specify the
     * {@code -Dcom.linecorp.armeria.defaultMaxRequestLength=<long>} to override the default value.
     * {@code 0} disables the length limit.
     */
    public static long defaultMaxRequestLength() {
        return DEFAULT_MAX_REQUEST_LENGTH;
    }

    /**
     * Returns the default client-side maximum length of a response. Note that this flag has no effect if a user
     * specified the value explicitly via {@link ClientBuilder#maxResponseLength(long)}.
     *
     * <p>The default value of this flag is {@value #DEFAULT_DEFAULT_MAX_RESPONSE_LENGTH}. Specify the
     * {@code -Dcom.linecorp.armeria.defaultMaxResponseLength=<long>} to override the default value.
     * {@code 0} disables the length limit.
     */
    public static long defaultMaxResponseLength() {
        return DEFAULT_MAX_RESPONSE_LENGTH;
    }

    /**
     * Returns the default server-side timeout of a request in milliseconds. Note that this flag has no effect
     * if a user specified the value explicitly via {@link ServerBuilder#requestTimeout(Duration)}.
     *
     * <p>The default value of this flag is {@value #DEFAULT_DEFAULT_REQUEST_TIMEOUT_MILLIS}.
     * Specify the {@code -Dcom.linecorp.armeria.defaultRequestTimeoutMillis=<long>} to override
     * the default value. {@code 0} disables the timeout.
     */
    public static long defaultRequestTimeoutMillis() {
        return DEFAULT_REQUEST_TIMEOUT_MILLIS;
    }

    /**
     * Returns the default client-side timeout of a response in milliseconds. Note that this flag has no effect
     * if a user specified the value explicitly via {@link ClientBuilder#responseTimeout(Duration)}.
     *
     * <p>The default value of this flag is {@value #DEFAULT_DEFAULT_RESPONSE_TIMEOUT_MILLIS}.
     * Specify the {@code -Dcom.linecorp.armeria.defaultResponseTimeoutMillis=<long>} to override
     * the default value. {@code 0} disables the timeout.
     */
    public static long defaultResponseTimeoutMillis() {
        return DEFAULT_RESPONSE_TIMEOUT_MILLIS;
    }

    /**
     * Returns the default client-side timeout of a socket connection attempt in milliseconds.
     * Note that this flag has no effect if a user specified the value explicitly via
     * {@link ClientFactoryBuilder#channelOption(ChannelOption, Object)}.
     *
     * <p>The default value of this flag is {@value #DEFAULT_DEFAULT_CONNECT_TIMEOUT_MILLIS}. Specify the
     * {@code -Dcom.linecorp.armeria.defaultConnectTimeoutMillis=<integer>} JVM option to override
     * the default value.
     */
    public static long defaultConnectTimeoutMillis() {
        return DEFAULT_CONNECT_TIMEOUT_MILLIS;
    }

    /**
     * Returns the default client-side timeout of a socket write attempt in milliseconds.
     * Note that this flag has no effect if a user specified the value explicitly via
     * {@link ClientBuilder#writeTimeout(Duration)}.
     *
     * <p>The default value of this flag is {@value #DEFAULT_DEFAULT_WRITE_TIMEOUT_MILLIS}. Specify the
     * {@code -Dcom.linecorp.armeria.defaultWriteTimeoutMillis=<integer>} JVM option to override
     * the default value. {@code 0} disables the timeout.
     */
    public static long defaultWriteTimeoutMillis() {
        return DEFAULT_WRITE_TIMEOUT_MILLIS;
    }

    /**
     * Returns the default server-side idle timeout of a connection for keep-alive in milliseconds.
     * Note that this flag has no effect if a user specified the value explicitly via
     * {@link ServerBuilder#idleTimeout(Duration)}.
     *
     * <p>The default value of this flag is {@value #DEFAULT_DEFAULT_SERVER_IDLE_TIMEOUT_MILLIS}. Specify the
     * {@code -Dcom.linecorp.armeria.defaultServerIdleTimeoutMillis=<integer>} JVM option to override
     * the default value.
     */
    public static long defaultServerIdleTimeoutMillis() {
        return DEFAULT_SERVER_IDLE_TIMEOUT_MILLIS;
    }

    /**
     * Returns the default client-side idle timeout of a connection for keep-alive in milliseconds.
     * Note that this flag has no effect if a user specified the value explicitly via
     * {@link ClientFactoryBuilder#idleTimeout(Duration)}.
     *
     * <p>This default value of this flag is {@value #DEFAULT_DEFAULT_CLIENT_IDLE_TIMEOUT_MILLIS}. Specify the
     * {@code -Dcom.linecorp.armeria.defaultClientIdleTimeoutMillis=<integer>} JVM option to override
     * the default value.
     */
    public static long defaultClientIdleTimeoutMillis() {
        return DEFAULT_CLIENT_IDLE_TIMEOUT_MILLIS;
    }

    /**
     * Returns the default maximum length of an HTTP/1 initial line.
     * Note that this flag has no effect if a user specified the value explicitly via
     * {@link ServerBuilder#http1MaxInitialLineLength(int)} or
     * {@link ClientFactoryBuilder#http1MaxInitialLineLength(int)}.
     *
     * <p>This default value of this flag is {@value #DEFAULT_DEFAULT_HTTP1_MAX_INITIAL_LINE_LENGTH}.
     * Specify the {@code -Dcom.linecorp.armeria.defaultHttp1MaxInitialLineLength=<integer>} JVM option
     * to override the default value.
     */
    public static int defaultHttp1MaxInitialLineLength() {
        return DEFAULT_MAX_HTTP1_INITIAL_LINE_LENGTH;
    }

    /**
     * Returns the default maximum length of all HTTP/1 headers in a request or response.
     * Note that this flag has no effect if a user specified the value explicitly via
     * {@link ServerBuilder#http1MaxHeaderSize(int)} or
     * {@link ClientFactoryBuilder#http1MaxHeaderSize(int)}.
     *
     * <p>This default value of this flag is {@value #DEFAULT_DEFAULT_HTTP1_MAX_HEADER_SIZE}.
     * Specify the {@code -Dcom.linecorp.armeria.defaultHttp1MaxHeaderSize=<integer>} JVM option
     * to override the default value.
     */
    public static int defaultHttp1MaxHeaderSize() {
        return DEFAULT_MAX_HTTP1_HEADER_SIZE;
    }

    /**
     * Returns the default maximum length of each chunk in an HTTP/1 request or response content.
     * The content or a chunk longer than this value will be split into smaller chunks
     * so that their lengths never exceed it.
     * Note that this flag has no effect if a user specified the value explicitly via
     * {@link ServerBuilder#http1MaxChunkSize(int)} or
     * {@link ClientFactoryBuilder#http1MaxChunkSize(int)}.
     *
     * <p>The default value of this flag is {@value #DEFAULT_DEFAULT_HTTP1_MAX_CHUNK_SIZE}.
     * Specify the {@code -Dcom.linecorp.armeria.defaultHttp1MaxChunkSize=<integer>} JVM option
     * to override the default value.
     */
    public static int defaultHttp1MaxChunkSize() {
        return DEFAULT_HTTP1_MAX_CHUNK_SIZE;
    }

    /**
     * Returns the default value of the {@link ClientFactoryBuilder#useHttp2Preface(boolean)} option.
     * If enabled, the HTTP/2 connection preface is sent immediately for a cleartext HTTP/2 connection,
     * reducing an extra round trip incurred by the {@code OPTIONS * HTTP/1.1} upgrade request.
     * If disabled, the {@code OPTIONS * HTTP/1.1} request with {@code "Upgrade: h2c"} header is sent for
     * a cleartext HTTP/2 connection. Consider disabling this flag if your HTTP servers have issues
     * handling or rejecting the HTTP/2 connection preface without a upgrade request.
     * Note that this option does not affect ciphertext HTTP/2 connections, which use ALPN for protocol
     * negotiation, and it has no effect if a user specified the value explicitly via
     * {@link ClientFactoryBuilder#useHttp2Preface(boolean)}.
     *
     * <p>This flag is enabled by default. Specify the
     * {@code -Dcom.linecorp.armeria.defaultUseHttp2Preface=false} JVM option to disable it.
     */
    public static boolean defaultUseHttp2Preface() {
        return DEFAULT_USE_HTTP2_PREFACE;
    }

    /**
     * Returns the default value of the {@link ClientFactoryBuilder#useHttp1Pipelining(boolean)} option.
     * Note that this flag has no effect if a user specified the value explicitly via
     * {@link ClientFactoryBuilder#useHttp1Pipelining(boolean)}.
     *
     * <p>This flag is disabled by default. Specify the
     * {@code -Dcom.linecorp.armeria.defaultUseHttp1Pipelining=true} JVM option to enable it.
     */
    public static boolean defaultUseHttp1Pipelining() {
        return DEFAULT_USE_HTTP1_PIPELINING;
    }

    /**
     * Returns the default value for the PING interval.
     * A <a href="https://httpwg.org/specs/rfc7540.html#PING">PING</a> frame
     * is sent for HTTP/2 server and client or
     * an <a href="https://tools.ietf.org/html/rfc7231#section-4.3.7">OPTIONS</a> request with an asterisk ("*")
     * is sent for HTTP/1 client.
     *
     * <p>Note that this flag is only in effect when {@link #defaultServerIdleTimeoutMillis()} for server and
     * {@link #defaultClientIdleTimeoutMillis()} for client are greater than the value of this flag.
     *
     * <p>The default value of this flag is {@value #DEFAULT_DEFAULT_PING_INTERVAL_MILLIS} milliseconds.
     * Specify the {@code -Dcom.linecorp.armeria.defaultPingIntervalMillis=<integer>} JVM option to override
     * the default value. If the specified value was smaller than 10 seconds, bumps PING interval to 10 seconds.
     */
    public static long defaultPingIntervalMillis() {
        return DEFAULT_PING_INTERVAL_MILLIS;
    }

    /**
     * Returns the default server-side max age of a connection for keep-alive in milliseconds.
     * If the value of this flag is greater than {@code 0}, a connection is disconnected after the specified
     * amount of the time since the connection was established.
     *
     * <p>The default value of this flag is {@value #DEFAULT_DEFAULT_MAX_SERVER_CONNECTION_AGE_MILLIS}.
     * Specify the {@code -Dcom.linecorp.armeria.defaultMaxServerConnectionAgeMillis=<integer>} JVM option
     * to override the default value. If the specified value was smaller than 1 second,
     * bumps the max connection age to 1 second.
     *
     * @see ServerBuilder#maxConnectionAgeMillis(long)
     */
    public static long defaultMaxServerConnectionAgeMillis() {
        return DEFAULT_MAX_SERVER_CONNECTION_AGE_MILLIS;
    }

    /**
     * Returns the default value of the {@link ServerBuilder#http2InitialConnectionWindowSize(int)} and
     * {@link ClientFactoryBuilder#http2InitialConnectionWindowSize(int)} option.
     * Note that this flag has no effect if a user specified the value explicitly via
     * {@link ServerBuilder#http2InitialConnectionWindowSize(int)} or
     * {@link ClientFactoryBuilder#http2InitialConnectionWindowSize(int)}.
     *
     * <p>The default value of this flag is {@value #DEFAULT_DEFAULT_HTTP2_INITIAL_CONNECTION_WINDOW_SIZE}.
     * Specify the {@code -Dcom.linecorp.armeria.defaultHttp2InitialConnectionWindowSize=<integer>} JVM option
     * to override the default value.
     */
    public static int defaultHttp2InitialConnectionWindowSize() {
        return DEFAULT_HTTP2_INITIAL_CONNECTION_WINDOW_SIZE;
    }

    /**
     * Returns the default value of the {@link ServerBuilder#http2InitialStreamWindowSize(int)} and
     * {@link ClientFactoryBuilder#http2InitialStreamWindowSize(int)} option.
     * Note that this flag has no effect if a user specified the value explicitly via
     * {@link ServerBuilder#http2InitialStreamWindowSize(int)} or
     * {@link ClientFactoryBuilder#http2InitialStreamWindowSize(int)}.
     *
     * <p>The default value of this flag is {@value #DEFAULT_DEFAULT_HTTP2_INITIAL_STREAM_WINDOW_SIZE}.
     * Specify the {@code -Dcom.linecorp.armeria.defaultHttp2InitialStreamWindowSize=<integer>} JVM option
     * to override the default value.
     */
    public static int defaultHttp2InitialStreamWindowSize() {
        return DEFAULT_HTTP2_INITIAL_STREAM_WINDOW_SIZE;
    }

    /**
     * Returns the default value of the {@link ServerBuilder#http2MaxFrameSize(int)} and
     * {@link ClientFactoryBuilder#http2MaxFrameSize(int)} option.
     * Note that this flag has no effect if a user specified the value explicitly via
     * {@link ServerBuilder#http2MaxFrameSize(int)} or {@link ClientFactoryBuilder#http2MaxFrameSize(int)}.
     *
     *
     * <p>The default value of this flag is {@value #DEFAULT_DEFAULT_HTTP2_MAX_FRAME_SIZE}.
     * Specify the {@code -Dcom.linecorp.armeria.defaultHttp2MaxFrameSize=<integer>} JVM option
     * to override the default value.
     */
    public static int defaultHttp2MaxFrameSize() {
        return DEFAULT_HTTP2_MAX_FRAME_SIZE;
    }

    /**
     * Returns the default value of the {@link ServerBuilder#http2MaxStreamsPerConnection(long)} option.
     * Note that this flag has no effect if a user specified the value explicitly via
     * {@link ServerBuilder#http2MaxStreamsPerConnection(long)}.
     *
     * <p>The default value of this flag is {@value #DEFAULT_DEFAULT_HTTP2_MAX_STREAMS_PER_CONNECTION}.
     * Specify the {@code -Dcom.linecorp.armeria.defaultHttp2MaxStreamsPerConnection=<integer>} JVM option
     * to override the default value.
     */
    public static long defaultHttp2MaxStreamsPerConnection() {
        return DEFAULT_HTTP2_MAX_STREAMS_PER_CONNECTION;
    }

    /**
     * Returns the default value of the {@link ServerBuilder#http2MaxHeaderListSize(long)} and
     * {@link ClientFactoryBuilder#http2MaxHeaderListSize(long)} option.
     * Note that this flag has no effect if a user specified the value explicitly via
     * {@link ServerBuilder#http2MaxHeaderListSize(long)} or
     * {@link ClientFactoryBuilder#http2MaxHeaderListSize(long)}.
     *
     * <p>The default value of this flag is {@value #DEFAULT_DEFAULT_HTTP2_MAX_HEADER_LIST_SIZE}.
     * Specify the {@code -Dcom.linecorp.armeria.defaultHttp2MaxHeaderListSize=<integer>} JVM option
     * to override the default value.
     */
    public static long defaultHttp2MaxHeaderListSize() {
        return DEFAULT_HTTP2_MAX_HEADER_LIST_SIZE;
    }

    /**
     * Returns the {@linkplain Backoff#of(String) Backoff specification string} of the default {@link Backoff}
     * returned by {@link Backoff#ofDefault()}. Note that this flag has no effect if a user specified the
     * {@link Backoff} explicitly.
     *
     * <p>The default value of this flag is {@value DEFAULT_DEFAULT_BACKOFF_SPEC}. Specify the
     * {@code -Dcom.linecorp.armeria.defaultBackoffSpec=<spec>} JVM option to override the default value.
     */
    public static String defaultBackoffSpec() {
        return DEFAULT_BACKOFF_SPEC;
    }

    /**
     * Returns the default maximum number of total attempts. Note that this flag has no effect if a user
     * specified the value explicitly when creating a {@link RetryingClient} or a {@link RetryingRpcClient}.
     *
     * <p>The default value of this flag is {@value #DEFAULT_DEFAULT_MAX_TOTAL_ATTEMPTS}. Specify the
     * {@code -Dcom.linecorp.armeria.defaultMaxTotalAttempts=<integer>} JVM option to
     * override the default value.
     */
    public static int defaultMaxTotalAttempts() {
        return DEFAULT_MAX_TOTAL_ATTEMPTS;
    }

    /**
     * Returns the {@linkplain CaffeineSpec Caffeine specification string} of the cache that stores the recent
     * request routing history for all {@link Service}s.
     *
     * <p>The default value of this flag is {@value DEFAULT_ROUTE_CACHE_SPEC}. Specify the
     * {@code -Dcom.linecorp.armeria.routeCache=<spec>} JVM option to override the default value.
     * For example, {@code -Dcom.linecorp.armeria.routeCache=maximumSize=4096,expireAfterAccess=600s}.
     * Also, specify {@code -Dcom.linecorp.armeria.routeCache=off} JVM option to disable it.
     */
    @Nullable
    public static String routeCacheSpec() {
        return ROUTE_CACHE_SPEC;
    }

    /**
     * Returns the {@linkplain CaffeineSpec Caffeine specification string} of the cache that stores the recent
     * request routing history for all route decorators.
     *
     * <p>The default value of this flag is {@value DEFAULT_ROUTE_DECORATOR_CACHE_SPEC}. Specify the
     * {@code -Dcom.linecorp.armeria.routeDecoratorCache=<spec>} JVM option to override the default value.
     * For example, {@code -Dcom.linecorp.armeria.routeDecoratorCache=maximumSize=4096,expireAfterAccess=600s}.
     * Also, specify {@code -Dcom.linecorp.armeria.routeDecoratorCache=off} JVM option to disable it.
     */
    @Nullable
    public static String routeDecoratorCacheSpec() {
        return ROUTE_DECORATOR_CACHE_SPEC;
    }

    /**
     * Returns the {@linkplain CaffeineSpec Caffeine specification string} of the cache that stores the recent
     * results for parsing a raw HTTP path into a decoded pair of path and query string.
     *
     * <p>The default value of this flag is {@value DEFAULT_PARSED_PATH_CACHE_SPEC}. Specify the
     * {@code -Dcom.linecorp.armeria.parsedPathCache=<spec>} JVM option to override the default value.
     * For example, {@code -Dcom.linecorp.armeria.parsedPathCache=maximumSize=4096,expireAfterAccess=600s}.
     * Also, specify {@code -Dcom.linecorp.armeria.parsedPathCache=off} JVM option to disable it.
     */
    @Nullable
    public static String parsedPathCacheSpec() {
        return PARSED_PATH_CACHE_SPEC;
    }

    /**
     * Returns the {@linkplain CaffeineSpec Caffeine specification string} of the cache that stores the recent
     * results for converting a raw HTTP ASCII header value into a {@link String}. Only the header values
     * whose corresponding header name is listed in {@link #cachedHeaders()} will be cached.
     *
     * <p>The default value of this flag is {@value DEFAULT_HEADER_VALUE_CACHE_SPEC}. Specify the
     * {@code -Dcom.linecorp.armeria.headerValueCache=<spec>} JVM option to override the default value.
     * For example, {@code -Dcom.linecorp.armeria.headerValueCache=maximumSize=4096,expireAfterAccess=600s}.
     * Also, specify {@code -Dcom.linecorp.armeria.headerValueCache=off} JVM option to disable it.
     */
    @Nullable
    public static String headerValueCacheSpec() {
        return HEADER_VALUE_CACHE_SPEC;
    }

    /**
     * Returns the list of HTTP header names whose corresponding values will be cached, as specified in
     * {@link #headerValueCacheSpec()}. Only the header value whose corresponding header name is listed in this
     * flag will be cached. It is not recommended to specify a header with high cardinality, which will defeat
     * the purpose of caching.
     *
     * <p>The default value of this flag is {@value DEFAULT_CACHED_HEADERS}. Specify the
     * {@code -Dcom.linecorp.armeria.cachedHeaders=<comma separated list>} JVM option to override the default.
     */
    public static List<String> cachedHeaders() {
        return CACHED_HEADERS;
    }

    /**
     * Returns the {@linkplain CaffeineSpec Caffeine specification string} of the cache that stores the content
     * of the {@link HttpFile}s read by a {@link FileService}. This value is used as the default of
     * {@link FileServiceBuilder#entryCacheSpec(String)}.
     *
     * <p>The default value of this flag is {@value DEFAULT_FILE_SERVICE_CACHE_SPEC}. Specify the
     * {@code -Dcom.linecorp.armeria.fileServiceCache=<spec>} JVM option to override the default value.
     * For example, {@code -Dcom.linecorp.armeria.fileServiceCache=maximumSize=1024,expireAfterAccess=600s}.
     * Also, specify {@code -Dcom.linecorp.armeria.fileServiceCache=off} JVM option to disable it.
     */
    @Nullable
    public static String fileServiceCacheSpec() {
        return FILE_SERVICE_CACHE_SPEC;
    }

    /**
     * Returns the {@linkplain CaffeineSpec Caffeine specification string} of the cache that stores the
     * domain names and their resolved addresses. This value is used as the default of
     * {@link DnsResolverGroupBuilder#cacheSpec(String)}.
     *
     * <p>The default value of this flag is {@value DEFAULT_DNS_CACHE_SPEC}. Specify the
     * {@code -Dcom.linecorp.armeria.dnsCacheSpec=<spec>} JVM option to override the default value.
     * For example, {@code -Dcom.linecorp.armeria.dnsCacheSpec=maximumSize=1024,expireAfterAccess=600s}.
     *
     * <p>This cache cannot be disabled with {@code "off"} unlike other cache specification flags.
     */
    public static String dnsCacheSpec() {
        return DNS_CACHE_SPEC;
    }

    /**
     * Returns the verbosity of exceptions logged by annotated HTTP services. The value of this property
     * is one of the following:
     * <ul>
     *     <li>{@link ExceptionVerbosity#ALL} - logging all exceptions raised from annotated HTTP services</li>
     *     <li>{@link ExceptionVerbosity#UNHANDLED} - logging exceptions which are not handled by
     *     {@link ExceptionHandler}s provided by a user and are not well-known exceptions
     *     <li>{@link ExceptionVerbosity#NONE} - no logging exceptions</li>
     * </ul>
     * A log message would be written at {@code WARN} level.
     *
     * <p>The default value of this flag is {@value DEFAULT_ANNOTATED_SERVICE_EXCEPTION_VERBOSITY}.
     * Specify the
     * {@code -Dcom.linecorp.armeria.annotatedServiceExceptionVerbosity=<all|unhandled|none>} JVM option
     * to override the default value.
     *
     * @see ExceptionVerbosity
     */
    public static ExceptionVerbosity annotatedServiceExceptionVerbosity() {
        return ANNOTATED_SERVICE_EXCEPTION_VERBOSITY;
    }

    /**
     * Returns the {@link Predicate} that is used to choose the non-loopback IP v4 address in
     * {@link SystemInfo#defaultNonLoopbackIpV4Address()}.
     *
     * <p>The default value of this flag is {@code null}, which means all valid IPv4 addresses are
     * preferred. Specify the {@code -Dcom.linecorp.armeria.preferredIpV4Addresses=<csv>} JVM option
     * to override the default value. The {@code csv} should be
     * <a href="https://tools.ietf.org/html/rfc4632">Classless Inter-domain Routing(CIDR)</a>s or
     * exact IP addresses separated by commas. For example,
     * {@code -Dcom.linecorp.armeria.preferredIpV4Addresses=211.111.111.111,10.0.0.0/8,192.168.1.0/24}.
     */
    @Nullable
    public static Predicate<InetAddress> preferredIpV4Addresses() {
        return PREFERRED_IP_V4_ADDRESSES;
    }

    /**
     * Enables {@link DefaultAddressResolverGroup} that resolves domain name using JDK's built-in domain name
     * lookup mechanism.
     * Note that JDK's built-in resolver performs a blocking name lookup from the caller thread, and thus
     * this flag should be enabled only when the default asynchronous resolver does not work as expected,
     * for example by always throwing a {@link DnsNameResolverTimeoutException}.
     *
     * <p>This flag is disabled by default.
     * Specify the {@code -Dcom.linecorp.armeria.useJdkDnsResolver=true} JVM option
     * to enable it.
     */
    public static boolean useJdkDnsResolver() {
        return USE_JDK_DNS_RESOLVER;
    }

    /**
     * Returns whether {@link CompletableFuture}s returned by Armeria methods log a warning if
     * {@link CompletableFuture#join()} or {@link CompletableFuture#get()} are called from an event loop thread.
     * Blocking an event loop thread in this manner reduces performance significantly, possibly causing
     * deadlocks, so it should be avoided at all costs (e.g. using {@code thenApply()} type methods to execute
     * asynchronously or running the logic using {@link ServiceRequestContext#blockingTaskExecutor()}.
     *
     * <p>This flag is enabled by default.
     * Specify the {@code -Dcom.linecorp.armeria.reportBlockedEventLoop=false} JVM option
     * to disable it.
     */
    public static boolean reportBlockedEventLoop() {
        return REPORT_BLOCKED_EVENT_LOOP;
    }

    /**
     * Enables validation of HTTP headers for dangerous characters like newlines - such characters can be used
     * for injecting arbitrary content into HTTP responses.
     *
     * <p><strong>DISCLAIMER:</strong> Do not disable this unless you know what you are doing. It is recommended
     * to keep this validation enabled to ensure the sanity of responses. However, you may wish to disable the
     * validation to improve performance when you are sure responses are always safe, for example when only
     * HTTP/2 is used, or when you populate headers with known values, and have no chance of using untrusted
     * ones.
     *
     * <p>See <a href="https://github.com/line/armeria/security/advisories/GHSA-35fr-h7jr-hh86">CWE-113</a> for
     * more details on the security implications of this flag.
     *
     * <p>This flag is enabled by default.
     * Specify the {@code -Dcom.linecorp.armeria.validateHeaders=false} JVM option to disable it.</p>
     */
    public static boolean validateHeaders() {
        return VALIDATE_HEADERS;
    }

    /**
<<<<<<< HEAD
     * Returns the {@link Set} of {@link TransientServiceOption}s that are enabled for a
     * {@link TransientService}.
     *
     * <p>The default value of this flag is an empty string, which means all
     * {@link TransientServiceOption}s are disabled.
     * Specify the {@code -Dcom.linecorp.armeria.transientServiceOptions=<csv>} JVM option
     * to override the default value. For example,
     * {@code -Dcom.linecorp.armeria.transientServiceOptions=WITH_METRIC_COLLECTION,WITH_ACCESS_LOGGING}.
     */
    public static Set<TransientServiceOption> transientServiceOptions() {
        return TRANSIENT_SERVICE_OPTIONS;
=======
     * Returns whether to allow the bad cipher suites listed in
     * <a href="https://tools.ietf.org/html/rfc7540#appendix-A">RFC7540</a> for TLS handshake.
     * Note that this flag has no effect if a user specified the value explicitly via
     * {@link ClientFactoryBuilder#tlsAllowUnsafeCiphers(boolean)}.
     *
     * <p>This flag is disabled by default. Specify the
     * {@code -Dcom.linecorp.armeria.tlsAllowUnsafeCiphers=true} JVM option to enable it.
     */
    public static boolean tlsAllowUnsafeCiphers() {
        return DEFAULT_TLS_ALLOW_UNSAFE_CIPHERS;
>>>>>>> 893f087c
    }

    @Nullable
    private static String nullableCaffeineSpec(String name, String defaultValue) {
        return caffeineSpec(name, defaultValue, true);
    }

    private static String nonnullCaffeineSpec(String name, String defaultValue) {
        final String spec = caffeineSpec(name, defaultValue, false);
        assert spec != null; // Can never be null if allowOff is false.
        return spec;
    }

    @Nullable
    private static String caffeineSpec(String name, String defaultValue, boolean allowOff) {
        final String spec = get(name, defaultValue, value -> {
            try {
                if ("off".equals(value)) {
                    return allowOff;
                }
                CaffeineSpec.parse(value);
                return true;
            } catch (Exception e) {
                return false;
            }
        });

        if (!"off".equals(spec)) {
            return spec;
        }

        if (allowOff) {
            return null;
        }

        // We specified 'off' as the default value for the flag which can't be 'off'.
        throw new Error();
    }

    private static ExceptionVerbosity exceptionLoggingMode(String name, String defaultValue) {
        final String mode = getNormalized(name, defaultValue,
                                          value -> Arrays.stream(ExceptionVerbosity.values())
                                                         .anyMatch(v -> v.name().equalsIgnoreCase(value)));
        return ExceptionVerbosity.valueOf(mode.toUpperCase());
    }

    private static boolean getBoolean(String name, boolean defaultValue) {
        return getBoolean(name, defaultValue, value -> true);
    }

    private static boolean getBoolean(String name, boolean defaultValue, Predicate<Boolean> validator) {
        return "true".equals(getNormalized(name, String.valueOf(defaultValue), value -> {
            if ("true".equals(value)) {
                return validator.test(true);
            }

            if ("false".equals(value)) {
                return validator.test(false);
            }

            return false;
        }));
    }

    private static int getInt(String name, int defaultValue, IntPredicate validator) {
        return Integer.parseInt(getNormalized(name, String.valueOf(defaultValue), value -> {
            try {
                return validator.test(Integer.parseInt(value));
            } catch (Exception e) {
                // null or non-integer
                return false;
            }
        }));
    }

    private static long getLong(String name, long defaultValue, LongPredicate validator) {
        return Long.parseLong(getNormalized(name, String.valueOf(defaultValue), value -> {
            try {
                return validator.test(Long.parseLong(value));
            } catch (Exception e) {
                // null or non-integer
                return false;
            }
        }));
    }

    private static String get(String name, String defaultValue, Predicate<String> validator) {
        final String fullName = PREFIX + name;
        final String value = System.getProperty(fullName);
        if (value == null) {
            logger.info("{}: {} (default)", fullName, defaultValue);
            return defaultValue;
        }

        if (validator.test(value)) {
            logger.info("{}: {}", fullName, value);
            return value;
        }

        logger.info("{}: {} (default instead of: {})", fullName, defaultValue, value);
        return defaultValue;
    }

    private static String getNormalized(String name, String defaultValue, Predicate<String> validator) {
        final String fullName = PREFIX + name;
        final String value = getLowerCased(fullName);
        if (value == null) {
            logger.info("{}: {} (default)", fullName, defaultValue);
            return defaultValue;
        }

        if (validator.test(value)) {
            logger.info("{}: {}", fullName, value);
            return value;
        }

        logger.info("{}: {} (default instead of: {})", fullName, defaultValue, value);
        return defaultValue;
    }

    @Nullable
    private static String getLowerCased(String fullName) {
        String value = System.getProperty(fullName);
        if (value != null) {
            value = Ascii.toLowerCase(value);
        }
        return value;
    }

    private Flags() {}
}<|MERGE_RESOLUTION|>--- conflicted
+++ resolved
@@ -377,7 +377,9 @@
 
     private static final boolean VALIDATE_HEADERS = getBoolean("validateHeaders", true);
 
-<<<<<<< HEAD
+    private static final boolean
+            DEFAULT_TLS_ALLOW_UNSAFE_CIPHERS = getBoolean("tlsAllowUnsafeCiphers", false);
+
     private static final Set<TransientServiceOption> TRANSIENT_SERVICE_OPTIONS =
             Streams.stream(CSV_SPLITTER.split(getNormalized("transientServiceOptions", "", val -> {
                 try {
@@ -389,10 +391,6 @@
                 }
             }))).map(feature -> TransientServiceOption.valueOf(Ascii.toUpperCase(feature)))
                    .collect(toImmutableSet());
-=======
-    private static final boolean
-            DEFAULT_TLS_ALLOW_UNSAFE_CIPHERS = getBoolean("tlsAllowUnsafeCiphers", false);
->>>>>>> 893f087c
 
     static {
         if (!isEpollAvailable()) {
@@ -1110,7 +1108,19 @@
     }
 
     /**
-<<<<<<< HEAD
+     * Returns whether to allow the bad cipher suites listed in
+     * <a href="https://tools.ietf.org/html/rfc7540#appendix-A">RFC7540</a> for TLS handshake.
+     * Note that this flag has no effect if a user specified the value explicitly via
+     * {@link ClientFactoryBuilder#tlsAllowUnsafeCiphers(boolean)}.
+     *
+     * <p>This flag is disabled by default. Specify the
+     * {@code -Dcom.linecorp.armeria.tlsAllowUnsafeCiphers=true} JVM option to enable it.
+     */
+    public static boolean tlsAllowUnsafeCiphers() {
+        return DEFAULT_TLS_ALLOW_UNSAFE_CIPHERS;
+    }
+
+    /**
      * Returns the {@link Set} of {@link TransientServiceOption}s that are enabled for a
      * {@link TransientService}.
      *
@@ -1122,18 +1132,6 @@
      */
     public static Set<TransientServiceOption> transientServiceOptions() {
         return TRANSIENT_SERVICE_OPTIONS;
-=======
-     * Returns whether to allow the bad cipher suites listed in
-     * <a href="https://tools.ietf.org/html/rfc7540#appendix-A">RFC7540</a> for TLS handshake.
-     * Note that this flag has no effect if a user specified the value explicitly via
-     * {@link ClientFactoryBuilder#tlsAllowUnsafeCiphers(boolean)}.
-     *
-     * <p>This flag is disabled by default. Specify the
-     * {@code -Dcom.linecorp.armeria.tlsAllowUnsafeCiphers=true} JVM option to enable it.
-     */
-    public static boolean tlsAllowUnsafeCiphers() {
-        return DEFAULT_TLS_ALLOW_UNSAFE_CIPHERS;
->>>>>>> 893f087c
     }
 
     @Nullable
