--- conflicted
+++ resolved
@@ -1085,12 +1085,6 @@
         return this;
     }
 
-    @VisibleForTesting
-    @Nullable
-    SuccessFunction successFunction() {
-        return successFunction;
-    }
-
     /**
      * Sets the amount of time to wait before aborting an {@link HttpRequest} when
      * its corresponding {@link HttpResponse} is complete.
@@ -1114,6 +1108,12 @@
     public VirtualHostBuilder requestAutoAbortDelayMillis(long delayMillis) {
         requestAutoAbortDelayMillis = delayMillis;
         return this;
+    }
+
+    @VisibleForTesting
+    @Nullable
+    SuccessFunction successFunction() {
+        return successFunction;
     }
 
     /**
@@ -1312,15 +1312,9 @@
                 new VirtualHost(defaultHostname, hostnamePattern, port, sslContext(template),
                                 serviceConfigs, fallbackServiceConfig, rejectedRouteHandler,
                                 accessLoggerMapper, defaultServiceNaming, defaultLogName, requestTimeoutMillis,
-                                maxRequestLength, verboseResponses, accessLogWriter,
-<<<<<<< HEAD
-                                blockingTaskExecutor, successFunction, multipartUploadsLocation,
+                                maxRequestLength, verboseResponses, accessLogWriter, blockingTaskExecutor,
+                                requestAutoAbortDelayMillis, successFunction, multipartUploadsLocation,
                                 builder.build(), requestIdGenerator);
-=======
-                                blockingTaskExecutor, requestAutoAbortDelayMillis,
-                                multipartUploadsLocation, builder.build(),
-                                requestIdGenerator);
->>>>>>> 0df139a4
 
         final Function<? super HttpService, ? extends HttpService> decorator =
                 getRouteDecoratingService(template);
