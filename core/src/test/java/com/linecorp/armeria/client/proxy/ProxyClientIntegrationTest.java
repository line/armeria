/*
 * Copyright 2020 LINE Corporation
 *
 * LINE Corporation licenses this file to you under the Apache License,
 * version 2.0 (the "License"); you may not use this file except in compliance
 * with the License. You may obtain a copy of the License at:
 *
 *   https://www.apache.org/licenses/LICENSE-2.0
 *
 * Unless required by applicable law or agreed to in writing, software
 * distributed under the License is distributed on an "AS IS" BASIS, WITHOUT
 * WARRANTIES OR CONDITIONS OF ANY KIND, either express or implied. See the
 * License for the specific language governing permissions and limitations
 * under the License.
 */

package com.linecorp.armeria.client.proxy;

import static com.google.common.base.Preconditions.checkArgument;
import static com.linecorp.armeria.common.HttpStatus.OK;
import static com.linecorp.armeria.common.SessionProtocol.H1C;
import static com.linecorp.armeria.common.SessionProtocol.H2C;
import static com.linecorp.armeria.common.SessionProtocol.HTTP;
import static io.netty.buffer.Unpooled.EMPTY_BUFFER;
import static io.netty.buffer.Unpooled.copiedBuffer;
import static io.netty.handler.codec.http.HttpHeaderNames.CONNECTION;
import static io.netty.handler.codec.http.HttpMethod.GET;
import static io.netty.handler.codec.http.HttpResponseStatus.NOT_IMPLEMENTED;
import static io.netty.handler.codec.http.HttpVersion.HTTP_1_1;
import static java.nio.charset.StandardCharsets.US_ASCII;
import static org.assertj.core.api.Assertions.assertThat;
import static org.assertj.core.api.Assertions.assertThatThrownBy;
import static org.awaitility.Awaitility.await;
import static org.junit.jupiter.api.Assertions.fail;

import java.io.IOException;
import java.net.ConnectException;
import java.net.InetSocketAddress;
import java.net.Proxy;
import java.net.Proxy.Type;
import java.net.ProxySelector;
import java.net.ServerSocket;
import java.net.SocketAddress;
import java.net.URI;
import java.util.ArrayList;
import java.util.List;
import java.util.concurrent.CompletableFuture;
import java.util.concurrent.CompletionException;
import java.util.concurrent.ConcurrentLinkedDeque;
import java.util.concurrent.TimeUnit;
<<<<<<< HEAD
import java.util.concurrent.atomic.AtomicBoolean;
import java.util.concurrent.atomic.AtomicInteger;
=======
import java.util.stream.Stream;
>>>>>>> 9ea14a53

import javax.annotation.Nullable;

import org.junit.jupiter.api.BeforeEach;
import org.junit.jupiter.api.Order;
import org.junit.jupiter.api.Test;
import org.junit.jupiter.api.extension.RegisterExtension;
import org.junit.jupiter.params.ParameterizedTest;
import org.junit.jupiter.params.provider.Arguments;
import org.junit.jupiter.params.provider.MethodSource;

import com.google.common.collect.ImmutableList;

import com.linecorp.armeria.client.ClientFactory;
import com.linecorp.armeria.client.Endpoint;
import com.linecorp.armeria.client.UnprocessedRequestException;
import com.linecorp.armeria.client.WebClient;
import com.linecorp.armeria.client.logging.LoggingClient;
import com.linecorp.armeria.common.AggregatedHttpResponse;
import com.linecorp.armeria.common.Flags;
import com.linecorp.armeria.common.HttpResponse;
import com.linecorp.armeria.common.SessionProtocol;
import com.linecorp.armeria.internal.testing.DynamicBehaviorHandler;
import com.linecorp.armeria.internal.testing.NettyServerExtension;
import com.linecorp.armeria.server.ServerBuilder;
import com.linecorp.armeria.testing.junit5.server.SelfSignedCertificateExtension;
import com.linecorp.armeria.testing.junit5.server.ServerExtension;

import io.netty.bootstrap.Bootstrap;
import io.netty.buffer.ByteBuf;
import io.netty.channel.Channel;
import io.netty.channel.ChannelFuture;
import io.netty.channel.ChannelFutureListener;
import io.netty.channel.ChannelHandlerContext;
import io.netty.channel.ChannelInboundHandlerAdapter;
import io.netty.channel.ChannelInitializer;
import io.netty.channel.SimpleChannelInboundHandler;
import io.netty.channel.socket.nio.NioSocketChannel;
import io.netty.handler.codec.http.DefaultFullHttpResponse;
import io.netty.handler.codec.http.DefaultHttpHeaders;
import io.netty.handler.codec.http.EmptyHttpHeaders;
import io.netty.handler.codec.http.FullHttpRequest;
import io.netty.handler.codec.http.HttpHeaderNames;
import io.netty.handler.codec.http.HttpHeaders;
import io.netty.handler.codec.http.HttpMethod;
import io.netty.handler.codec.http.HttpObjectAggregator;
import io.netty.handler.codec.http.HttpRequest;
import io.netty.handler.codec.http.HttpResponseStatus;
import io.netty.handler.codec.http.HttpServerCodec;
import io.netty.handler.codec.socksx.SocksPortUnificationServerHandler;
import io.netty.handler.codec.socksx.v4.DefaultSocks4CommandRequest;
import io.netty.handler.codec.socksx.v4.DefaultSocks4CommandResponse;
import io.netty.handler.codec.socksx.v4.Socks4CommandStatus;
import io.netty.handler.codec.socksx.v4.Socks4Message;
import io.netty.handler.codec.socksx.v5.DefaultSocks5CommandRequest;
import io.netty.handler.codec.socksx.v5.DefaultSocks5CommandResponse;
import io.netty.handler.codec.socksx.v5.DefaultSocks5InitialRequest;
import io.netty.handler.codec.socksx.v5.DefaultSocks5InitialResponse;
import io.netty.handler.codec.socksx.v5.Socks5AddressType;
import io.netty.handler.codec.socksx.v5.Socks5AuthMethod;
import io.netty.handler.codec.socksx.v5.Socks5CommandRequestDecoder;
import io.netty.handler.codec.socksx.v5.Socks5CommandStatus;
import io.netty.handler.codec.socksx.v5.Socks5Message;
import io.netty.handler.logging.LoggingHandler;
import io.netty.handler.proxy.ProxyConnectException;
import io.netty.handler.ssl.SslContext;
import io.netty.handler.ssl.SslContextBuilder;
import io.netty.util.ReferenceCountUtil;

class ProxyClientIntegrationTest {
    private static final String PROXY_PATH = "/proxy";
    private static final String SUCCESS_RESPONSE = "success";

    private static final DynamicBehaviorHandler DYNAMIC_HANDLER = new DynamicBehaviorHandler();

    @RegisterExtension
    @Order(0)
    static final SelfSignedCertificateExtension ssc = new SelfSignedCertificateExtension();

    @RegisterExtension
    @Order(1)
    static ServerExtension backendServer = new ServerExtension() {
        @Override
        protected void configure(ServerBuilder sb) throws Exception {
<<<<<<< HEAD
=======
            sb.port(0, SessionProtocol.HTTP);
            sb.port(0, SessionProtocol.HTTPS);
            sb.tlsSelfSigned();
>>>>>>> 9ea14a53
            sb.service(PROXY_PATH, (ctx, req) -> HttpResponse.of(SUCCESS_RESPONSE));
        }
    };

    @RegisterExtension
    @Order(2)
    static NettyServerExtension socksProxyServer = new NettyServerExtension() {
        @Override
        protected void configure(Channel ch) throws Exception {
            ch.pipeline().addLast(new SocksPortUnificationServerHandler());
            ch.pipeline().addLast(DYNAMIC_HANDLER);
            ch.pipeline().addLast(new Socks4ProxyServerHandler());
            ch.pipeline().addLast(new Socks5ProxyServerHandler());
            ch.pipeline().addLast(new IntermediaryProxyServerHandler("socks"));
        }
    };

    @RegisterExtension
    @Order(3)
    static NettyServerExtension httpProxyServer = new NettyServerExtension() {
        @Override
        protected void configure(Channel ch) throws Exception {
            ch.pipeline().addLast(new HttpServerCodec());
            ch.pipeline().addLast(new HttpObjectAggregator(1024));
            ch.pipeline().addLast(new HttpProxyServerHandler());
            ch.pipeline().addLast(new IntermediaryProxyServerHandler("http"));
        }
    };

    @RegisterExtension
    @Order(4)
    static NettyServerExtension httpsProxyServer = new NettyServerExtension() {
        @Override
        protected void configure(Channel ch) throws Exception {
            final SslContext sslContext = SslContextBuilder
                    .forServer(ssc.privateKey(), ssc.certificate()).build();
            ch.pipeline().addLast(sslContext.newHandler(ch.alloc()));
            ch.pipeline().addLast(new HttpServerCodec());
            ch.pipeline().addLast(new HttpObjectAggregator(1024));
            ch.pipeline().addLast(new HttpProxyServerHandler());
            ch.pipeline().addLast(new SleepHandler());
            ch.pipeline().addLast(new IntermediaryProxyServerHandler("http"));
        }
    };

    @RegisterExtension
    @Order(5)
    static NettyServerExtension http1Server = new NettyServerExtension() {
        @Override
        protected void configure(Channel ch) throws Exception {
            ch.pipeline().addLast(new LoggingHandler(getClass()));
            ch.pipeline().addLast(new HttpServerCodec());
            ch.pipeline().addLast(new HttpObjectAggregator(1024));
            ch.pipeline().addLast(DYNAMIC_HANDLER);
        }
    };

    private static volatile int numSuccessfulProxyRequests;

    @BeforeEach
    void beforeEach() {
        numSuccessfulProxyRequests = 0;
        DYNAMIC_HANDLER.reset();
    }

    @Test
    void testDisabledProxyBasicCase() throws Exception {
        try (ClientFactory clientFactory =
                ClientFactory.builder()
                             .proxyConfig(ProxyConfig.direct())
                             .useHttp2Preface(true)
                             .build()) {

            final WebClient webClient = WebClient.builder(H1C, backendServer.httpEndpoint())
                                                 .factory(clientFactory)
                                                 .decorator(LoggingClient.newDecorator())
                                                 .build();
            final CompletableFuture<AggregatedHttpResponse> responseFuture =
                    webClient.get(PROXY_PATH).aggregate();
            final AggregatedHttpResponse response = responseFuture.join();

            assertThat(response.status()).isEqualTo(OK);
            assertThat(response.contentUtf8()).isEqualTo(SUCCESS_RESPONSE);
        }
    }

    @Test
    void testSocks4BasicCase() throws Exception {
        try (ClientFactory clientFactory =
                ClientFactory.builder()
                             .proxyConfig(ProxyConfig.socks4(socksProxyServer.address()))
                             .useHttp2Preface(true)
                             .build()) {

            final WebClient webClient = WebClient.builder(H1C, backendServer.httpEndpoint())
                                                 .factory(clientFactory)
                                                 .decorator(LoggingClient.newDecorator())
                                                 .build();
            final CompletableFuture<AggregatedHttpResponse> responseFuture =
                    webClient.get(PROXY_PATH).aggregate();
            final AggregatedHttpResponse response = responseFuture.join();

            assertThat(response.status()).isEqualTo(OK);
            assertThat(response.contentUtf8()).isEqualTo(SUCCESS_RESPONSE);
            assertThat(numSuccessfulProxyRequests).isEqualTo(1);
        }
    }

    @Test
    void testSocks5BasicCase() throws Exception {
        try (ClientFactory clientFactory =
                ClientFactory.builder()
                             .proxyConfig(ProxyConfig.socks5(socksProxyServer.address()))
                             .useHttp2Preface(true)
                             .build()) {

            final WebClient webClient = WebClient.builder(H1C, backendServer.httpEndpoint())
                                                 .factory(clientFactory)
                                                 .decorator(LoggingClient.newDecorator())
                                                 .build();
            final CompletableFuture<AggregatedHttpResponse> responseFuture =
                    webClient.get(PROXY_PATH).aggregate();
            final AggregatedHttpResponse response = responseFuture.join();
            assertThat(response.status()).isEqualTo(OK);
            assertThat(response.contentUtf8()).isEqualTo(SUCCESS_RESPONSE);
            assertThat(numSuccessfulProxyRequests).isEqualTo(1);
        }
    }

    @Test
    void testH1CProxyBasicCase() throws Exception {
        try (ClientFactory clientFactory =
                ClientFactory.builder()
                             .proxyConfig(ProxyConfig.connect(httpProxyServer.address()))
                             .useHttp2Preface(true)
                             .build()) {

            final WebClient webClient = WebClient.builder(H1C, backendServer.httpEndpoint())
                                                 .factory(clientFactory)
                                                 .decorator(LoggingClient.newDecorator())
                                                 .build();
            final CompletableFuture<AggregatedHttpResponse> responseFuture =
                    webClient.get(PROXY_PATH).aggregate();
            final AggregatedHttpResponse response = responseFuture.join();
            assertThat(response.status()).isEqualTo(OK);
            assertThat(response.contentUtf8()).isEqualTo(SUCCESS_RESPONSE);
            assertThat(numSuccessfulProxyRequests).isEqualTo(1);
        }
    }

    @Test
    void testWrappingSelectorBasicCase() throws Exception {
        final ProxySelector proxySelector = new ProxySelector() {
            @Override
            public List<Proxy> select(URI uri) {
                return ImmutableList.of(new Proxy(Type.HTTP, httpProxyServer.address()));
            }

            @Override
            public void connectFailed(URI uri, SocketAddress sa, IOException ioe) {
            }
        };
        try (ClientFactory clientFactory =
                ClientFactory.builder()
                             .proxyConfig(proxySelector)
                             .useHttp2Preface(true)
                             .build()) {

            final WebClient webClient = WebClient.builder(H1C, backendServer.httpEndpoint())
                                                 .factory(clientFactory)
                                                 .decorator(LoggingClient.newDecorator())
                                                 .build();
            final CompletableFuture<AggregatedHttpResponse> responseFuture =
                    webClient.get(PROXY_PATH).aggregate();
            final AggregatedHttpResponse response = responseFuture.join();
            assertThat(response.status()).isEqualTo(OK);
            assertThat(response.contentUtf8()).isEqualTo(SUCCESS_RESPONSE);
            assertThat(numSuccessfulProxyRequests).isEqualTo(1);
        }
    }

    @Test
    void testSelectFailureFailsImmediately() throws Exception {
        final RuntimeException selectException = new RuntimeException("select exception");
        final TestProxyConfigSelector selector = new TestProxyConfigSelector(new ProxyConfigSelector() {
            @Override
            public ProxyConfig select(SessionProtocol protocol, Endpoint endpoint) {
                assertThat(protocol).isEqualTo(H1C);
                assertThat(endpoint).isEqualTo(backendServer.httpEndpoint());
                throw selectException;
            }

            @Override
            public void connectFailed(SessionProtocol protocol, Endpoint endpoint,
                                      SocketAddress sa, Throwable throwable) {
                fail("connectFailed should not be called");
            }
        });
        try (ClientFactory clientFactory =
                ClientFactory.builder()
                             .proxyConfig(selector)
                             .useHttp2Preface(true)
                             .build()) {

            final WebClient webClient = WebClient.builder(H1C, backendServer.httpEndpoint())
                                                 .factory(clientFactory)
                                                 .decorator(LoggingClient.newDecorator())
                                                 .build();
            final CompletableFuture<AggregatedHttpResponse> responseFuture =
                    webClient.get(PROXY_PATH).aggregate();
            assertThatThrownBy(responseFuture::join).isInstanceOf(CompletionException.class)
                                                    .hasCauseInstanceOf(UnprocessedRequestException.class)
                                                    .hasRootCause(selectException);
        }
    }

    @Test
    void testNullProxyConfigFailsImmediately() throws Exception {
        final TestProxyConfigSelector selector = new TestProxyConfigSelector(new ProxyConfigSelector() {
            @Override
            public ProxyConfig select(SessionProtocol protocol, Endpoint endpoint) {
                assertThat(protocol).isEqualTo(H1C);
                assertThat(endpoint).isEqualTo(backendServer.httpEndpoint());
                return null;
            }

            @Override
            public void connectFailed(SessionProtocol protocol, Endpoint endpoint,
                                      SocketAddress sa, Throwable throwable) {
                fail("connectFailed should not be called");
            }
        });
        try (ClientFactory clientFactory =
                ClientFactory.builder()
                             .proxyConfig(selector)
                             .useHttp2Preface(true)
                             .build()) {

            final WebClient webClient = WebClient.builder(H1C, backendServer.httpEndpoint())
                                                 .factory(clientFactory)
                                                 .decorator(LoggingClient.newDecorator())
                                                 .build();
            final CompletableFuture<AggregatedHttpResponse> responseFuture =
                    webClient.get(PROXY_PATH).aggregate();
            assertThatThrownBy(responseFuture::join).isInstanceOf(CompletionException.class)
                                                    .hasCauseInstanceOf(UnprocessedRequestException.class)
                                                    .hasRootCauseInstanceOf(NullPointerException.class)
                                                    .hasRootCauseMessage("proxyConfig");
        }
    }

    @Test
    void testHttpProxyUpgradeRequestFailure() throws Exception {
        DYNAMIC_HANDLER.setChannelReadCustomizer((ctx, msg) -> {
            if (!(msg instanceof FullHttpRequest)) {
                ctx.close();
            }
            final HttpRequest request = (HttpRequest) msg;
            final DefaultFullHttpResponse response;
            if ("h2c".equals(request.headers().get(HttpHeaderNames.UPGRADE))) {
                // reject http2 upgrade requests
                final HttpHeaders headers = new DefaultHttpHeaders().add(CONNECTION, "close");
                response = new DefaultFullHttpResponse(HTTP_1_1, NOT_IMPLEMENTED, EMPTY_BUFFER,
                                                       headers, EmptyHttpHeaders.INSTANCE);
            } else {
                response = new DefaultFullHttpResponse(HTTP_1_1, HttpResponseStatus.OK,
                                                       copiedBuffer(request.method().name(), US_ASCII));
            }
            ctx.writeAndFlush(response);
            ctx.close();
        });

        try (ClientFactory clientFactory =
                ClientFactory.builder()
                             .proxyConfig(ProxyConfig.connect(httpProxyServer.address()))
                             .useHttp2Preface(false)
                             .build()) {

            final WebClient webClient = WebClient.builder(HTTP, http1Server.endpoint())
                                                 .factory(clientFactory)
                                                 .decorator(LoggingClient.newDecorator())
                                                 .build();
            final CompletableFuture<AggregatedHttpResponse> responseFuture =
                    webClient.get(PROXY_PATH).aggregate();
            final AggregatedHttpResponse response = responseFuture.join();
            assertThat(response.status()).isEqualTo(OK);
            assertThat(response.contentUtf8()).isEqualTo(GET.name());
            assertThat(numSuccessfulProxyRequests).isEqualTo(2);
        }
    }

    @Test
    void testHttpProxyPrefaceFailure() throws Exception {
        DYNAMIC_HANDLER.setChannelReadCustomizer((ctx, msg) -> {
            if (!(msg instanceof FullHttpRequest)) {
                ctx.close();
            }
            final HttpRequest request = (HttpRequest) msg;
            final DefaultFullHttpResponse response;
            if (HttpMethod.valueOf("PRI").equals(request.method())) {
                // reject http2 preface
                final HttpHeaders headers = new DefaultHttpHeaders().add(CONNECTION, "close");
                response = new DefaultFullHttpResponse(
                        HTTP_1_1, NOT_IMPLEMENTED, EMPTY_BUFFER, headers, EmptyHttpHeaders.INSTANCE);
            } else {
                response = new DefaultFullHttpResponse(HTTP_1_1, HttpResponseStatus.OK,
                                                       copiedBuffer(request.method().name(), US_ASCII));
            }
            ctx.writeAndFlush(response);
            ctx.close();
        });

        try (ClientFactory clientFactory =
                ClientFactory.builder()
                             .proxyConfig(ProxyConfig.connect(httpProxyServer.address()))
                             .useHttp2Preface(true)
                             .build()) {

            final WebClient webClient = WebClient.builder(HTTP, http1Server.endpoint())
                                                 .factory(clientFactory)
                                                 .decorator(LoggingClient.newDecorator())
                                                 .build();
            final CompletableFuture<AggregatedHttpResponse> responseFuture =
                    webClient.get(PROXY_PATH).aggregate();
            final AggregatedHttpResponse response = responseFuture.join();
            assertThat(response.status()).isEqualTo(OK);
            assertThat(response.contentUtf8()).isEqualTo(GET.name());
            assertThat(numSuccessfulProxyRequests).isEqualTo(2);
        }
    }

<<<<<<< HEAD
    @Test
    void testHttpsProxyBasicCase() throws Exception {
        try (ClientFactory clientFactory =
                ClientFactory.builder()
                             .tlsNoVerify()
                             .proxyConfig(ProxyConfig.connect(httpsProxyServer.address(), true))
                             .useHttp2Preface(true)
                             .build()) {

            final WebClient webClient = WebClient.builder(H1C, backendServer.httpEndpoint())
                                                 .factory(clientFactory)
                                                 .decorator(LoggingClient.newDecorator())
                                                 .build();
            final CompletableFuture<AggregatedHttpResponse> responseFuture =
                    webClient.get(PROXY_PATH).aggregate();
            final AggregatedHttpResponse response = responseFuture.join();
            assertThat(response.status()).isEqualTo(OK);
            assertThat(response.contentUtf8()).isEqualTo(SUCCESS_RESPONSE);
            assertThat(numSuccessfulProxyRequests).isEqualTo(1);
        }
=======
    @ParameterizedTest
    @MethodSource("sessionAndEndpointProvider")
    void testHttpsProxy(SessionProtocol protocol, Endpoint endpoint) throws Exception {
        final ClientFactory clientFactory =
                ClientFactory.builder().tlsNoVerify().proxyConfig(
                        ProxyConfig.connect(httpsProxyServer.address(), true)).build();
        final WebClient webClient = WebClient.builder(protocol, endpoint)
                                             .factory(clientFactory)
                                             .decorator(LoggingClient.newDecorator())
                                             .build();
        final CompletableFuture<AggregatedHttpResponse> responseFuture =
                webClient.get(PROXY_PATH).aggregate();
        final AggregatedHttpResponse response = responseFuture.join();
        assertThat(response.status()).isEqualTo(OK);
        assertThat(response.contentUtf8()).isEqualTo(SUCCESS_RESPONSE);
        assertThat(numSuccessfulProxyRequests).isEqualTo(1);
        clientFactory.close();
>>>>>>> 9ea14a53
    }

    @Test
    void testProxyWithH2C() throws Exception {
        final int numRequests = 5;
        try (ClientFactory clientFactory =
                ClientFactory.builder()
                             .proxyConfig(ProxyConfig.socks4(socksProxyServer.address()))
                             .useHttp2Preface(true)
                             .build()) {

            final WebClient webClient = WebClient.builder(H2C, backendServer.httpEndpoint())
                                                 .factory(clientFactory)
                                                 .decorator(LoggingClient.newDecorator())
                                                 .build();

            final List<CompletableFuture<AggregatedHttpResponse>> responseFutures = new ArrayList<>();
            for (int i = 0; i < numRequests; i++) {
                responseFutures.add(webClient.get(PROXY_PATH).aggregate());
            }
            await().until(() -> responseFutures.stream().allMatch(CompletableFuture::isDone));
            assertThat(responseFutures.stream().map(CompletableFuture::join))
                    .allMatch(response -> response.contentUtf8().equals(SUCCESS_RESPONSE));
            assertThat(numSuccessfulProxyRequests).isGreaterThanOrEqualTo(1);
        }
    }

    @Test
    void testProxyWithUserName() throws Exception {
        final String username = "username";
        DYNAMIC_HANDLER.setChannelReadCustomizer((ctx, msg) -> {
            if (msg instanceof DefaultSocks4CommandRequest) {
                assertThat(username).isEqualTo(((DefaultSocks4CommandRequest) msg).userId());
            }
            ctx.fireChannelRead(msg);
        });
        try (ClientFactory clientFactory =
                ClientFactory.builder()
                             .proxyConfig(ProxyConfig.socks4(socksProxyServer.address(), username))
                             .useHttp2Preface(true)
                             .build()) {

            final WebClient webClient = WebClient.builder(H1C, backendServer.httpEndpoint())
                                                 .factory(clientFactory)
                                                 .decorator(LoggingClient.newDecorator())
                                                 .build();
            final CompletableFuture<AggregatedHttpResponse> responseFuture =
                    webClient.get(PROXY_PATH).aggregate();
            final AggregatedHttpResponse response = responseFuture.join();
            assertThat(response.status()).isEqualTo(OK);
            assertThat(response.contentUtf8()).isEqualTo(SUCCESS_RESPONSE);
            assertThat(numSuccessfulProxyRequests).isEqualTo(1);
        }
    }

    @Test
    void testProxy_connectionFailure_throwsException() throws Exception {
        final int unusedPort;
        try (ServerSocket ss = new ServerSocket(0)) {
            unusedPort = ss.getLocalPort();
        }

        final AtomicInteger failedAttempts = new AtomicInteger();
        final InetSocketAddress proxyAddress = new InetSocketAddress("127.0.0.1", unusedPort);
        final TestProxyConfigSelector selector = new TestProxyConfigSelector(new ProxyConfigSelector() {
            @Override
            public ProxyConfig select(SessionProtocol protocol, Endpoint endpoint) {
                assertThat(protocol).isEqualTo(H1C);
                assertThat(endpoint).isEqualTo(backendServer.httpEndpoint());
                return ProxyConfig.socks4(proxyAddress);
            }

            @Override
            public void connectFailed(SessionProtocol protocol, Endpoint endpoint,
                                      SocketAddress sa, Throwable throwable) {
                assertThat(protocol).isEqualTo(H1C);
                assertThat(endpoint).isEqualTo(backendServer.httpEndpoint());
                assertThat(sa).isEqualTo(proxyAddress);
                assertThat(throwable).isInstanceOf(UnprocessedRequestException.class)
                                     .hasCauseInstanceOf(ConnectException.class);
                failedAttempts.incrementAndGet();
            }
        });
        try (ClientFactory clientFactory =
                ClientFactory.builder()
                             .proxyConfig(selector)
                             .useHttp2Preface(true)
                             .build()) {

            final WebClient webClient = WebClient.builder(H1C, backendServer.httpEndpoint())
                                                 .factory(clientFactory)
                                                 .decorator(LoggingClient.newDecorator())
                                                 .build();
            final CompletableFuture<AggregatedHttpResponse> responseFuture =
                    webClient.get(PROXY_PATH).aggregate();

            assertThatThrownBy(responseFuture::join).isInstanceOf(CompletionException.class)
                                                    .hasMessageContaining("Connection refused")
                                                    .hasCauseInstanceOf(UnprocessedRequestException.class)
                                                    .hasRootCauseInstanceOf(ConnectException.class);
            assertThat(failedAttempts).hasValue(1);
            assertThat(selector.result()).isTrue();
        }
    }

    @Test
    void testProxy_connectionTimeoutFailure_throwsException() throws Exception {
        DYNAMIC_HANDLER.setChannelReadCustomizer((ctx, msg) -> {
            if (msg instanceof DefaultSocks4CommandRequest) {
                ctx.channel().eventLoop().schedule(
                        () -> ctx.fireChannelRead(msg), 50, TimeUnit.MILLISECONDS);
            } else {
                ctx.fireChannelRead(msg);
            }
        });

        final AtomicInteger failedAttempts = new AtomicInteger();
        final InetSocketAddress proxyAddress = socksProxyServer.address();
        final TestProxyConfigSelector selector = new TestProxyConfigSelector(new ProxyConfigSelector() {
            @Override
            public ProxyConfig select(SessionProtocol protocol, Endpoint endpoint) {
                assertThat(protocol).isEqualTo(H1C);
                assertThat(endpoint).isEqualTo(backendServer.httpEndpoint());
                return ProxyConfig.socks4(proxyAddress);
            }

            @Override
            public void connectFailed(SessionProtocol protocol, Endpoint endpoint,
                                      SocketAddress sa, Throwable throwable) {
                assertThat(protocol).isEqualTo(H1C);
                assertThat(endpoint).isEqualTo(backendServer.httpEndpoint());
                assertThat(sa).isEqualTo(proxyAddress);
                assertThat(throwable).isInstanceOf(UnprocessedRequestException.class)
                                     .hasCauseInstanceOf(ProxyConnectException.class);
                failedAttempts.incrementAndGet();
            }
        });

        try (ClientFactory clientFactory =
                ClientFactory.builder()
                             .proxyConfig(selector)
                             .connectTimeoutMillis(1)
                             .useHttp2Preface(true)
                             .build()) {

            final WebClient webClient = WebClient.builder(H1C, backendServer.httpEndpoint())
                                                 .factory(clientFactory)
                                                 .decorator(LoggingClient.newDecorator())
                                                 .build();
            final CompletableFuture<AggregatedHttpResponse> responseFuture =
                    webClient.get(PROXY_PATH).aggregate();
            assertThatThrownBy(responseFuture::join).isInstanceOf(CompletionException.class)
                                                    .hasCauseInstanceOf(UnprocessedRequestException.class)
                                                    .hasRootCauseInstanceOf(ProxyConnectException.class);
            assertThat(failedAttempts).hasValue(1);
            assertThat(selector.result()).isTrue();
        }
    }

    @Test
    void testProxy_serverImmediateClose_throwsException() throws Exception {
        DYNAMIC_HANDLER.setChannelReadCustomizer((ctx, msg) -> {
            ctx.close();
        });
        final TestProxyConfigSelector selector = new TestProxyConfigSelector(new ProxyConfigSelector() {
            @Override
            public ProxyConfig select(SessionProtocol protocol, Endpoint endpoint) {
                return ProxyConfig.socks4(socksProxyServer.address());
            }

            @Override
            public void connectFailed(SessionProtocol protocol, Endpoint endpoint,
                                      SocketAddress sa, Throwable throwable) {
                assertThat(protocol).isEqualTo(H1C);
                assertThat(endpoint).isEqualTo(backendServer.httpEndpoint());
                assertThat(sa).isEqualTo(socksProxyServer.address());
                assertThat(throwable).isInstanceOf(UnprocessedRequestException.class)
                                     .hasCauseInstanceOf(ProxyConnectException.class);
                throw new RuntimeException("connectFailed exception");
            }
        });

        try (ClientFactory clientFactory =
                ClientFactory.builder()
                             .proxyConfig(selector)
                             .useHttp2Preface(true)
                             .build()) {

            final WebClient webClient = WebClient.builder(H1C, backendServer.httpEndpoint())
                                                 .factory(clientFactory)
                                                 .decorator(LoggingClient.newDecorator())
                                                 .build();
            final CompletableFuture<AggregatedHttpResponse> responseFuture =
                    webClient.get(PROXY_PATH).aggregate();
            assertThatThrownBy(responseFuture::join).isInstanceOf(CompletionException.class)
                                                    .hasCauseInstanceOf(UnprocessedRequestException.class)
                                                    .hasRootCauseInstanceOf(ProxyConnectException.class);
            assertThat(selector.result()).isTrue();
        }
    }

    @Test
    void testProxy_responseFailure_throwsException() throws Exception {
        DYNAMIC_HANDLER.setWriteCustomizer((ctx, msg, promise) -> {
            ctx.write(new DefaultSocks4CommandResponse(Socks4CommandStatus.REJECTED_OR_FAILED), promise);
        });

        final AtomicInteger failedAttempts = new AtomicInteger();
        final InetSocketAddress proxyAddress = socksProxyServer.address();
        final TestProxyConfigSelector selector = new TestProxyConfigSelector(new ProxyConfigSelector() {
            @Override
            public ProxyConfig select(SessionProtocol protocol, Endpoint endpoint) {
                assertThat(protocol).isEqualTo(H1C);
                assertThat(endpoint).isEqualTo(backendServer.httpEndpoint());
                return ProxyConfig.socks4(proxyAddress);
            }

            @Override
            public void connectFailed(SessionProtocol protocol, Endpoint endpoint,
                                      SocketAddress sa, Throwable throwable) {
                assertThat(protocol).isEqualTo(H1C);
                assertThat(endpoint).isEqualTo(backendServer.httpEndpoint());
                assertThat(sa).isEqualTo(proxyAddress);
                assertThat(throwable).isInstanceOf(UnprocessedRequestException.class)
                                     .hasCauseInstanceOf(ProxyConnectException.class);
                failedAttempts.incrementAndGet();
            }
        });

        try (ClientFactory clientFactory =
                ClientFactory.builder()
                             .proxyConfig(selector)
                             .useHttp2Preface(true)
                             .build()) {

            final WebClient webClient = WebClient.builder(H1C, backendServer.httpEndpoint())
                                                 .factory(clientFactory)
                                                 .decorator(LoggingClient.newDecorator())
                                                 .build();
            final CompletableFuture<AggregatedHttpResponse> responseFuture =
                    webClient.get(PROXY_PATH).aggregate();

            assertThatThrownBy(responseFuture::join).isInstanceOf(CompletionException.class)
                                                    .hasCauseInstanceOf(UnprocessedRequestException.class)
                                                    .hasRootCauseInstanceOf(ProxyConnectException.class);
            assertThat(failedAttempts).hasValue(1);
            assertThat(selector.result()).isTrue();
        }
    }

    static class ProxySuccessEvent {
        private final InetSocketAddress backendAddress;
        private final Object response;

        ProxySuccessEvent(InetSocketAddress backendAddress, Object response) {
            this.backendAddress = backendAddress;
            this.response = response;
        }

        public Object getResponse() {
            return response;
        }

        public InetSocketAddress getBackendAddress() {
            return backendAddress;
        }
    }

    private static class Socks5ProxyServerHandler extends SimpleChannelInboundHandler<Socks5Message> {
        @Override
        protected void channelRead0(ChannelHandlerContext ctx, Socks5Message msg) throws Exception {
            if (msg instanceof DefaultSocks5InitialRequest) {
                ctx.pipeline().addBefore(ctx.name(), Socks5CommandRequestDecoder.class.getName(),
                                         new Socks5CommandRequestDecoder());
                ctx.writeAndFlush(new DefaultSocks5InitialResponse(Socks5AuthMethod.NO_AUTH));
            } else if (msg instanceof DefaultSocks5CommandRequest) {
                final DefaultSocks5CommandRequest req = (DefaultSocks5CommandRequest) msg;
                ctx.pipeline().remove(Socks5CommandRequestDecoder.class);
                ctx.fireUserEventTriggered(new ProxySuccessEvent(
                        new InetSocketAddress(req.dstAddr(), req.dstPort()),
                        new DefaultSocks5CommandResponse(Socks5CommandStatus.SUCCESS,
                                                         Socks5AddressType.IPv4)));
            } else {
                throw new IllegalStateException("unexpected msg: " + msg);
            }
        }
    }

    private static class Socks4ProxyServerHandler extends SimpleChannelInboundHandler<Socks4Message> {
        @Override
        protected void channelRead0(ChannelHandlerContext ctx, Socks4Message msg) throws Exception {
            if (msg instanceof DefaultSocks4CommandRequest) {
                final DefaultSocks4CommandRequest req = (DefaultSocks4CommandRequest) msg;
                final DefaultSocks4CommandResponse response;
                response = new DefaultSocks4CommandResponse(Socks4CommandStatus.SUCCESS);
                ctx.fireUserEventTriggered(new ProxySuccessEvent(
                        new InetSocketAddress(req.dstAddr(), req.dstPort()), response));
            } else {
                throw new IllegalStateException("unexpected msg: " + msg);
            }
        }
    }

    private static class HttpProxyServerHandler extends SimpleChannelInboundHandler<FullHttpRequest> {
        @Override
        protected void channelRead0(ChannelHandlerContext ctx, FullHttpRequest msg) throws Exception {
            final String uri = msg.uri();
            final String[] split = uri.split(":");
            checkArgument(split.length == 2, "invalid destination url");

            ctx.fireUserEventTriggered(new ProxySuccessEvent(
                    new InetSocketAddress(split[0], Integer.parseInt(split[1])),
                    new DefaultFullHttpResponse(HTTP_1_1, HttpResponseStatus.OK)));
        }
    }

    private static final class SleepHandler extends ChannelInboundHandlerAdapter {

        @Override
        public void userEventTriggered(ChannelHandlerContext ctx, Object evt) throws Exception {
            if (evt instanceof ProxySuccessEvent) {
                // Sleep as much as defaultWriteTimeoutMillis in order to make sure that the
                // first writing to the channel occurs after ProxySuccessEvent is triggered.
                // If the first writing happens before ProxySuccessEvent is triggered,
                // the client would get WriteTimeoutException that makes the test fail.
                Thread.sleep(Flags.defaultWriteTimeoutMillis());
            }
            super.userEventTriggered(ctx, evt);
        }
    }

    private static final class IntermediaryProxyServerHandler extends ChannelInboundHandlerAdapter {
        private final ConcurrentLinkedDeque<ByteBuf> received = new ConcurrentLinkedDeque<>();
        @Nullable
        private Channel backend;
        private final String proxyType;

        private IntermediaryProxyServerHandler(String proxyType) {
            this.proxyType = proxyType;
        }

        @Override
        public void userEventTriggered(ChannelHandlerContext ctx, Object evt) throws Exception {
            if (evt instanceof ProxySuccessEvent) {
                connectBackend(ctx, ((ProxySuccessEvent) evt).getBackendAddress()).addListener(f -> {
                    if (f.isSuccess()) {
                        numSuccessfulProxyRequests++;
                        ctx.writeAndFlush(((ProxySuccessEvent) evt).getResponse());
                        if ("http".equals(proxyType)) {
                            ctx.pipeline().remove(HttpObjectAggregator.class);
                            ctx.pipeline().remove(HttpServerCodec.class);
                        }
                    } else {
                        ctx.close();
                    }
                });
            }
        }

        @Override
        public void channelRead(ChannelHandlerContext ctx, Object msg) throws Exception {
            if (msg instanceof ByteBuf) {
                final ByteBuf backendMessage = ReferenceCountUtil.retain((ByteBuf) msg);
                received.add(backendMessage);
                writeToBackendAndFlush();
            } else {
                throw new IllegalStateException("unexpected msg: " + msg);
            }
        }

        @Override
        public void channelInactive(ChannelHandlerContext ctx) throws Exception {
            if (backend != null) {
                backend.close();
            }
            super.channelInactive(ctx);
        }

        private ChannelFuture connectBackend(
                final ChannelHandlerContext ctx, InetSocketAddress backendAddress) {
            final ChannelHandlerContext clientCtx = ctx;
            final Bootstrap b = new Bootstrap();
            b.group(ctx.channel().eventLoop());
            b.channel(NioSocketChannel.class);
            b.handler(new ChannelInitializer<Channel>() {
                @Override
                protected void initChannel(Channel ch) throws Exception {
                    ch.pipeline().addLast(new LoggingHandler());
                    ch.pipeline().addLast(new ChannelInboundHandlerAdapter() {
                        @Override
                        public void channelRead(ChannelHandlerContext ctx, Object msg)
                                throws Exception {
                            clientCtx.writeAndFlush(msg);
                        }

                        @Override
                        public void channelInactive(ChannelHandlerContext ctx) throws Exception {
                            clientCtx.close();
                            super.channelInactive(ctx);
                        }
                    });
                }
            });
            return b.connect(backendAddress).addListener((ChannelFutureListener) f -> {
                if (!f.isSuccess()) {
                    clientCtx.close();
                    return;
                }
                backend = f.channel();
                writeToBackendAndFlush();
            });
        }

        private void writeToBackendAndFlush() {
            if (backend != null) {
                boolean wrote = false;
                for (;;) {
                    final Object msg = received.poll();
                    if (msg == null) {
                        break;
                    }
                    backend.write(msg);
                    wrote = true;
                }
                if (wrote) {
                    backend.flush();
                }
            }
        }
    }

<<<<<<< HEAD
    /**
     * This test class ensures the test fails when an assertion in the callback fails.
     */
    private static class TestProxyConfigSelector implements ProxyConfigSelector {
        final ProxyConfigSelector inner;
        final AtomicBoolean result;

        TestProxyConfigSelector(ProxyConfigSelector inner) {
            this.inner = inner;
            result = new AtomicBoolean(true);
        }

        boolean result() {
            return result.get();
        }

        @Override
        public ProxyConfig select(SessionProtocol protocol, Endpoint endpoint) {
            try {
                return inner.select(protocol, endpoint);
            } catch (AssertionError e) {
                result.set(false);
                throw e;
            }
        }

        @Override
        public void connectFailed(SessionProtocol protocol, Endpoint endpoint,
                                  SocketAddress sa, Throwable throwable) {
            try {
                inner.connectFailed(protocol, endpoint, sa, throwable);
            } catch (AssertionError e) {
                result.set(false);
                throw e;
            }
        }
=======
    static Stream<Arguments> sessionAndEndpointProvider() {
        return Stream.of(
                Arguments.arguments(SessionProtocol.HTTP, backendServer.httpEndpoint()),
                Arguments.arguments(SessionProtocol.H1C, backendServer.httpEndpoint()),
                Arguments.arguments(SessionProtocol.H2C, backendServer.httpEndpoint()),
                Arguments.arguments(SessionProtocol.H1, backendServer.httpsEndpoint()),
                Arguments.arguments(SessionProtocol.H2, backendServer.httpsEndpoint()),
                Arguments.arguments(SessionProtocol.HTTPS, backendServer.httpsEndpoint())
        );
>>>>>>> 9ea14a53
    }
}<|MERGE_RESOLUTION|>--- conflicted
+++ resolved
@@ -48,12 +48,9 @@
 import java.util.concurrent.CompletionException;
 import java.util.concurrent.ConcurrentLinkedDeque;
 import java.util.concurrent.TimeUnit;
-<<<<<<< HEAD
 import java.util.concurrent.atomic.AtomicBoolean;
 import java.util.concurrent.atomic.AtomicInteger;
-=======
 import java.util.stream.Stream;
->>>>>>> 9ea14a53
 
 import javax.annotation.Nullable;
 
@@ -138,12 +135,9 @@
     static ServerExtension backendServer = new ServerExtension() {
         @Override
         protected void configure(ServerBuilder sb) throws Exception {
-<<<<<<< HEAD
-=======
             sb.port(0, SessionProtocol.HTTP);
             sb.port(0, SessionProtocol.HTTPS);
             sb.tlsSelfSigned();
->>>>>>> 9ea14a53
             sb.service(PROXY_PATH, (ctx, req) -> HttpResponse.of(SUCCESS_RESPONSE));
         }
     };
@@ -475,28 +469,6 @@
         }
     }
 
-<<<<<<< HEAD
-    @Test
-    void testHttpsProxyBasicCase() throws Exception {
-        try (ClientFactory clientFactory =
-                ClientFactory.builder()
-                             .tlsNoVerify()
-                             .proxyConfig(ProxyConfig.connect(httpsProxyServer.address(), true))
-                             .useHttp2Preface(true)
-                             .build()) {
-
-            final WebClient webClient = WebClient.builder(H1C, backendServer.httpEndpoint())
-                                                 .factory(clientFactory)
-                                                 .decorator(LoggingClient.newDecorator())
-                                                 .build();
-            final CompletableFuture<AggregatedHttpResponse> responseFuture =
-                    webClient.get(PROXY_PATH).aggregate();
-            final AggregatedHttpResponse response = responseFuture.join();
-            assertThat(response.status()).isEqualTo(OK);
-            assertThat(response.contentUtf8()).isEqualTo(SUCCESS_RESPONSE);
-            assertThat(numSuccessfulProxyRequests).isEqualTo(1);
-        }
-=======
     @ParameterizedTest
     @MethodSource("sessionAndEndpointProvider")
     void testHttpsProxy(SessionProtocol protocol, Endpoint endpoint) throws Exception {
@@ -514,7 +486,6 @@
         assertThat(response.contentUtf8()).isEqualTo(SUCCESS_RESPONSE);
         assertThat(numSuccessfulProxyRequests).isEqualTo(1);
         clientFactory.close();
->>>>>>> 9ea14a53
     }
 
     @Test
@@ -946,44 +917,6 @@
         }
     }
 
-<<<<<<< HEAD
-    /**
-     * This test class ensures the test fails when an assertion in the callback fails.
-     */
-    private static class TestProxyConfigSelector implements ProxyConfigSelector {
-        final ProxyConfigSelector inner;
-        final AtomicBoolean result;
-
-        TestProxyConfigSelector(ProxyConfigSelector inner) {
-            this.inner = inner;
-            result = new AtomicBoolean(true);
-        }
-
-        boolean result() {
-            return result.get();
-        }
-
-        @Override
-        public ProxyConfig select(SessionProtocol protocol, Endpoint endpoint) {
-            try {
-                return inner.select(protocol, endpoint);
-            } catch (AssertionError e) {
-                result.set(false);
-                throw e;
-            }
-        }
-
-        @Override
-        public void connectFailed(SessionProtocol protocol, Endpoint endpoint,
-                                  SocketAddress sa, Throwable throwable) {
-            try {
-                inner.connectFailed(protocol, endpoint, sa, throwable);
-            } catch (AssertionError e) {
-                result.set(false);
-                throw e;
-            }
-        }
-=======
     static Stream<Arguments> sessionAndEndpointProvider() {
         return Stream.of(
                 Arguments.arguments(SessionProtocol.HTTP, backendServer.httpEndpoint()),
@@ -993,6 +926,43 @@
                 Arguments.arguments(SessionProtocol.H2, backendServer.httpsEndpoint()),
                 Arguments.arguments(SessionProtocol.HTTPS, backendServer.httpsEndpoint())
         );
->>>>>>> 9ea14a53
+    }
+
+    /**
+     * This test class ensures the test fails when an assertion in the callback fails.
+     */
+    private static class TestProxyConfigSelector implements ProxyConfigSelector {
+        final ProxyConfigSelector inner;
+        final AtomicBoolean result;
+
+        TestProxyConfigSelector(ProxyConfigSelector inner) {
+            this.inner = inner;
+            result = new AtomicBoolean(true);
+        }
+
+        boolean result() {
+            return result.get();
+        }
+
+        @Override
+        public ProxyConfig select(SessionProtocol protocol, Endpoint endpoint) {
+            try {
+                return inner.select(protocol, endpoint);
+            } catch (AssertionError e) {
+                result.set(false);
+                throw e;
+            }
+        }
+
+        @Override
+        public void connectFailed(SessionProtocol protocol, Endpoint endpoint,
+                                  SocketAddress sa, Throwable throwable) {
+            try {
+                inner.connectFailed(protocol, endpoint, sa, throwable);
+            } catch (AssertionError e) {
+                result.set(false);
+                throw e;
+            }
+        }
     }
 }