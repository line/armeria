--- conflicted
+++ resolved
@@ -23,13 +23,10 @@
 includeWithFlags ':retrofit2',                           'java', 'publish', 'relocate'
 includeWithFlags ':rxjava2',                             'java', 'publish', 'relocate'
 includeWithFlags ':rxjava3',                             'java', 'publish', 'relocate'
-<<<<<<< HEAD
 includeWithFlags ':scala_2.12',                          'java', 'publish', 'relocate', 'no_aggregation'
 project(':scala_2.12').projectDir = file('scala/scala_2.12')
 includeWithFlags ':scala_2.13',                          'java', 'publish', 'relocate'
 project(':scala_2.13').projectDir = file('scala/scala_2.13')
-=======
->>>>>>> a3048130
 includeWithFlags ':scalapb_2.12',                        'java', 'publish', 'relocate', 'no_aggregation'
 project(':scalapb_2.12').projectDir = file('scalapb/scalapb_2.12')
 includeWithFlags ':scalapb_2.13',                        'java', 'publish', 'relocate', 'scala-grpc_2.13'
