/*
 * Copyright 2017 LINE Corporation
 *
 * LINE Corporation licenses this file to you under the Apache License,
 * version 2.0 (the "License"); you may not use this file except in compliance
 * with the License. You may obtain a copy of the License at:
 *
 *   https://www.apache.org/licenses/LICENSE-2.0
 *
 * Unless required by applicable law or agreed to in writing, software
 * distributed under the License is distributed on an "AS IS" BASIS, WITHOUT
 * WARRANTIES OR CONDITIONS OF ANY KIND, either express or implied. See the
 * License for the specific language governing permissions and limitations
 * under the License.
 */

package com.linecorp.armeria.unsafe;

import static java.util.Objects.requireNonNull;

import java.io.InputStream;
import java.nio.charset.Charset;

import com.google.common.base.MoreObjects;

import com.linecorp.armeria.common.AbstractHttpData;
import com.linecorp.armeria.common.HttpData;
import com.linecorp.armeria.common.util.UnstableApi;

import io.netty.buffer.ByteBuf;
import io.netty.buffer.ByteBufHolder;
import io.netty.buffer.ByteBufInputStream;
import io.netty.buffer.ByteBufUtil;
import io.netty.buffer.Unpooled;

/**
 * An {@link HttpData} that is backed by a {@link ByteBuf} for optimizing certain internal use cases. Not for
 * general use.
 */
<<<<<<< HEAD
@UnstableApi
public class ByteBufHttpData extends AbstractHttpData implements ByteBufHolder {
=======
public final class ByteBufHttpData extends AbstractHttpData implements ByteBufHolder {
>>>>>>> a08ddf04

    private final ByteBuf buf;
    private final boolean endOfStream;
    private final int length;

    /**
     * Constructs a new {@link ByteBufHttpData}. Ownership of {@code buf} is taken by this
     * {@link ByteBufHttpData}, which must not be mutated anymore.
     */
    public ByteBufHttpData(ByteBuf buf, boolean endOfStream) {
        length = requireNonNull(buf, "buf").readableBytes();
        if (length != 0) {
            this.buf = buf;
        } else {
            buf.release();
            this.buf = Unpooled.EMPTY_BUFFER;
        }
        this.endOfStream = endOfStream;
    }

    @Override
    public boolean isEndOfStream() {
        return endOfStream;
    }

    @Override
    public byte[] array() {
        if (buf.hasArray() && buf.arrayOffset() == 0 && buf.array().length == length) {
            return buf.array();
        } else {
            return ByteBufUtil.getBytes(buf);
        }
    }

    @Override
    public int length() {
        return length;
    }

    @Override
    public boolean isEmpty() {
        buf.touch();
        return super.isEmpty();
    }

    @Override
    public int refCnt() {
        return buf.refCnt();
    }

    @Override
    public ByteBufHttpData retain() {
        buf.retain();
        return this;
    }

    @Override
    public ByteBufHttpData retain(int increment) {
        buf.retain(increment);
        return this;
    }

    @Override
    public ByteBufHttpData touch() {
        buf.touch();
        return this;
    }

    @Override
    public ByteBufHttpData touch(Object hint) {
        buf.touch(hint);
        return this;
    }

    @Override
    public boolean release() {
        return buf.release();
    }

    @Override
    public boolean release(int decrement) {
        return buf.release(decrement);
    }

    @Override
    public ByteBuf content() {
        buf.touch();
        return buf;
    }

    @Override
    public ByteBufHttpData copy() {
        return new ByteBufHttpData(buf.copy(), endOfStream);
    }

    @Override
    public ByteBufHttpData duplicate() {
        return new ByteBufHttpData(buf.duplicate(), endOfStream);
    }

    @Override
    public ByteBufHttpData retainedDuplicate() {
        return new ByteBufHttpData(buf.retainedDuplicate(), endOfStream);
    }

    @Override
    public ByteBufHttpData replace(ByteBuf content) {
        requireNonNull(content, "content");
        content.touch();
        return new ByteBufHttpData(content, endOfStream);
    }

    @Override
    protected byte getByte(int index) {
        return buf.getByte(index);
    }

    @Override
    public String toString(Charset charset) {
        return buf.toString(charset);
    }

    @Override
    public String toString() {
        return MoreObjects.toStringHelper(this)
                          .add("buf", buf.toString()).toString();
    }

    @Override
    public InputStream toInputStream() {
        return new ByteBufInputStream(buf.retainedDuplicate(), true);
    }

    @Override
    public ByteBufHttpData withEndOfStream() {
        return new ByteBufHttpData(buf, true);
    }
}<|MERGE_RESOLUTION|>--- conflicted
+++ resolved
@@ -37,12 +37,8 @@
  * An {@link HttpData} that is backed by a {@link ByteBuf} for optimizing certain internal use cases. Not for
  * general use.
  */
-<<<<<<< HEAD
 @UnstableApi
-public class ByteBufHttpData extends AbstractHttpData implements ByteBufHolder {
-=======
 public final class ByteBufHttpData extends AbstractHttpData implements ByteBufHolder {
->>>>>>> a08ddf04
 
     private final ByteBuf buf;
     private final boolean endOfStream;
