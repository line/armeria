--- conflicted
+++ resolved
@@ -16,14 +16,12 @@
 
 package com.linecorp.armeria.common;
 
-import static com.google.common.base.Preconditions.checkArgument;
 import static com.google.common.base.Preconditions.checkState;
 import static com.linecorp.armeria.common.HttpHeaderNames.CONTENT_LENGTH;
 import static com.linecorp.armeria.common.HttpHeaderNames.COOKIE;
 import static java.util.Objects.requireNonNull;
 
 import java.nio.charset.StandardCharsets;
-import java.time.Duration;
 import java.util.ArrayList;
 import java.util.HashMap;
 import java.util.List;
@@ -43,15 +41,12 @@
 import com.linecorp.armeria.common.FixedHttpRequest.TwoElementFixedHttpRequest;
 import com.linecorp.armeria.common.stream.StreamMessage;
 
-import io.netty.util.AttributeKey;
-
 /**
  * Builds a new {@link HttpRequest}.
  */
 public abstract class AbstractHttpRequestBuilder {
 
     private final RequestHeadersBuilder requestHeadersBuilder = RequestHeaders.builder();
-
     @Nullable
     private HttpHeadersBuilder httpTrailers;
     @Nullable
@@ -67,11 +62,6 @@
     @Nullable
     private String path;
     private boolean disablePathParams;
-
-    // request options
-    @Nullable
-    private DefaultAttributeMap attributeMap;
-    private long responseTimeoutMillis = -1;
 
     /**
      * Shortcut to set GET method and path.
@@ -379,56 +369,10 @@
     }
 
     /**
-     * Schedules the response timeout that is triggered when the {@link Response} is not fully received within
-     * the specified {@link Duration} since the {@link Response} started or {@link Request} was fully sent.
-     * {@link Duration#ZERO} disables the limit.
-     */
-    public AbstractHttpRequestBuilder responseTimeout(Duration timeout) {
-        responseTimeoutMillis(requireNonNull(timeout, "timeout").toMillis());
-        return this;
-    }
-
-    /**
-     * Schedules the response timeout that is triggered when the {@link Response} is not fully received within
-     * the specified {@code responseTimeoutMillis} since the {@link Response} started or {@link Request} was
-     * fully sent.
-     * {@code 0} disables the limit.
-     */
-    public AbstractHttpRequestBuilder responseTimeoutMillis(long responseTimeoutMillis) {
-        checkArgument(responseTimeoutMillis >= 0, "responseTimeoutMillis: %s (expected: >= 0)",
-                      responseTimeoutMillis);
-        this.responseTimeoutMillis = responseTimeoutMillis;
-        return this;
-    }
-
-    /**
-     * Associates the specified value with the given {@link AttributeKey} in this request.
-     * If this context previously contained a mapping for the {@link AttributeKey}, the old value is replaced
-     * by the specified value.
-     */
-    public <V> AbstractHttpRequestBuilder setAttr(AttributeKey<V> key, @Nullable V value) {
-        requireNonNull(key, "key");
-
-        if (attributeMap == null) {
-            attributeMap = new DefaultAttributeMap(null);
-        }
-
-        attributeMap.setAttr(key, value);
-        return this;
-    }
-
-    /**
      * Creates a new {@link HttpRequest}.
      */
     protected final HttpRequest buildRequest() {
         final RequestHeaders requestHeaders = requestHeaders();
-<<<<<<< HEAD
-        final RequestOptions requestOptions = DefaultRequestOptions.of(responseTimeoutMillis, attributeMap);
-
-        // TODO(ikhoon): Apply requestOptions to PublisherBasedHttpRequest
-        //               once https://github.com/line/armeria/pull/3343 is merged.
-
-=======
         if (publisher != null) {
             if (httpTrailers == null) {
                 return HttpRequest.of(requestHeaders, publisher);
@@ -437,20 +381,19 @@
                                       StreamMessage.concat(publisher, StreamMessage.of(httpTrailers.build())));
             }
         }
->>>>>>> 6da4e23b
         if (content == null || content.isEmpty()) {
             if (content != null) {
                 content.close();
             }
             if (httpTrailers == null) {
-                return new EmptyFixedHttpRequest(requestHeaders, requestOptions);
+                return new EmptyFixedHttpRequest(requestHeaders);
             }
-            return new OneElementFixedHttpRequest(requestHeaders, requestOptions, httpTrailers.build());
+            return new OneElementFixedHttpRequest(requestHeaders, httpTrailers.build());
         }
         if (httpTrailers == null) {
-            return new OneElementFixedHttpRequest(requestHeaders, requestOptions, content);
-        }
-        return new TwoElementFixedHttpRequest(requestHeaders, requestOptions, content, httpTrailers.build());
+            return new OneElementFixedHttpRequest(requestHeaders, content);
+        }
+        return new TwoElementFixedHttpRequest(requestHeaders, content, httpTrailers.build());
     }
 
     private RequestHeaders requestHeaders() {
