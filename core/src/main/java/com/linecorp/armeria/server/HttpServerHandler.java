/*
 * Copyright 2016 LINE Corporation
 *
 * LINE Corporation licenses this file to you under the Apache License,
 * version 2.0 (the "License"); you may not use this file except in compliance
 * with the License. You may obtain a copy of the License at:
 *
 *   https://www.apache.org/licenses/LICENSE-2.0
 *
 * Unless required by applicable law or agreed to in writing, software
 * distributed under the License is distributed on an "AS IS" BASIS, WITHOUT
 * WARRANTIES OR CONDITIONS OF ANY KIND, either express or implied. See the
 * License for the specific language governing permissions and limitations
 * under the License.
 */
package com.linecorp.armeria.server;

import static com.google.common.base.MoreObjects.firstNonNull;
import static com.linecorp.armeria.common.SessionProtocol.H1;
import static com.linecorp.armeria.common.SessionProtocol.H1C;
import static com.linecorp.armeria.common.SessionProtocol.H2;
import static com.linecorp.armeria.common.SessionProtocol.H2C;
import static com.linecorp.armeria.internal.common.HttpHeadersUtil.CLOSE_STRING;
import static io.netty.handler.codec.http2.Http2CodecUtil.DEFAULT_WINDOW_SIZE;
import static java.util.Objects.requireNonNull;

import java.net.InetAddress;
import java.net.InetSocketAddress;
import java.util.IdentityHashMap;
import java.util.concurrent.CompletableFuture;
import java.util.concurrent.TimeUnit;
import java.util.stream.Collectors;

import javax.net.ssl.SSLSession;

import org.slf4j.Logger;
import org.slf4j.LoggerFactory;

import com.linecorp.armeria.common.AggregationOptions;
import com.linecorp.armeria.common.ClosedSessionException;
import com.linecorp.armeria.common.HttpData;
import com.linecorp.armeria.common.HttpHeaderNames;
import com.linecorp.armeria.common.HttpMethod;
import com.linecorp.armeria.common.HttpRequest;
import com.linecorp.armeria.common.HttpRequestWriter;
import com.linecorp.armeria.common.HttpResponse;
import com.linecorp.armeria.common.HttpStatus;
import com.linecorp.armeria.common.MediaType;
import com.linecorp.armeria.common.ProtocolViolationException;
import com.linecorp.armeria.common.RequestHeaders;
import com.linecorp.armeria.common.RequestId;
import com.linecorp.armeria.common.ResponseCompleteException;
import com.linecorp.armeria.common.ResponseHeaders;
import com.linecorp.armeria.common.ResponseHeadersBuilder;
import com.linecorp.armeria.common.SessionProtocol;
import com.linecorp.armeria.common.annotation.Nullable;
import com.linecorp.armeria.common.logging.RequestLogBuilder;
import com.linecorp.armeria.common.metric.NoopMeterRegistry;
import com.linecorp.armeria.common.stream.ClosedStreamException;
import com.linecorp.armeria.common.stream.SubscriptionOption;
import com.linecorp.armeria.common.util.Exceptions;
import com.linecorp.armeria.common.util.SafeCloseable;
import com.linecorp.armeria.common.util.SystemInfo;
import com.linecorp.armeria.internal.common.AbstractHttp2ConnectionHandler;
import com.linecorp.armeria.internal.common.Http1ObjectEncoder;
import com.linecorp.armeria.internal.common.PathAndQuery;
import com.linecorp.armeria.internal.common.RequestContextUtil;
import com.linecorp.armeria.internal.server.DefaultServiceRequestContext;

import io.netty.buffer.Unpooled;
import io.netty.channel.Channel;
import io.netty.channel.ChannelFuture;
import io.netty.channel.ChannelFutureListener;
import io.netty.channel.ChannelHandlerContext;
import io.netty.channel.ChannelInboundHandlerAdapter;
import io.netty.channel.ChannelPipeline;
import io.netty.channel.EventLoop;
import io.netty.channel.socket.ChannelInputShutdownReadComplete;
import io.netty.handler.codec.http2.Http2Connection;
import io.netty.handler.codec.http2.Http2Exception;
import io.netty.handler.codec.http2.Http2Settings;
import io.netty.handler.ssl.SslCloseCompletionEvent;
import io.netty.handler.ssl.SslHandler;
import io.netty.handler.ssl.SslHandshakeCompletionEvent;

final class HttpServerHandler extends ChannelInboundHandlerAdapter implements HttpServer {

    private static final Logger logger = LoggerFactory.getLogger(HttpServerHandler.class);

    private static final MediaType ERROR_CONTENT_TYPE = MediaType.PLAIN_TEXT_UTF_8;

    private static final String ALLOWED_METHODS_STRING =
            HttpMethod.knownMethods().stream().map(HttpMethod::name).collect(Collectors.joining(","));

    private static final String MSG_INVALID_REQUEST_PATH = HttpStatus.BAD_REQUEST + "\nInvalid request path";

    private static final HttpData DATA_INVALID_REQUEST_PATH = HttpData.ofUtf8(MSG_INVALID_REQUEST_PATH);

    private static final ChannelFutureListener CLOSE = future -> {
        final Throwable cause = future.cause();
        final Channel ch = future.channel();
        if (cause != null) {
            logException(ch, cause);
        }
        safeClose(ch);
    };

    static final ChannelFutureListener CLOSE_ON_FAILURE = future -> {
        final Throwable cause = future.cause();
        if (cause == null) {
            return;
        }
        if (cause instanceof ClosedSessionException) {
            safeClose(future.channel());
            return;
        }
        if (cause instanceof ClosedStreamException) {
            return;
        }

        final Channel ch = future.channel();
        logException(ch, cause);
        safeClose(ch);
    };

    private static boolean warnedRequestIdGenerateFailure;

    private static boolean warnedNullRequestId;

    private static void logException(Channel ch, Throwable cause) {
        final HttpServer server = HttpServer.get(ch);
        if (server != null) {
            Exceptions.logIfUnexpected(logger, ch, server.protocol(), cause);
        } else {
            Exceptions.logIfUnexpected(logger, ch, cause);
        }
    }

    static void safeClose(Channel ch) {
        if (!ch.isActive()) {
            return;
        }

        // Do not call Channel.close() if AbstractHttp2ConnectionHandler.close() has been invoked
        // already. Otherwise, it can trigger a bad cycle:
        //
        //   1. Channel.close() triggers AbstractHttp2ConnectionHandler.close().
        //   2. AbstractHttp2ConnectionHandler.close() triggers Http2Stream.close().
        //   3. Http2Stream.close() fails the promise of its pending writes.
        //   4. The failed promise notifies this listener (CLOSE_ON_FAILURE).
        //   5. This listener calls Channel.close().
        //   6. Repeat from step 1.
        //

        final AbstractHttp2ConnectionHandler h2handler =
                ch.pipeline().get(AbstractHttp2ConnectionHandler.class);

        if (h2handler == null || !h2handler.isClosing()) {
            ch.close();
        }
    }

    private final ServerConfig config;
    private final GracefulShutdownSupport gracefulShutdownSupport;

    private SessionProtocol protocol;
    @Nullable
    private SSLSession sslSession;

    @Nullable
    private ServerHttpObjectEncoder responseEncoder;

    @Nullable
    private final ProxiedAddresses proxiedAddresses;

    private final IdentityHashMap<DecodedHttpRequest, HttpResponse> unfinishedRequests;
    private boolean isReading;
    private boolean isCleaning;
    private boolean handledLastRequest;

    HttpServerHandler(ServerConfig config,
                      GracefulShutdownSupport gracefulShutdownSupport,
                      @Nullable ServerHttpObjectEncoder responseEncoder,
                      SessionProtocol protocol,
                      @Nullable ProxiedAddresses proxiedAddresses) {

        assert protocol == H1 || protocol == H1C || protocol == H2;

        this.config = requireNonNull(config, "config");
        this.gracefulShutdownSupport = requireNonNull(gracefulShutdownSupport, "gracefulShutdownSupport");

        this.protocol = requireNonNull(protocol, "protocol");
        this.responseEncoder = responseEncoder;
        this.proxiedAddresses = proxiedAddresses;
        unfinishedRequests = new IdentityHashMap<>();
    }

    @Override
    public SessionProtocol protocol() {
        return protocol;
    }

    @Override
    public int unfinishedRequests() {
        return unfinishedRequests.size();
    }

    @Override
    public void channelInactive(ChannelHandlerContext ctx) throws Exception {
        if (responseEncoder != null) {
            // Immediately close responseEncoder so that a late response is completed with
            // a ClosedSessionException.
            responseEncoder.close();
        }

        // Give the unfinished streaming responses a chance to close themselves before we abort them,
        // so that successful responses are not aborted due to a race condition like the following:
        //
        // 1) A publisher of a response stream sends the complete response
        //    but does not call StreamWriter.close() just yet.
        // 2) An HTTP/1 client receives the complete response and closes the connection, which is totally fine.
        // 3) The response stream is aborted once the server detects the disconnection.
        // 4) The publisher calls StreamWriter.close() but it's aborted already.
        //
        // To reduce the chance of such situation, we wait a little bit before aborting unfinished responses.

        switch (protocol) {
            case H1C:
            case H1:
                // XXX(trustin): How much time is 'a little bit'?
                ctx.channel().eventLoop().schedule(this::cleanup, 1, TimeUnit.SECONDS);
                break;
            default:
                // HTTP/2 is unaffected by this issue because a client is expected to wait for a frame with
                // endOfStream set.
                cleanup();
        }
    }

    private void cleanup() {
        if (!unfinishedRequests.isEmpty()) {
            isCleaning = true;
            final ClosedSessionException cause = ClosedSessionException.get();
            unfinishedRequests.forEach((req, res) -> {
                // An HTTP2 request is cancelled by Http2RequestDecoder.onRstStreamRead()
                final boolean cancel = !protocol.isMultiplex();
                // Mark the request stream as closed due to disconnection.
                req.abortResponse(cause, cancel);
            });
            unfinishedRequests.clear();
        }
    }

    @Override
    public void channelRead(ChannelHandlerContext ctx, Object msg) throws Exception {
        isReading = true; // Cleared in channelReadComplete()

        if (msg instanceof Http2Settings) {
            handleHttp2Settings(ctx, (Http2Settings) msg);
        } else {
            handleRequest(ctx, (DecodedHttpRequest) msg);
        }
    }

    private void handleHttp2Settings(ChannelHandlerContext ctx, Http2Settings h2settings) {
        if (h2settings.isEmpty()) {
            logger.trace("{} HTTP/2 settings: <empty>", ctx.channel());
        } else {
            logger.debug("{} HTTP/2 settings: {}", ctx.channel(), h2settings);
        }

        if (protocol == H1) {
            protocol = H2;
        } else if (protocol == H1C) {
            protocol = H2C;
        }

        final ChannelPipeline pipeline = ctx.pipeline();
        final ChannelHandlerContext connectionHandlerCtx =
                pipeline.context(Http2ServerConnectionHandler.class);
        final Http2ServerConnectionHandler connectionHandler =
                (Http2ServerConnectionHandler) connectionHandlerCtx.handler();
        if (responseEncoder instanceof Http1ObjectEncoder) {
            responseEncoder.close();
        }
        responseEncoder = connectionHandler.getOrCreateResponseEncoder(connectionHandlerCtx);

        // Update the connection-level flow-control window size.
        final int initialWindow = config.http2InitialConnectionWindowSize();
        if (initialWindow > DEFAULT_WINDOW_SIZE) {
            incrementLocalWindowSize(pipeline, initialWindow - DEFAULT_WINDOW_SIZE);
        }
    }

    private static void incrementLocalWindowSize(ChannelPipeline pipeline, int delta) {
        try {
            final Http2Connection connection = pipeline.get(Http2ServerConnectionHandler.class).connection();
            connection.local().flowController().incrementWindowSize(connection.connectionStream(), delta);
        } catch (Http2Exception e) {
            logger.warn("Failed to increment local flowController window size: {}", delta, e);
        }
    }

    private void handleRequest(ChannelHandlerContext ctx, DecodedHttpRequest req) throws Exception {
        final ServerHttpObjectEncoder responseEncoder = this.responseEncoder;
        assert responseEncoder != null;

        // Ignore the request received after the last request,
        // because we are going to close the connection after sending the last response.
        if (handledLastRequest) {
            return;
        }

        // If we received the message with keep-alive disabled,
        // we should not accept a request anymore.
        if (!req.isKeepAlive()) {
            handledLastRequest = true;
            responseEncoder.keepAliveHandler().disconnectWhenFinished();
        }

        final Channel channel = ctx.channel();
        final RequestHeaders headers = req.headers();
        final ProxiedAddresses proxiedAddresses = determineProxiedAddresses(channel, headers);
        final InetAddress clientAddress = config.clientAddressMapper().apply(proxiedAddresses).getAddress();

        final RoutingContext routingCtx = req.routingContext();
        final RoutingStatus routingStatus = routingCtx.status();
        if (!routingStatus.routeMustExist()) {
            final ServiceRequestContext reqCtx =
                    newEarlyRespondingRequestContext(channel, req, proxiedAddresses, clientAddress, routingCtx);
            switch (routingStatus) {
                case OPTIONS:
                    // Handle 'OPTIONS * HTTP/1.1'.
                    handleOptions(ctx, reqCtx);
                    return;
                case INVALID_PATH:
                    rejectInvalidPath(ctx, reqCtx);
                    return;
                default:
                    throw new Error(); // Should never reach here.
            }
        }

        // Find the service that matches the path.
        final Routed<ServiceConfig> routed = req.route();
        assert routed != null;

        // Decode the request and create a new invocation context from it to perform an invocation.
        final RoutingResult routingResult = routed.routingResult();
        final ServiceConfig serviceCfg = routed.value();
        final HttpService service = serviceCfg.service();

        final DefaultServiceRequestContext reqCtx = new DefaultServiceRequestContext(
                serviceCfg, channel, config.meterRegistry(), protocol,
<<<<<<< HEAD
                nextRequestId(serviceCfg), routingCtx, routingResult, req.exchangeType(),
=======
                nextRequestId(routingCtx), routingCtx, routingResult, req.exchangeType(),
>>>>>>> 72de6ff3
                req, sslSession, proxiedAddresses, clientAddress,
                req.requestStartTimeNanos(), req.requestStartTimeMicros());

        try (SafeCloseable ignored = reqCtx.push()) {
            final RequestLogBuilder logBuilder = reqCtx.logBuilder();
            final ServerErrorHandler serverErrorHandler = config.errorHandler();
            HttpResponse serviceResponse;
            try {
                req.init(reqCtx);
                serviceResponse = service.serve(reqCtx, req);
            } catch (Throwable cause) {
                // No need to consume further since the response is ready.
                if (cause instanceof HttpResponseException || cause instanceof HttpStatusException) {
                    req.abort(ResponseCompleteException.get());
                } else {
                    req.abort(cause);
                }
                serviceResponse = HttpResponse.ofFailure(cause);
            }

            serviceResponse = serviceResponse.recover(cause -> {
                // Store the cause to set as the log.responseCause().
                CapturedServiceException.set(reqCtx, cause);
                // Recover the failed response with the error handler.
                return serverErrorHandler.onServiceException(reqCtx, cause);
            });
            final HttpResponse res = serviceResponse;
            final EventLoop eventLoop = channel.eventLoop();

            // Keep track of the number of unfinished requests and
            // clean up the request stream when response stream ends.
            final boolean isTransientService =
                    serviceCfg.service().as(TransientService.class) != null;
            if (!isTransientService) {
                gracefulShutdownSupport.inc();
            }
            unfinishedRequests.put(req, res);

            if (service.shouldCachePath(routingCtx.path(), routingCtx.query(), routed.route())) {
                reqCtx.log().whenComplete().thenAccept(log -> {
                    final int statusCode = log.responseHeaders().status().code();
                    if (statusCode >= 200 && statusCode < 400 && routingCtx instanceof DefaultRoutingContext) {
                        final PathAndQuery pathAndQuery = ((DefaultRoutingContext) routingCtx).pathAndQuery();
                        assert pathAndQuery != null;
                        pathAndQuery.storeInCache(req.path());
                    }
                });
            }

            req.whenComplete().handle((ret, cause) -> {
                try {
                    if (cause == null) {
                        logBuilder.endRequest();
                    } else {
                        logBuilder.endRequest(cause);
                        // NB: logBuilder.endResponse(cause) will be called by HttpResponseSubscriber below.
                    }
                } catch (Throwable t) {
                    logger.warn("Unexpected exception:", t);
                }
                return null;
            });

            // A future which is completed when the all response objects are written to channel and
            // the returned promises are done.
            final CompletableFuture<Void> resWriteFuture = new CompletableFuture<>();
            resWriteFuture.handle((ret, cause) -> {
                try {
                    assert eventLoop.inEventLoop();
                    if (cause == null || !req.isOpen()) {
                        req.abort(ResponseCompleteException.get());
                    } else {
                        req.abort(cause);
                    }
                    // NB: logBuilder.endResponse() is called by HttpResponseSubscriber below.
                    if (!isTransientService) {
                        gracefulShutdownSupport.dec();
                    }

                    // This callback could be called by `req.abortResponse(cause, cancel)` in `cleanup()`.
                    // As `unfinishedRequests` is being iterated, `unfinishedRequests` should not be removed.
                    if (!isCleaning) {
                        unfinishedRequests.remove(req);
                    }

                    final boolean needsDisconnection =
                            ctx.channel().isActive() &&
                            (handledLastRequest || responseEncoder.keepAliveHandler().needsDisconnection());
                    if (needsDisconnection) {
                        // Graceful shutdown mode: If a connection needs to be closed by `KeepAliveHandler`
                        // such as a max connection age or `ServiceRequestContext.initiateConnectionShutdown()`,
                        // new requests will be ignored and the connection is closed after completing all
                        // unfinished requests.
                        if (protocol.isMultiplex()) {
                            // Initiates channel close, connection will be closed after all streams are closed.
                            ctx.channel().close();
                        } else {
                            // Stop receiving new requests.
                            handledLastRequest = true;
                            if (unfinishedRequests.isEmpty()) {
                                ctx.writeAndFlush(Unpooled.EMPTY_BUFFER).addListener(CLOSE);
                            }
                        }
                    }
                } catch (Throwable t) {
                    logger.warn("Unexpected exception:", t);
                }
                return null;
            });

            // Set the response to the request in order to be able to immediately abort the response
            // when the peer cancels the stream.
            req.setResponse(res);

            if (reqCtx.exchangeType().isResponseStreaming()) {
                final HttpResponseSubscriber resSubscriber =
                        new HttpResponseSubscriber(ctx, responseEncoder, reqCtx, req, resWriteFuture);
                res.subscribe(resSubscriber, eventLoop, SubscriptionOption.WITH_POOLED_OBJECTS);
            } else {
                final AggregatedHttpResponseHandler resHandler =
                        new AggregatedHttpResponseHandler(ctx, responseEncoder, reqCtx, req, resWriteFuture);
                res.aggregate(AggregationOptions.usePooledObjects(ctx.alloc(), eventLoop))
                   .handle(resHandler);
            }
        }
    }

    private ProxiedAddresses determineProxiedAddresses(Channel channel, RequestHeaders headers) {
        final InetSocketAddress remoteAddress = (InetSocketAddress) channel.remoteAddress();
        if (config.clientAddressTrustedProxyFilter().test(remoteAddress.getAddress())) {
            return HttpHeaderUtil.determineProxiedAddresses(
                    headers, config.clientAddressSources(), proxiedAddresses,
                    remoteAddress, config.clientAddressFilter());
        } else {
            return proxiedAddresses != null ? proxiedAddresses : ProxiedAddresses.of(remoteAddress);
        }
    }

    private void handleOptions(ChannelHandlerContext ctx, ServiceRequestContext reqCtx) {
        respond(ctx, reqCtx,
                ResponseHeaders.builder(HttpStatus.OK)
                               .add(HttpHeaderNames.ALLOW, ALLOWED_METHODS_STRING),
                HttpData.empty(), null);
    }

    private void rejectInvalidPath(ChannelHandlerContext ctx, ServiceRequestContext reqCtx) {
        // Reject requests without a valid path.
        respond(ctx, reqCtx,
                HttpStatus.BAD_REQUEST, DATA_INVALID_REQUEST_PATH,
                new ProtocolViolationException(MSG_INVALID_REQUEST_PATH));
    }

    private void respond(ChannelHandlerContext ctx, ServiceRequestContext reqCtx,
                         HttpStatus status, HttpData resContent, @Nullable Throwable cause) {
        if (status.code() < 400) {
            respond(ctx, reqCtx, ResponseHeaders.builder(status), HttpData.empty(), cause);
            return;
        }

        if (reqCtx.method() == HttpMethod.HEAD || status.isContentAlwaysEmpty()) {
            resContent = HttpData.empty();
        } else if (resContent.isEmpty()) {
            resContent = status.toHttpData();
        }

        respond(ctx, reqCtx,
                ResponseHeaders.builder(status).contentType(ERROR_CONTENT_TYPE),
                resContent, cause);
    }

    private void respond(ChannelHandlerContext ctx, ServiceRequestContext reqCtx,
                         ResponseHeadersBuilder resHeaders, HttpData resContent,
                         @Nullable Throwable cause) {
        if (!handledLastRequest) {
            respond(reqCtx, resHeaders, resContent, cause).addListener(CLOSE_ON_FAILURE);
        } else {
            respond(reqCtx, resHeaders, resContent, cause).addListener(CLOSE);
        }

        if (!isReading) {
            ctx.flush();
        }
    }

    private ChannelFuture respond(ServiceRequestContext reqCtx, ResponseHeadersBuilder resHeaders,
                                  HttpData resContent, @Nullable Throwable cause) {
        // No need to consume further since the response is ready.
        final DecodedHttpRequest req = (DecodedHttpRequest) reqCtx.request();
        if (req instanceof HttpRequestWriter) {
            ((HttpRequestWriter) req).close();
        }
        final RequestLogBuilder logBuilder = reqCtx.logBuilder();
        if (cause == null) {
            logBuilder.endRequest();
        } else {
            logBuilder.endRequest(cause);
        }

        final boolean hasContent = !resContent.isEmpty();

        logBuilder.startResponse();
        assert responseEncoder != null;
        if (handledLastRequest) {
            addConnectionCloseHeaders(resHeaders);
        }

        // Note that it is perfectly fine not to set the 'content-length' header to the last response
        // of an HTTP/1 connection. We set it anyway to work around overly strict HTTP clients that always
        // require a 'content-length' header for non-chunked responses.
        setContentLength(req, resHeaders, hasContent ? resContent.length() : 0);

        final ResponseHeaders immutableResHeaders = resHeaders.build();
        ChannelFuture future = responseEncoder.writeHeaders(
                req.id(), req.streamId(), immutableResHeaders, !hasContent);
        logBuilder.responseHeaders(immutableResHeaders);
        if (hasContent) {
            logBuilder.increaseResponseLength(resContent);
            future = responseEncoder.writeData(req.id(), req.streamId(), resContent, true);
        }

        future.addListener(f -> {
            try (SafeCloseable ignored = RequestContextUtil.pop()) {
                if (cause == null && f.isSuccess()) {
                    logBuilder.endResponse();
                } else {
                    // Respect the first specified cause.
                    logBuilder.endResponse(firstNonNull(cause, f.cause()));
                }
                reqCtx.log().whenComplete().thenAccept(reqCtx.config().accessLogWriter()::log);
            }
        });
        return future;
    }

    private void addConnectionCloseHeaders(ResponseHeadersBuilder headers) {
        if (protocol == H1 || protocol == H1C) {
            headers.set(HttpHeaderNames.CONNECTION, CLOSE_STRING);
        } else {
            // Do not add the 'connection' header for HTTP/2 responses.
            // See https://datatracker.ietf.org/doc/html/rfc7540#section-8.1.2.2
        }
    }

    /**
     * Sets the 'content-length' header to the response.
     */
    private static void setContentLength(HttpRequest req, ResponseHeadersBuilder headers,
                                         int contentLength) {
        // https://datatracker.ietf.org/doc/html/rfc2616#section-4.4
        // prohibits to send message body for below cases.
        // and in those cases, content should be empty.
        if (req.method() == HttpMethod.HEAD || headers.status().isContentAlwaysEmpty()) {
            return;
        }
        headers.contentLength(contentLength);
    }

    @Override
    public void channelReadComplete(ChannelHandlerContext ctx) throws Exception {
        isReading = false;
        ctx.flush();
    }

    @Override
    public void userEventTriggered(ChannelHandlerContext ctx, Object evt) throws Exception {
        if (evt instanceof SslHandshakeCompletionEvent) {
            final SslHandler sslHandler = ctx.channel().pipeline().get(SslHandler.class);
            sslSession = sslHandler != null ? sslHandler.engine().getSession() : null;
            return;
        }

        if (evt instanceof SslCloseCompletionEvent ||
            evt instanceof ChannelInputShutdownReadComplete) {
            // Expected events
            return;
        }

        logger.warn("{} Unexpected user event: {}", ctx.channel(), evt);
    }

    @Override
    public void exceptionCaught(ChannelHandlerContext ctx, Throwable cause) throws Exception {
        Exceptions.logIfUnexpected(logger, ctx.channel(), protocol, cause);
        if (ctx.channel().isActive()) {
            ctx.close();
        }
    }

    private ServiceRequestContext newEarlyRespondingRequestContext(Channel channel, DecodedHttpRequest req,
                                                                   ProxiedAddresses proxiedAddresses,
                                                                   InetAddress clientAddress,
                                                                   RoutingContext routingCtx) {
        final ServiceConfig serviceConfig = routingCtx.virtualHost().fallbackServiceConfig();
        final RoutingResult routingResult = RoutingResult.builder()
                                                         .path(routingCtx.path())
                                                         .build();
        return new DefaultServiceRequestContext(
                serviceConfig,
                channel, NoopMeterRegistry.get(), protocol(),
<<<<<<< HEAD
                nextRequestId(serviceConfig), routingCtx, routingResult, req.exchangeType(),
=======
                nextRequestId(routingCtx), routingCtx, routingResult, req.exchangeType(),
>>>>>>> 72de6ff3
                req, sslSession, proxiedAddresses, clientAddress,
                System.nanoTime(), SystemInfo.currentTimeMicros());
    }

    private RequestId nextRequestId(RoutingContext routingCtx) {
        try {
            final RequestId id = config.requestIdGenerator().apply(routingCtx);
            if (id != null) {
                return id;
            }

            if (!warnedNullRequestId) {
                warnedNullRequestId = true;
                logger.warn("requestIdGenerator.apply(routingCtx) returned null; using RequestId.random()");
            }
            return RequestId.random();
        } catch (Exception e) {
            if (!warnedRequestIdGenerateFailure) {
                warnedRequestIdGenerateFailure = true;
                logger.warn("requestIdGenerator.apply(routingCtx) threw an exception; using RequestId.random()",
                            e);
            }
            return RequestId.random();
        }
    }

    private RequestId nextRequestId(ServiceConfig serviceConfig) {
        final RequestId id = serviceConfig.requestIdGenerator().get();
        if (id == null) {
            if (!warnedNullRequestId) {
                warnedNullRequestId = true;
                logger.warn("requestIdGenerator.get() returned null; using RequestId.random()");
            }
            return RequestId.random();
        } else {
            return id;
        }
    }
}<|MERGE_RESOLUTION|>--- conflicted
+++ resolved
@@ -352,11 +352,7 @@
 
         final DefaultServiceRequestContext reqCtx = new DefaultServiceRequestContext(
                 serviceCfg, channel, config.meterRegistry(), protocol,
-<<<<<<< HEAD
-                nextRequestId(serviceCfg), routingCtx, routingResult, req.exchangeType(),
-=======
-                nextRequestId(routingCtx), routingCtx, routingResult, req.exchangeType(),
->>>>>>> 72de6ff3
+                nextRequestId(routingCtx, serviceCfg), routingCtx, routingResult, req.exchangeType(),
                 req, sslSession, proxiedAddresses, clientAddress,
                 req.requestStartTimeNanos(), req.requestStartTimeMicros());
 
@@ -656,18 +652,14 @@
         return new DefaultServiceRequestContext(
                 serviceConfig,
                 channel, NoopMeterRegistry.get(), protocol(),
-<<<<<<< HEAD
-                nextRequestId(serviceConfig), routingCtx, routingResult, req.exchangeType(),
-=======
-                nextRequestId(routingCtx), routingCtx, routingResult, req.exchangeType(),
->>>>>>> 72de6ff3
+                nextRequestId(routingCtx, serviceConfig), routingCtx, routingResult, req.exchangeType(),
                 req, sslSession, proxiedAddresses, clientAddress,
                 System.nanoTime(), SystemInfo.currentTimeMicros());
     }
 
-    private RequestId nextRequestId(RoutingContext routingCtx) {
+    private RequestId nextRequestId(RoutingContext routingCtx, ServiceConfig serviceConfig) {
         try {
-            final RequestId id = config.requestIdGenerator().apply(routingCtx);
+            final RequestId id = serviceConfig.requestIdGenerator().apply(routingCtx);
             if (id != null) {
                 return id;
             }
@@ -686,17 +678,3 @@
             return RequestId.random();
         }
     }
-
-    private RequestId nextRequestId(ServiceConfig serviceConfig) {
-        final RequestId id = serviceConfig.requestIdGenerator().get();
-        if (id == null) {
-            if (!warnedNullRequestId) {
-                warnedNullRequestId = true;
-                logger.warn("requestIdGenerator.get() returned null; using RequestId.random()");
-            }
-            return RequestId.random();
-        } else {
-            return id;
-        }
-    }
-}