/*
 * Copyright 2016 LINE Corporation
 *
 * LINE Corporation licenses this file to you under the Apache License,
 * version 2.0 (the "License"); you may not use this file except in compliance
 * with the License. You may obtain a copy of the License at:
 *
 *   https://www.apache.org/licenses/LICENSE-2.0
 *
 * Unless required by applicable law or agreed to in writing, software
 * distributed under the License is distributed on an "AS IS" BASIS, WITHOUT
 * WARRANTIES OR CONDITIONS OF ANY KIND, either express or implied. See the
 * License for the specific language governing permissions and limitations
 * under the License.
 */
package com.linecorp.armeria.client;

import static com.linecorp.armeria.common.SessionProtocol.H1;
import static com.linecorp.armeria.common.SessionProtocol.H1C;
import static com.linecorp.armeria.common.SessionProtocol.H2;
import static com.linecorp.armeria.common.SessionProtocol.H2C;
import static com.linecorp.armeria.internal.client.ClosedStreamExceptionUtil.newClosedSessionException;
import static com.linecorp.armeria.internal.client.PendingExceptionUtil.getPendingException;
import static com.linecorp.armeria.internal.client.PendingExceptionUtil.setPendingException;
import static java.util.Objects.requireNonNull;

import java.io.IOException;
import java.net.SocketAddress;
import java.util.concurrent.CompletableFuture;
import java.util.concurrent.ScheduledFuture;
import java.util.concurrent.TimeUnit;

import org.slf4j.Logger;
import org.slf4j.LoggerFactory;

import com.linecorp.armeria.client.HttpChannelPool.PoolKey;
import com.linecorp.armeria.client.proxy.ProxyConfig;
import com.linecorp.armeria.client.proxy.ProxyType;
import com.linecorp.armeria.common.AggregationOptions;
import com.linecorp.armeria.common.ClosedSessionException;
import com.linecorp.armeria.common.HttpRequest;
import com.linecorp.armeria.common.SerializationFormat;
import com.linecorp.armeria.common.SessionProtocol;
import com.linecorp.armeria.common.annotation.Nullable;
import com.linecorp.armeria.common.stream.CancelledSubscriptionException;
import com.linecorp.armeria.common.stream.SubscriptionOption;
import com.linecorp.armeria.common.util.SafeCloseable;
import com.linecorp.armeria.internal.client.DecodedHttpResponse;
import com.linecorp.armeria.internal.client.HttpSession;
import com.linecorp.armeria.internal.client.PooledChannel;
import com.linecorp.armeria.internal.common.Http2GoAwayHandler;
import com.linecorp.armeria.internal.common.InboundTrafficController;
import com.linecorp.armeria.internal.common.KeepAliveHandler;
import com.linecorp.armeria.internal.common.RequestContextUtil;

import io.netty.buffer.ByteBuf;
import io.netty.buffer.ByteBufUtil;
import io.netty.channel.Channel;
import io.netty.channel.ChannelDuplexHandler;
import io.netty.channel.ChannelHandlerContext;
import io.netty.channel.socket.ChannelInputShutdownReadComplete;
import io.netty.handler.codec.http2.Http2ConnectionPrefaceAndSettingsFrameWrittenEvent;
import io.netty.handler.codec.http2.Http2Settings;
import io.netty.handler.proxy.ProxyConnectException;
import io.netty.handler.proxy.ProxyConnectionEvent;
import io.netty.handler.ssl.SslCompletionEvent;
import io.netty.util.ReferenceCountUtil;
import io.netty.util.concurrent.Promise;

final class HttpSessionHandler extends ChannelDuplexHandler implements HttpSession {

    private static final Logger logger = LoggerFactory.getLogger(HttpSessionHandler.class);

    private final HttpChannelPool channelPool;
    private final Channel channel;
    private final SocketAddress remoteAddress;
    private final Promise<Channel> sessionPromise;
    private final int connectionTimeoutMillis;
    private final SessionProtocol desiredProtocol;
    private final SerializationFormat serializationFormat;
    private final PoolKey poolKey;
    private final HttpClientFactory clientFactory;

    @Nullable
    private ScheduledFuture<?> sessionTimeoutFuture;
    @Nullable
    private SocketAddress proxyDestinationAddress;

    /**
     * Whether a new request can acquire this channel from {@link HttpChannelPool}.
     */
    @Nullable
    private volatile Boolean isAcquirable;

    /**
     * The current negotiated {@link SessionProtocol}.
     */
    @Nullable
    private SessionProtocol protocol;

    @Nullable
    private HttpResponseDecoder responseDecoder;
    @Nullable
    private ClientHttpObjectEncoder requestEncoder;

    /**
     * The maximum number of unfinished requests. In HTTP/2, this value is identical to MAX_CONCURRENT_STREAMS.
     * In HTTP/1, this value stays at {@link Integer#MAX_VALUE}.
     */
    private int maxUnfinishedResponses = Integer.MAX_VALUE;

    /**
     * The number of requests sent. Disconnects when it reaches at {@link #MAX_NUM_REQUESTS_SENT}.
     */
    private int numRequestsSent;

    /**
     * {@code true} if the protocol upgrade to HTTP/2 has failed.
     * If set to {@code true}, another connection attempt will follow.
     */
    @Nullable
    private SessionProtocol retryProtocol;

    /**
     * {@code true} if an {@link Http2Settings} has been received from the remote endpoint.
     */
    private boolean isSettingsFrameReceived;
    // Note: This field never becomes false once it becomes true.
    private boolean channelActivated;

    HttpSessionHandler(HttpChannelPool channelPool, Channel channel,
                       Promise<Channel> sessionPromise, int connectionTimeoutMillis,
                       SessionProtocol desiredProtocol, SerializationFormat serializationFormat,
                       PoolKey poolKey, HttpClientFactory clientFactory) {
        this.channelPool = requireNonNull(channelPool, "channelPool");
        this.channel = requireNonNull(channel, "channel");
        remoteAddress = channel.remoteAddress();
        this.sessionPromise = requireNonNull(sessionPromise, "sessionPromise");
        this.connectionTimeoutMillis = connectionTimeoutMillis;
        this.desiredProtocol = desiredProtocol;
        this.serializationFormat = serializationFormat;
        this.poolKey = poolKey;
        this.clientFactory = clientFactory;

        if (poolKey.proxyConfig == ProxyConfig.direct()) {
            scheduleSessionTimeout(channel, sessionPromise, connectionTimeoutMillis, desiredProtocol);
        } else {
            // A session timeout for a proxied connection may be scheduled when ProxyConnectionEvent is
            // received.
        }
    }

    private void scheduleSessionTimeout(Channel channel, Promise<Channel> sessionPromise,
                                        int connectionTimeoutMillis, SessionProtocol desiredProtocol) {
        assert sessionTimeoutFuture == null : "sessionTimeoutFuture is scheduled already.";
        sessionTimeoutFuture = channel.eventLoop().schedule(() -> {
            if (sessionPromise.tryFailure(new SessionProtocolNegotiationException(
                    desiredProtocol,
                    "connection established, but session creation timed out: " + channel))) {
                channel.close();
            }
        }, connectionTimeoutMillis, TimeUnit.MILLISECONDS);
    }

    @Override
    public SerializationFormat serializationFormat() {
        return serializationFormat;
    }

    @Override
    public SessionProtocol protocol() {
        return protocol;
    }

    @Override
    public InboundTrafficController inboundTrafficController() {
        assert responseDecoder != null;
        return responseDecoder.inboundTrafficController();
    }

    @Override
    public boolean hasUnfinishedResponses() {
        // This method can be called from KeepAliveHandler before HTTP/2 connection receives
        // a settings frame which triggers to initialize responseDecoder.
        // So we just return false because it does not have any unfinished responses.
        if (responseDecoder == null) {
            return false;
        }
        return responseDecoder.hasUnfinishedResponses();
    }

    @Override
    public boolean incrementNumUnfinishedResponses() {
        assert responseDecoder != null;
        return responseDecoder.reserveUnfinishedResponse(maxUnfinishedResponses);
    }

    @Override
    public boolean canSendRequest() {
        assert responseDecoder != null;
        if (!channel.isActive()) {
            return false;
        }

        if (responseDecoder instanceof Http2ResponseDecoder) {
            // New requests that have already acquired this session can be sent over this session before a
            // GOAWAY is sent or received.
            final Http2GoAwayHandler goAwayHandler = ((Http2ResponseDecoder) responseDecoder).goAwayHandler();
            return !goAwayHandler.sentGoAway() && !goAwayHandler.receivedGoAway();
        } else {
            // Don't allow to send a request if a connection is closed or about to be closed for HTTP/1.
            return isAcquirable(responseDecoder.keepAliveHandler());
        }
    }

    @Override
    public void invoke(PooledChannel pooledChannel, ClientRequestContext ctx,
                       HttpRequest req, DecodedHttpResponse res) {
        if (handleEarlyCancellation(ctx, req, res)) {
            pooledChannel.release();
            return;
        }

        final long writeTimeoutMillis = ctx.writeTimeoutMillis();

        assert protocol != null;
        assert responseDecoder != null;
        assert requestEncoder != null;
        if (!protocol.isMultiplex() && !serializationFormat.requiresNewConnection(protocol)) {
            // When HTTP/1.1 is used and the serialization format does not require
            // a new connection (w.g. WebSocket):
            // If pipelining is enabled, return as soon as the request is fully sent.
            // If pipelining is disabled,
            // return after the response is fully received and the request is fully sent.
            final boolean useHttp1Pipelining = clientFactory.useHttp1Pipelining();
            final CompletableFuture<Void> completionFuture =
                    useHttp1Pipelining ? req.whenComplete()
                                       : CompletableFuture.allOf(req.whenComplete(), res.whenComplete());
            completionFuture.handle((ret, cause) -> {
                if (isAcquirable(responseDecoder.keepAliveHandler())) {
                    pooledChannel.release();
                }
                return null;
            });
        }

        try (SafeCloseable ignored = ctx.push()) {
            if (!ctx.exchangeType().isRequestStreaming()) {
                final AggregatedHttpRequestHandler reqHandler = new AggregatedHttpRequestHandler(
                        channel, requestEncoder, responseDecoder, req, res, ctx, writeTimeoutMillis);
                req.aggregate(AggregationOptions.usePooledObjects(ctx.alloc(), channel.eventLoop()))
                   .handle(reqHandler);
                return;
            }

            final AbstractHttpRequestSubscriber subscriber = AbstractHttpRequestSubscriber.of(
                    channel, requestEncoder, responseDecoder, protocol,
                    ctx, req, res, writeTimeoutMillis, isWebSocket());
            req.subscribe(subscriber, channel.eventLoop(), SubscriptionOption.WITH_POOLED_OBJECTS);
        }
    }

    private boolean isWebSocket() {
        return serializationFormat == SerializationFormat.WS;
    }

    @Override
    public int incrementAndGetNumRequestsSent() {
        return ++numRequestsSent;
    }

    private boolean handleEarlyCancellation(ClientRequestContext ctx, HttpRequest req,
                                            DecodedHttpResponse res) {
        if (res.isOpen()) {
            return false;
        }

        assert responseDecoder != null;
        responseDecoder.decrementUnfinishedResponses();

        // The response has been closed even before its request is sent.
        assert protocol != null;

        try (SafeCloseable ignored = RequestContextUtil.pop()) {
            req.abort(CancelledSubscriptionException.get());
            ctx.logBuilder().session(channel, protocol, null);
            ctx.logBuilder().requestHeaders(req.headers());
            req.whenComplete().handle((unused, cause) -> {
                if (cause == null) {
                    ctx.logBuilder().endRequest();
                } else {
                    ctx.logBuilder().endRequest(cause);
                }
                return null;
            });
            res.whenComplete().handle((unused, cause) -> {
                if (cause == null) {
                    ctx.logBuilder().endResponse();
                } else {
                    ctx.logBuilder().endResponse(cause);
                }
                return null;
            });
        }

        return true;
    }

    @Override
    public void retryWith(SessionProtocol protocol) {
        retryProtocol = protocol;
    }

    @Override
    public boolean isAcquirable() {
        // responseDecoder and keepAliveHandler are set before this session is added to the pool.
        assert responseDecoder != null;
        return isAcquirable(responseDecoder.keepAliveHandler());
    }

    @Override
    public boolean isAcquirable(KeepAliveHandler keepAliveHandler) {
        final Boolean isAcquirable = this.isAcquirable;
        if (isAcquirable == null || !isAcquirable) {
            return false;
        }
        return !keepAliveHandler.needsDisconnection();
    }

    @Override
    public void deactivate() {
        isAcquirable = false;
    }

    @Override
    public void handlerAdded(ChannelHandlerContext ctx) throws Exception {
        channelActivated = channel.isActive();
        if (isAcquirable == null) {
            isAcquirable = channelActivated;
        }
        tryCompleteSessionPromise(ctx);
    }

    @Override
    public void channelActive(ChannelHandlerContext ctx) throws Exception {
        channelActivated = true;
        // deactivate() may be called before channelActive() event if the first request contains
        // "connection:close" or triggers initiateConnectionShutdown().
        if (isAcquirable == null) {
            isAcquirable = true;
        }
        tryCompleteSessionPromise(ctx);
    }

    @Override
    public void channelRead(ChannelHandlerContext ctx, Object msg) throws Exception {
        if (msg instanceof Http2Settings) {
            final Long maxConcurrentStreams = ((Http2Settings) msg).maxConcurrentStreams();
            if (maxConcurrentStreams != null) {
                maxUnfinishedResponses =
                        maxConcurrentStreams > Integer.MAX_VALUE ? Integer.MAX_VALUE
                                                                 : maxConcurrentStreams.intValue();
            } else {
                maxUnfinishedResponses = Integer.MAX_VALUE;
            }
            isSettingsFrameReceived = true;
            tryCompleteSessionPromise(ctx);
            return;
        }

        // Handle an unexpected message by raising an exception with debugging information.
        try {
            final String typeInfo;
            if (msg instanceof ByteBuf) {
                typeInfo = msg + " HexDump: " + ByteBufUtil.hexDump((ByteBuf) msg);
            } else {
                typeInfo = String.valueOf(msg);
            }
            throw new IllegalStateException("unexpected message type: " + typeInfo + " (expected: ByteBuf)");
        } finally {
            ReferenceCountUtil.release(msg);
        }
    }

    @Override
    public void userEventTriggered(ChannelHandlerContext ctx, Object evt) throws Exception {
        if (evt instanceof SessionProtocol) {
            assert protocol == null;
            assert responseDecoder == null;

            // Set the current protocol and its associated WaitsHolder implementation.
            final SessionProtocol protocol = (SessionProtocol) evt;
            this.protocol = protocol;
            if (protocol == H1 || protocol == H1C) {
                final HttpResponseDecoder responseDecoder;
                if (isWebSocket()) {
                    responseDecoder = ctx.pipeline().get(WebSocketHttp1ClientChannelHandler.class);
                } else {
                    responseDecoder = ctx.pipeline().get(Http1ResponseDecoder.class);
                }
                final KeepAliveHandler keepAliveHandler = responseDecoder.keepAliveHandler();
                keepAliveHandler.initialize(ctx);

                final ClientHttp1ObjectEncoder requestEncoder =
                        new ClientHttp1ObjectEncoder(channel, protocol, clientFactory.http1HeaderNaming(),
                                                     keepAliveHandler,
                                                     isWebSocket());
                if (keepAliveHandler instanceof Http1ClientKeepAliveHandler) {
                    ((Http1ClientKeepAliveHandler) keepAliveHandler).setEncoder(requestEncoder);
                }

                this.requestEncoder = requestEncoder;
                this.responseDecoder = responseDecoder;
            } else if (protocol == H2 || protocol == H2C) {
                final ChannelHandlerContext connectionHandlerCtx =
                        ctx.pipeline().context(Http2ClientConnectionHandler.class);
                final Http2ClientConnectionHandler connectionHandler =
                        (Http2ClientConnectionHandler) connectionHandlerCtx.handler();
                requestEncoder = new ClientHttp2ObjectEncoder(connectionHandlerCtx,
                                                              connectionHandler, protocol);
                responseDecoder = connectionHandler.responseDecoder();
            } else {
                throw new Error(); // Should never reach here.
            }

            tryCompleteSessionPromise(ctx);
            return;
        }

        if (evt instanceof SessionProtocolNegotiationException ||
            evt instanceof ProxyConnectException) {
            tryFailSessionPromise((Throwable) evt);
            ctx.close();
            return;
        }

        if (evt instanceof SslCompletionEvent) {
            final SslCompletionEvent sslCompletionEvent = (SslCompletionEvent) evt;
            if (sslCompletionEvent.isSuccess()) {
                // Expected event
            } else {
                Throwable handshakeException = sslCompletionEvent.cause();
                final Throwable pendingException = getPendingException(ctx);
                if (pendingException != null && handshakeException != pendingException) {
                    // Use pendingException as the primary cause.
                    pendingException.addSuppressed(handshakeException);
                    handshakeException = pendingException;
                }
                tryFailSessionPromise(handshakeException);
                ctx.close();
            }
            return;
        }

        if (evt instanceof Http2ConnectionPrefaceAndSettingsFrameWrittenEvent ||
            evt instanceof ChannelInputShutdownReadComplete) {
            // Expected events
            return;
        }

        if (evt instanceof ProxyConnectionEvent) {
            proxyDestinationAddress = ((ProxyConnectionEvent) evt).destinationAddress();
            if (!tryCompleteSessionPromise(ctx)) {
                // A session has not been created yet. Additional handshakes will be done by HTTP/1 or HTTP/2.
                assert sessionTimeoutFuture == null;
                scheduleSessionTimeout(channel, sessionPromise, connectionTimeoutMillis, desiredProtocol);
            }
            return;
        }

        logger.warn("{} Unexpected user event: {}", channel, evt);
    }

    /**
     * Tries to complete the {@link #sessionPromise} if the session is ready to serve.
     *
     * @return {@code true} if the {@link #sessionPromise} has been completed successfully or exceptionally.
     *         {@code false} if the {@link #sessionPromise} is still incomplete.
     */
    private boolean tryCompleteSessionPromise(ChannelHandlerContext ctx) {
        if (protocol == null || !channelActivated) {
            return false;
        }
        if (poolKey.proxyConfig.proxyType() != ProxyType.DIRECT && proxyDestinationAddress == null) {
            // ProxyConnectionEvent is necessary for a proxied connection.
            return false;
        }
        if (protocol.isExplicitHttp2() && !isSettingsFrameReceived) {
            // Http2Settings should be received for HTTP/2.
            return false;
        }

        if (sessionTimeoutFuture != null) {
            sessionTimeoutFuture.cancel(false);
        }
        if (sessionPromise.trySuccess(channel) || sessionPromise.isSuccess()) {
            // The session is created successfully or has already been created.
        } else {
            // The session creation has been failed already; close the connection.
            ctx.close();
        }
        return true;
    }

    private void tryFailSessionPromise(Throwable cause) {
        if (sessionTimeoutFuture != null) {
            sessionTimeoutFuture.cancel(false);
        }
        if (!sessionPromise.isDone()) {
            sessionPromise.tryFailure(cause);
        }
    }

    @Override
    public void channelInactive(ChannelHandlerContext ctx) throws Exception {
        isAcquirable = false;

        // Protocol upgrade has failed, but needs to retry.
        if (retryProtocol != null) {
            assert responseDecoder == null || !responseDecoder.hasUnfinishedResponses();
            if (sessionTimeoutFuture != null) {
                sessionTimeoutFuture.cancel(false);
            }
            if (proxyDestinationAddress != null) {
                channelPool.connect(proxyDestinationAddress, retryProtocol, serializationFormat,
                                    poolKey, sessionPromise);
            } else {
                channelPool.connect(remoteAddress, retryProtocol, serializationFormat, poolKey, sessionPromise);
            }
        } else {
            // Fail all pending responses.
            final HttpResponseDecoder responseDecoder = this.responseDecoder;
            final Throwable pendingException;
            if (responseDecoder != null && responseDecoder.hasUnfinishedResponses()) {
                pendingException = newClosedSessionException(ctx);
                responseDecoder.failUnfinishedResponses(pendingException);
            } else {
                pendingException = null;
            }

            // Cancel the timeout and reject the sessionPromise just in case the connection has been closed
            // even before the session protocol negotiation is done.
<<<<<<< HEAD
            sessionTimeoutFuture.cancel(false);
            if (!sessionPromise.isDone()) {
                sessionPromise.tryFailure(pendingException != null ? pendingException
                                                                   : newClosedSessionException(ctx));
            }
=======
            tryFailSessionPromise(pendingException != null ? pendingException
                                                           : maybeGetPendingException(ctx));
>>>>>>> 25926dc5
        }
    }

    @Override
    public void exceptionCaught(ChannelHandlerContext ctx, Throwable cause) throws Exception {
        if (cause instanceof ProxyConnectException) {
            final SessionProtocol protocol = this.protocol != null ? this.protocol : desiredProtocol;
            final UnprocessedRequestException wrapped = UnprocessedRequestException.of(cause);
            channelPool.maybeHandleProxyFailure(protocol, poolKey, wrapped);
            tryFailSessionPromise(wrapped);
            return;
        }
        setPendingException(ctx, new ClosedSessionException(cause));
        if (!(cause instanceof IOException)) {
            ctx.close();
        } else {
            // Netty will close the connection automatically on an IOException.
        }
    }
}<|MERGE_RESOLUTION|>--- conflicted
+++ resolved
@@ -540,16 +540,8 @@
 
             // Cancel the timeout and reject the sessionPromise just in case the connection has been closed
             // even before the session protocol negotiation is done.
-<<<<<<< HEAD
-            sessionTimeoutFuture.cancel(false);
-            if (!sessionPromise.isDone()) {
-                sessionPromise.tryFailure(pendingException != null ? pendingException
-                                                                   : newClosedSessionException(ctx));
-            }
-=======
             tryFailSessionPromise(pendingException != null ? pendingException
-                                                           : maybeGetPendingException(ctx));
->>>>>>> 25926dc5
+                                                           : newClosedSessionException(ctx));
         }
     }
 
