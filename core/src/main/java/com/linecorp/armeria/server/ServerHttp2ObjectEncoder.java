/*
 * Copyright 2020 LINE Corporation
 *
 * LINE Corporation licenses this file to you under the Apache License,
 * version 2.0 (the "License"); you may not use this file except in compliance
 * with the License. You may obtain a copy of the License at:
 *
 *   https://www.apache.org/licenses/LICENSE-2.0
 *
 * Unless required by applicable law or agreed to in writing, software
 * distributed under the License is distributed on an "AS IS" BASIS, WITHOUT
 * WARRANTIES OR CONDITIONS OF ANY KIND, either express or implied. See the
 * License for the specific language governing permissions and limitations
 * under the License.
 */

package com.linecorp.armeria.server;

import com.linecorp.armeria.common.HttpHeaderNames;
import com.linecorp.armeria.common.HttpHeaders;
import com.linecorp.armeria.common.HttpHeadersBuilder;
import com.linecorp.armeria.common.ResponseHeaders;
import com.linecorp.armeria.common.stream.ClosedStreamException;
import com.linecorp.armeria.internal.common.ArmeriaHttpUtil;
import com.linecorp.armeria.internal.common.Http2ObjectEncoder;
import com.linecorp.armeria.internal.common.KeepAliveHandler;
import com.linecorp.armeria.internal.common.NoopKeepAliveHandler;
import com.linecorp.armeria.internal.common.util.HttpTimestampSupplier;

import io.netty.channel.ChannelFuture;
import io.netty.channel.ChannelHandlerContext;
import io.netty.handler.codec.http2.Http2ConnectionEncoder;
import io.netty.handler.codec.http2.Http2Headers;
import io.netty.handler.codec.http2.Http2Stream;

final class ServerHttp2ObjectEncoder extends Http2ObjectEncoder implements ServerHttpObjectEncoder {

    private final KeepAliveHandler keepAliveHandler;
    private final boolean enableServerHeader;
    private final boolean enableDateHeader;
    private boolean hasCalledChannelClose;

    ServerHttp2ObjectEncoder(ChannelHandlerContext ctx, Http2ConnectionEncoder encoder,
                             KeepAliveHandler keepAliveHandler,
                             boolean enableDateHeader, boolean enableServerHeader) {
        super(ctx, encoder);
        assert keepAliveHandler instanceof Http2ServerKeepAliveHandler ||
               keepAliveHandler instanceof NoopKeepAliveHandler;
        this.keepAliveHandler = keepAliveHandler;
        this.enableServerHeader = enableServerHeader;
        this.enableDateHeader = enableDateHeader;
    }

    @Override
    public ChannelFuture doWriteHeaders(int id, int streamId, ResponseHeaders headers, boolean endStream,
                                        boolean isTrailersEmpty) {
        if (!isStreamPresentAndWritable(streamId)) {
            // One of the following cases:
            // - Stream has been closed already.
            // - (bug) Server tried to send a response HEADERS frame before receiving a request HEADERS frame.
            return newFailedFuture(ClosedStreamException.get());
        }

        // TODO(alexc-db): decouple this from headers write and do it from inside the KeepAliveHandler.
        if (!hasCalledChannelClose && keepAliveHandler.needToCloseConnection()) {
            // Initiates channel close, connection will be closed after all streams are closed.
            ctx().channel().close();
            hasCalledChannelClose = true;
        }

        final Http2Headers converted = convertHeaders(headers, isTrailersEmpty);
        onKeepAliveReadOrWrite();
        return encoder().writeHeaders(ctx(), streamId, converted, 0, endStream, ctx().newPromise());
    }

    @Override
    public boolean isResponseHeadersSent(int id, int streamId) {
        final Http2Stream stream = encoder().connection().stream(streamId);
        if (stream == null) {
            return false;
        }
        return stream.isHeadersSent();
    }

<<<<<<< HEAD
    private Http2Headers convertHeaders(HttpHeaders inputHeaders, boolean isTrailersEmpty) {
        final HttpHeadersBuilder builder = inputHeaders.toBuilder();
        if (enableServerHeader && !inputHeaders.contains(HttpHeaderNames.SERVER)) {
            builder.add(HttpHeaderNames.SERVER, ArmeriaHttpUtil.SERVER_HEADER);
=======
    private Http2Headers convertHeaders(ResponseHeaders inputHeaders, boolean isTrailersEmpty) {
        final Http2Headers outHeaders = ArmeriaHttpUtil.toNettyHttp2ServerHeaders(inputHeaders);
        if (!isTrailersEmpty && outHeaders.contains(HttpHeaderNames.CONTENT_LENGTH)) {
            // We don't apply chunked encoding when the content-length header is set, which would
            // prevent the trailers from being sent so we go ahead and remove content-length to force
            // chunked encoding.
            outHeaders.remove(HttpHeaderNames.CONTENT_LENGTH);
>>>>>>> 853e6165
        }

        if (enableDateHeader && !inputHeaders.contains(HttpHeaderNames.DATE)) {
            builder.add(HttpHeaderNames.DATE, HttpTimestampSupplier.currentTime());
        }

        if (!isTrailersEmpty && inputHeaders.contains(HttpHeaderNames.CONTENT_LENGTH)) {
            // We don't apply chunked encoding when the content-length header is set, which would
            // prevent the trailers from being sent so we go ahead and remove content-length to force
            // chunked encoding.
            builder.remove(HttpHeaderNames.CONTENT_LENGTH);
        }
        return ArmeriaHttpUtil.toNettyHttp2ServerHeaders(builder);
    }

    @Override
    public KeepAliveHandler keepAliveHandler() {
        return keepAliveHandler;
    }

    @Override
    public ChannelFuture doWriteTrailers(int id, int streamId, HttpHeaders headers) {
        if (!isStreamPresentAndWritable(streamId)) {
            // One of the following cases:
            // - Stream has been closed already.
            // - (bug) Server tried to send a response HEADERS frame before receiving a request HEADERS frame.
            return newFailedFuture(ClosedStreamException.get());
        }

        final Http2Headers converted = ArmeriaHttpUtil.toNettyHttp2ServerTrailer(headers);
        onKeepAliveReadOrWrite();
        return encoder().writeHeaders(ctx(), streamId, converted, 0, true, ctx().newPromise());
    }

    private void onKeepAliveReadOrWrite() {
        keepAliveHandler.onReadOrWrite();
    }
}<|MERGE_RESOLUTION|>--- conflicted
+++ resolved
@@ -82,20 +82,10 @@
         return stream.isHeadersSent();
     }
 
-<<<<<<< HEAD
-    private Http2Headers convertHeaders(HttpHeaders inputHeaders, boolean isTrailersEmpty) {
+    private Http2Headers convertHeaders(ResponseHeaders inputHeaders, boolean isTrailersEmpty) {
         final HttpHeadersBuilder builder = inputHeaders.toBuilder();
         if (enableServerHeader && !inputHeaders.contains(HttpHeaderNames.SERVER)) {
             builder.add(HttpHeaderNames.SERVER, ArmeriaHttpUtil.SERVER_HEADER);
-=======
-    private Http2Headers convertHeaders(ResponseHeaders inputHeaders, boolean isTrailersEmpty) {
-        final Http2Headers outHeaders = ArmeriaHttpUtil.toNettyHttp2ServerHeaders(inputHeaders);
-        if (!isTrailersEmpty && outHeaders.contains(HttpHeaderNames.CONTENT_LENGTH)) {
-            // We don't apply chunked encoding when the content-length header is set, which would
-            // prevent the trailers from being sent so we go ahead and remove content-length to force
-            // chunked encoding.
-            outHeaders.remove(HttpHeaderNames.CONTENT_LENGTH);
->>>>>>> 853e6165
         }
 
         if (enableDateHeader && !inputHeaders.contains(HttpHeaderNames.DATE)) {
