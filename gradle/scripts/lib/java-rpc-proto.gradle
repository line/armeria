--- conflicted
+++ resolved
@@ -30,14 +30,11 @@
                             artifact = "com.salesforce.servicelibs:reactor-grpc:${managedVersions['com.salesforce.servicelibs:reactor-grpc']}"
                         }
                     }
-<<<<<<< HEAD
-=======
                     if (project.ext.hasFlag('rxgrpc') && managedVersions.containsKey('com.salesforce.servicelibs:rxgrpc')) {
                         rxgrpc {
                             artifact = "com.salesforce.servicelibs:rxgrpc:${managedVersions['com.salesforce.servicelibs:reactor-grpc']}"
                         }
                     }
->>>>>>> 9ae8ea8c
                 }
                 generateProtoTasks {
                     all()*.plugins {
@@ -47,12 +44,9 @@
                         if (project.ext.hasFlag('reactor-grpc') && managedVersions.containsKey('com.salesforce.servicelibs:reactor-grpc')) {
                             reactorGrpc {}
                         }
-<<<<<<< HEAD
-=======
                         if (project.ext.hasFlag('rxgrpc') && managedVersions.containsKey('com.salesforce.servicelibs:rxgrpc')) {
                             rxgrpc {}
                         }
->>>>>>> 9ae8ea8c
                     }
                     all().each { task ->
                         task.generateDescriptorSet = true
