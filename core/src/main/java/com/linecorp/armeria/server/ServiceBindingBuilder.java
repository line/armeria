--- conflicted
+++ resolved
@@ -292,7 +292,6 @@
     }
 
     @Override
-<<<<<<< HEAD
     public ServiceBindingBuilder serviceWorkerGroup(EventLoopGroup serviceWorkerGroup,
                                                     boolean shutdownOnStop) {
         return (ServiceBindingBuilder) super.serviceWorkerGroup(serviceWorkerGroup, shutdownOnStop);
@@ -301,7 +300,9 @@
     @Override
     public ServiceBindingBuilder serviceWorkerGroup(int numThreads) {
         return (ServiceBindingBuilder) super.serviceWorkerGroup(numThreads);
-=======
+    }
+
+    @Override
     public ServiceBindingBuilder requestIdGenerator(
             Function<? super RoutingContext, ? extends RequestId> requestIdGenerator) {
         return (ServiceBindingBuilder) super.requestIdGenerator(requestIdGenerator);
@@ -333,7 +334,6 @@
     public ServiceBindingBuilder decorator(
             DecoratingHttpServiceFunction decoratingHttpServiceFunction) {
         return (ServiceBindingBuilder) super.decorator(decoratingHttpServiceFunction);
->>>>>>> 1c93feef
     }
 
     @Override
