--- conflicted
+++ resolved
@@ -74,12 +74,8 @@
 import com.linecorp.armeria.common.annotation.Nullable;
 import com.linecorp.armeria.internal.server.annotation.AnnotatedValueResolver.NoParameterException;
 import com.linecorp.armeria.internal.server.annotation.AnnotationUtil.FindOption;
-<<<<<<< HEAD
-import com.linecorp.armeria.server.DecoratingHttpServiceFunction;
+import com.linecorp.armeria.internal.server.annotation.DecoratorAnnotationUtil.DecoratorAndOrder;
 import com.linecorp.armeria.server.DependencyInjector;
-=======
-import com.linecorp.armeria.internal.server.annotation.DecoratorAnnotationUtil.DecoratorAndOrder;
->>>>>>> 1c6b3143
 import com.linecorp.armeria.server.HttpService;
 import com.linecorp.armeria.server.Route;
 import com.linecorp.armeria.server.annotation.AdditionalHeader;
@@ -157,22 +153,18 @@
      * {@link ExceptionHandlerFunction}s and {@link AnnotatedServiceExtensions}.
      */
     public static List<AnnotatedServiceElement> find(
-            String pathPrefix, Object object, boolean useBlockingTaskExecutor, @Nullable String queryDelimiter,
+            String pathPrefix, Object object, boolean useBlockingTaskExecutor,
             List<RequestConverterFunction> requestConverterFunctions,
             List<ResponseConverterFunction> responseConverterFunctions,
             List<ExceptionHandlerFunction> exceptionHandlerFunctions,
-            List<DependencyInjector> dependencyInjectors) {
+            List<DependencyInjector> dependencyInjectors, @Nullable String queryDelimiter) {
         final List<Method> methods = requestMappingMethods(object);
         return methods.stream()
                       .flatMap((Method method) ->
                                        create(pathPrefix, object, method, useBlockingTaskExecutor,
-<<<<<<< HEAD
                                               requestConverterFunctions, responseConverterFunctions,
-                                              exceptionHandlerFunctions, dependencyInjectors).stream())
-=======
-                                              queryDelimiter, requestConverterFunctions,
-                                              responseConverterFunctions, exceptionHandlerFunctions).stream())
->>>>>>> 1c6b3143
+                                              exceptionHandlerFunctions, dependencyInjectors, queryDelimiter
+                                       ).stream())
                       .collect(toImmutableList());
     }
 
@@ -227,11 +219,11 @@
     @VisibleForTesting
     static List<AnnotatedServiceElement> create(String pathPrefix, Object object, Method method,
                                                 boolean useBlockingTaskExecutor,
-                                                @Nullable String queryDelimiter,
                                                 List<RequestConverterFunction> baseRequestConverters,
                                                 List<ResponseConverterFunction> baseResponseConverters,
                                                 List<ExceptionHandlerFunction> baseExceptionHandlers,
-                                                List<DependencyInjector> dependencyInjectors) {
+                                                List<DependencyInjector> dependencyInjectors,
+                                                @Nullable String queryDelimiter) {
         if (KotlinUtil.getCallKotlinSuspendingMethod() == null && KotlinUtil.maybeSuspendingFunction(method)) {
             throw new IllegalArgumentException(
                     "Kotlin suspending functions are supported " +
@@ -274,7 +266,8 @@
         return routes.stream().map(route -> {
             final List<AnnotatedValueResolver> resolvers =
                     getAnnotatedValueResolvers(req, route, method, clazz,
-                                               needToUseBlockingTaskExecutor, dependencyInjectors);
+                                               needToUseBlockingTaskExecutor, dependencyInjectors,
+                                               queryDelimiter);
             return new AnnotatedServiceElement(
                     route,
                     new AnnotatedService(object, method, resolvers, eh, res, route, defaultStatus,
@@ -333,7 +326,6 @@
         return defaultTrailers.build();
     }
 
-<<<<<<< HEAD
     private static boolean needToUseBlockingTaskExecutor(Object object, Method method,
                                                          boolean useBlockingTaskExecutor) {
         return useBlockingTaskExecutor ||
@@ -346,52 +338,15 @@
             Route route, Method method,
             Class<?> clazz,
             boolean useBlockingExecutor,
-            List<DependencyInjector> dependencyInjectors) {
-=======
-        if (defaultStatus.isContentAlwaysEmpty() && !defaultTrailers.isEmpty()) {
-            logger.warn("A response with HTTP status code '{}' cannot have a content. " +
-                        "Trailers defined at '{}' might be ignored if HTTP/1.1 is used.",
-                        defaultStatus.code(), methodAlias);
-        }
-
-        final HttpHeaders responseHeaders = defaultHeaders.build();
-        final HttpHeaders responseTrailers = defaultTrailers.build();
-
-        final boolean needToUseBlockingTaskExecutor =
-                useBlockingTaskExecutor ||
-                AnnotationUtil.findFirst(method, Blocking.class) != null ||
-                AnnotationUtil.findFirst(object.getClass(), Blocking.class) != null;
-
-        return routes.stream().map(route -> {
-            final List<AnnotatedValueResolver> resolvers =
-                    getAnnotatedValueResolvers(req, route, method, clazz, needToUseBlockingTaskExecutor,
-                                               queryDelimiter);
-            return new AnnotatedServiceElement(
-                    route,
-                    new AnnotatedService(object, method, resolvers, eh, res, route, defaultStatus,
-                                         responseHeaders, responseTrailers, needToUseBlockingTaskExecutor),
-                    decorator(method, clazz));
-        }).collect(toImmutableList());
-    }
-
-    private static List<AnnotatedValueResolver> getAnnotatedValueResolvers(List<RequestConverterFunction> req,
-                                                                           Route route, Method method,
-                                                                           Class<?> clazz,
-                                                                           boolean useBlockingExecutor,
-                                                                           @Nullable String queryDelimiter) {
->>>>>>> 1c6b3143
+            List<DependencyInjector> dependencyInjectors,
+            @Nullable String queryDelimiter) {
         final Set<String> expectedParamNames = route.paramNames();
         List<AnnotatedValueResolver> resolvers;
         try {
             resolvers = AnnotatedValueResolver.ofServiceMethod(
                     method, expectedParamNames,
-<<<<<<< HEAD
                     AnnotatedValueResolver.toRequestObjectResolvers(req, method),
-                    useBlockingExecutor, dependencyInjectors);
-=======
-                    AnnotatedValueResolver.toRequestObjectResolvers(req, method), useBlockingExecutor,
-                    queryDelimiter);
->>>>>>> 1c6b3143
+                    useBlockingExecutor, dependencyInjectors, queryDelimiter);
         } catch (NoParameterException ignored) {
             // Allow no parameter like below:
             //
@@ -601,13 +556,8 @@
      */
     private static Function<? super HttpService, ? extends HttpService> decorator(
             Method method, Class<?> clazz, List<DependencyInjector> dependencyInjectors) {
-
-<<<<<<< HEAD
-        final List<DecoratorAndOrder> decorators = collectDecorators(clazz, method, dependencyInjectors);
-=======
-        final List<DecoratorAndOrder> decorators = DecoratorAnnotationUtil.collectDecorators(clazz, method);
->>>>>>> 1c6b3143
-
+        final List<DecoratorAndOrder> decorators =
+                DecoratorAnnotationUtil.collectDecorators(clazz, method, dependencyInjectors);
         Function<? super HttpService, ? extends HttpService> decorator = Function.identity();
         for (int i = decorators.size() - 1; i >= 0; i--) {
             final DecoratorAndOrder d = decorators.get(i);
@@ -617,131 +567,6 @@
     }
 
     /**
-<<<<<<< HEAD
-     * Returns a decorator list which is specified by {@link Decorator} annotations and user-defined
-     * decorator annotations.
-     */
-    @VisibleForTesting
-    static List<DecoratorAndOrder> collectDecorators(Class<?> clazz, Method method,
-                                                     List<DependencyInjector> dependencyInjectors) {
-        final List<DecoratorAndOrder> decorators = new ArrayList<>();
-
-        // Class-level decorators are applied before method-level decorators.
-        collectDecorators(decorators, AnnotationUtil.getAllAnnotations(clazz), dependencyInjectors);
-        collectDecorators(decorators, AnnotationUtil.getAllAnnotations(method), dependencyInjectors);
-
-        // Sort decorators by "order" attribute values.
-        decorators.sort(Comparator.comparing(DecoratorAndOrder::order));
-
-        return decorators;
-    }
-
-    /**
-     * Adds decorators to the specified {@code list}. Decorators which are annotated with {@link Decorator}
-     * and user-defined decorators will be collected.
-     */
-    private static void collectDecorators(List<DecoratorAndOrder> list, List<Annotation> annotations,
-                                          List<DependencyInjector> dependencyInjectors) {
-        if (annotations.isEmpty()) {
-            return;
-        }
-
-        // Respect the order of decorators which is specified by a user. The first one is first applied
-        // for most of the cases. But if @Decorator and user-defined decorators are specified in a mixed order,
-        // the specified order and the applied order can be different. To overcome this problem, we introduce
-        // "order" attribute to @Decorator annotation to sort decorators. If a user-defined decorator
-        // annotation has "order" attribute, it will be also used for sorting.
-        for (final Annotation annotation : annotations) {
-            if (annotation instanceof Decorator) {
-                final Decorator d = (Decorator) annotation;
-                list.add(new DecoratorAndOrder(d, newDecorator(d, dependencyInjectors), d.order()));
-                continue;
-            }
-
-            if (annotation instanceof Decorators) {
-                final Decorator[] decorators = ((Decorators) annotation).value();
-                for (final Decorator d : decorators) {
-                    list.add(new DecoratorAndOrder(d, newDecorator(d, dependencyInjectors), d.order()));
-                }
-                continue;
-            }
-
-            DecoratorAndOrder udd = userDefinedDecorator(annotation, dependencyInjectors);
-            if (udd != null) {
-                list.add(udd);
-                continue;
-            }
-
-            // If user-defined decorators are repeatable and they are specified more than once.
-            try {
-                final Method method = Iterables.getFirst(getMethods(annotation.annotationType(),
-                                                                    withName("value")), null);
-                assert method != null : "No 'value' method is found from " + annotation;
-                final Annotation[] decorators = (Annotation[]) method.invoke(annotation);
-                for (final Annotation decorator : decorators) {
-                    udd = userDefinedDecorator(decorator, dependencyInjectors);
-                    if (udd == null) {
-                        break;
-                    }
-                    list.add(udd);
-                }
-            } catch (Throwable ignore) {
-                // The annotation may be a container of a decorator or may be not, so we just ignore
-                // any exception from this clause.
-            }
-        }
-    }
-
-    /**
-     * Returns a decorator with its order if the specified {@code annotation} is one of the user-defined
-     * decorator annotation.
-     */
-    @Nullable
-    private static DecoratorAndOrder userDefinedDecorator(Annotation annotation,
-                                                          List<DependencyInjector> dependencyInjectors) {
-        // User-defined decorator MUST be annotated with @DecoratorFactory annotation.
-        final DecoratorFactory d = AnnotationUtil.findFirstDeclared(annotation.annotationType(),
-                                                                    DecoratorFactory.class);
-        if (d == null) {
-            return null;
-        }
-
-        // In case of user-defined decorator, we need to create a new decorator from its factory.
-        @SuppressWarnings("unchecked")
-        final DecoratorFactoryFunction<Annotation> factory = getInstance(d, DecoratorFactoryFunction.class,
-                                                                         dependencyInjectors);
-
-        // If the annotation has "order" attribute, we can use it when sorting decorators.
-        int order = 0;
-        try {
-            final Method method = Iterables.getFirst(getMethods(annotation.annotationType(),
-                                                                withName("order")), null);
-            if (method != null) {
-                final Object value = method.invoke(annotation);
-                if (value instanceof Integer) {
-                    order = (Integer) value;
-                }
-            }
-        } catch (Throwable ignore) {
-            // A user-defined decorator may not have an 'order' attribute.
-            // If it does not exist, '0' is used by default.
-        }
-        return new DecoratorAndOrder(annotation, factory.newDecorator(annotation), order);
-    }
-
-    /**
-     * Returns a new decorator which decorates an {@link HttpService} by the specified
-     * {@link Decorator}.
-     */
-    private static Function<? super HttpService, ? extends HttpService> newDecorator(
-            Decorator decorator, List<DependencyInjector> dependencyInjectors) {
-        return service -> service.decorate(getInstance(
-                decorator, DecoratingHttpServiceFunction.class, dependencyInjectors));
-    }
-
-    /**
-=======
->>>>>>> 1c6b3143
      * Returns a {@link Builder} which has the instances specified by the annotations of the
      * {@code annotationType}. The annotations of the specified {@code method} and {@code clazz} will be
      * collected respectively.
@@ -752,16 +577,11 @@
         final Builder<R> builder = new Builder<>();
         Stream.concat(AnnotationUtil.findAll(method, annotationType).stream(),
                       AnnotationUtil.findAll(clazz, annotationType).stream())
-<<<<<<< HEAD
               .forEach(annotation -> builder.add(getInstance(annotation, resultType, dependencyInjectors)));
-=======
-              .forEach(annotation -> builder.add(AnnotatedObjectFactory.getInstance(annotation, resultType)));
->>>>>>> 1c6b3143
         return builder;
     }
 
     /**
-<<<<<<< HEAD
      * Returns a cached instance of the specified {@link Class} which is specified in the given
      * {@link Annotation}.
      */
@@ -787,8 +607,6 @@
     }
 
     /**
-=======
->>>>>>> 1c6b3143
      * Returns an object which is returned by {@code value()} method of the specified annotation {@code a}.
      */
     private static Object invokeValueMethod(Annotation a) {
