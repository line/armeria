--- conflicted
+++ resolved
@@ -19,12 +19,8 @@
 cglib = "3.3.0"
 checkerframework = "2.5.6"
 checkstyle = "10.3.2"
-<<<<<<< HEAD
 context-propagation = "1.1.1"
-controlplane = "1.0.44"
-=======
 controlplane = "1.0.45"
->>>>>>> f0ec7cb7
 curator = "5.6.0"
 dagger = "2.51.1"
 dgs = "8.6.1"
