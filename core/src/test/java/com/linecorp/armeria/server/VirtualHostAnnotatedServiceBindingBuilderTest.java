/*
 * Copyright 2019 LINE Corporation
 *
 * LINE Corporation licenses this file to you under the Apache License,
 * version 2.0 (the "License"); you may not use this file except in compliance
 * with the License. You may obtain a copy of the License at:
 *
 *   https://www.apache.org/licenses/LICENSE-2.0
 *
 * Unless required by applicable law or agreed to in writing, software
 * distributed under the License is distributed on an "AS IS" BASIS, WITHOUT
 * WARRANTIES OR CONDITIONS OF ANY KIND, either express or implied. See the
 * License for the specific language governing permissions and limitations
 * under the License.
 */

package com.linecorp.armeria.server;

import static org.assertj.core.api.Assertions.assertThat;

import java.time.Duration;

import org.junit.jupiter.api.Test;
import org.junit.jupiter.api.extension.RegisterExtension;
import org.junit.jupiter.params.ParameterizedTest;
import org.junit.jupiter.params.provider.CsvSource;

import com.linecorp.armeria.client.Endpoint;
import com.linecorp.armeria.client.HttpClient;
import com.linecorp.armeria.common.AggregatedHttpResponse;
import com.linecorp.armeria.common.HttpResponse;
import com.linecorp.armeria.common.SessionProtocol;
import com.linecorp.armeria.common.logging.ContentPreviewer;
import com.linecorp.armeria.common.logging.ContentPreviewerFactory;
import com.linecorp.armeria.server.annotation.Get;
import com.linecorp.armeria.server.logging.AccessLogWriter;
import com.linecorp.armeria.testing.junit.server.ServerExtension;

class VirtualHostAnnotatedServiceBindingBuilderTest {

<<<<<<< HEAD
=======
    private static final VirtualHostBuilder template = Server.builder().virtualHostTemplate;
    private static final ExceptionHandlerFunction handlerFunction = (ctx, req, cause) -> HttpResponse.of(501);
>>>>>>> e21448a9
    private static final String TEST_HOST = "foo.com";

    @RegisterExtension
    static final ServerExtension server = new ServerExtension() {
        @Override
        protected void configure(ServerBuilder sb) throws Exception {
            sb.virtualHost(TEST_HOST)
              .annotatedService()
              .pathPrefix("/foo")
              .exceptionHandler((ctx, req, cause) -> HttpResponse.of(501))
              .build(new TestService())
              .annotatedService()
              .pathPrefix("/custom")
              .configuratorCustomizer(
                      setters -> setters.configureExceptionHandlers((ctx, req, cause) -> HttpResponse.of(502)))
              .build(new TestService());
        }
    };

    @Test
    void testAllConfigsAreSet() {
        final boolean verboseResponse = true;
        final boolean shutdownOnStop = true;
        final long maxRequestLength = 2 * 1024;
        final AccessLogWriter accessLogWriter = AccessLogWriter.common();
        final Duration requestTimeoutDuration = Duration.ofMillis(1000);
        final ContentPreviewerFactory factory = (ctx, headers) -> ContentPreviewer.ofText(1024);

        final VirtualHost virtualHost = new VirtualHostBuilder(Server.builder(), false)
                .annotatedService()
                .requestTimeout(requestTimeoutDuration)
                .maxRequestLength(maxRequestLength)
                .exceptionHandler((ctx, request, cause) -> HttpResponse.of(400))
                .pathPrefix("/foo")
                .accessLogWriter(accessLogWriter, shutdownOnStop)
                .contentPreviewerFactory(factory)
                .verboseResponses(verboseResponse)
                .build(new TestService())
                .build(template);

        assertThat(virtualHost.serviceConfigs()).hasSize(1);
        final ServiceConfig serviceConfig = virtualHost.serviceConfigs().get(0);
        assertThat(serviceConfig.route().paths()).allMatch("/foo/bar"::equals);
        assertThat(serviceConfig.requestTimeoutMillis()).isEqualTo(requestTimeoutDuration.toMillis());
        assertThat(serviceConfig.maxRequestLength()).isEqualTo(maxRequestLength);
        assertThat(serviceConfig.accessLogWriter()).isEqualTo(accessLogWriter);
        assertThat(serviceConfig.shutdownAccessLogWriterOnStop()).isTrue();
        assertThat(serviceConfig.requestContentPreviewerFactory()).isEqualTo(factory);
        assertThat(serviceConfig.verboseResponses()).isTrue();
    }

    @ParameterizedTest
    @CsvSource({
            "/foo/bar, 501",
            "/custom/bar, 502"
    })
    void testServiceDecoration_shouldCatchException(String path, Integer statusCode) throws Exception {
        final AggregatedHttpResponse join = get(path);

        assertThat(join.status().code()).isEqualTo(statusCode);
    }

    private AggregatedHttpResponse get(String path) {
        final Endpoint endpoint = Endpoint.of(TEST_HOST, server.httpPort()).withIpAddr("127.0.0.1");
        final HttpClient httpClientTest = HttpClient.of(SessionProtocol.HTTP, endpoint);
        return httpClientTest.get(path).aggregate().join();
    }

    private static class TestService {
        @Get("/bar")
        public HttpResponse foo() {
            throw new RuntimeException();
        }
    }
}<|MERGE_RESOLUTION|>--- conflicted
+++ resolved
@@ -38,11 +38,7 @@
 
 class VirtualHostAnnotatedServiceBindingBuilderTest {
 
-<<<<<<< HEAD
-=======
     private static final VirtualHostBuilder template = Server.builder().virtualHostTemplate;
-    private static final ExceptionHandlerFunction handlerFunction = (ctx, req, cause) -> HttpResponse.of(501);
->>>>>>> e21448a9
     private static final String TEST_HOST = "foo.com";
 
     @RegisterExtension
