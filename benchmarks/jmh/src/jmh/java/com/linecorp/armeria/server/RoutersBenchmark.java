/*
 * Copyright 2019 LINE Corporation
 *
 * LINE Corporation licenses this file to you under the Apache License,
 * version 2.0 (the "License"); you may not use this file except in compliance
 * with the License. You may obtain a copy of the License at:
 *
 *   https://www.apache.org/licenses/LICENSE-2.0
 *
 * Unless required by applicable law or agreed to in writing, software
 * distributed under the License is distributed on an "AS IS" BASIS, WITHOUT
 * WARRANTIES OR CONDITIONS OF ANY KIND, either express or implied. See the
 * License for the specific language governing permissions and limitations
 * under the License.
 */

package com.linecorp.armeria.server;

import java.nio.file.Path;
import java.util.List;

import org.openjdk.jmh.annotations.Benchmark;
import org.slf4j.helpers.NOPLogger;

import com.google.common.collect.ImmutableList;

import com.linecorp.armeria.common.CommonPools;
import com.linecorp.armeria.common.Flags;
import com.linecorp.armeria.common.HttpMethod;
import com.linecorp.armeria.common.HttpResponse;
import com.linecorp.armeria.common.HttpStatus;
import com.linecorp.armeria.common.RequestHeaders;
import com.linecorp.armeria.server.logging.AccessLogWriter;

public class RoutersBenchmark {

    private static final HttpService SERVICE =
            (ctx, req) -> HttpResponse.of(HttpStatus.OK);

    private static final List<ServiceConfig> SERVICES;
    private static final ServiceConfig FALLBACK_SERVICE;
    private static final VirtualHost HOST;
    private static final Router<ServiceConfig> ROUTER;

    private static final RequestHeaders METHOD1_HEADERS =
            RequestHeaders.of(HttpMethod.POST, "/grpc.package.Service/Method1");

    static {
        final String defaultLogName = null;
        final String defaultServiceName = null;
        final ServiceNaming defaultServiceNaming = ServiceNaming.of("Service");
        final Path multipartUploadLocation = Flags.defaultMultipartUploadsLocation();
        SERVICES = ImmutableList.of(
                new ServiceConfig(Route.builder().exact("/grpc.package.Service/Method1").build(),
                                  SERVICE, defaultLogName, defaultServiceName, defaultServiceNaming, 0, 0,
                                  false, AccessLogWriter.disabled(), false, CommonPools.blockingTaskExecutor(),
<<<<<<< HEAD
                                  true, multipartUploadLocation),
                new ServiceConfig(Route.builder().exact("/grpc.package.Service/Method2").build(),
                                  SERVICE, defaultLogName, defaultServiceName, defaultServiceNaming, 0, 0,
                                  false, AccessLogWriter.disabled(), false, CommonPools.blockingTaskExecutor(),
                                  true, multipartUploadLocation)
=======
                                  true, (requestContext, requestLog) -> true),
                new ServiceConfig(Route.builder().exact("/grpc.package.Service/Method2").build(),
                                  SERVICE, defaultLogName, defaultServiceName, defaultServiceNaming, 0, 0,
                                  false, AccessLogWriter.disabled(), false, CommonPools.blockingTaskExecutor(),
                                  true, (requestContext, requestLog) -> true)
>>>>>>> c8d1f5ef
        );
        FALLBACK_SERVICE = new ServiceConfig(Route.ofCatchAll(), SERVICE, defaultLogName, defaultServiceName,
                                             defaultServiceNaming, 0, 0, false, AccessLogWriter.disabled(),
                                             false, CommonPools.blockingTaskExecutor(), true,
<<<<<<< HEAD
                                             multipartUploadLocation);
=======
                                             (requestContext, requestLog) -> true);
>>>>>>> c8d1f5ef
        HOST = new VirtualHost(
                "localhost", "localhost", 0, null, SERVICES, FALLBACK_SERVICE, RejectedRouteHandler.DISABLED,
                unused -> NOPLogger.NOP_LOGGER, defaultServiceNaming, 0, 0, false,
                AccessLogWriter.disabled(), false, CommonPools.blockingTaskExecutor(), true);
        ROUTER = Routers.ofVirtualHost(HOST, SERVICES, RejectedRouteHandler.DISABLED);
    }

    @Benchmark
    public Routed<ServiceConfig> exactMatch() {
        final RoutingContext ctx = DefaultRoutingContext.of(HOST, "localhost", METHOD1_HEADERS.path(),
                                                            null, METHOD1_HEADERS, RoutingStatus.OK);
        final Routed<ServiceConfig> routed = ROUTER.find(ctx);
        if (routed.value() != SERVICES.get(0)) {
            throw new IllegalStateException("Routing error");
        }
        return routed;
    }

    @Benchmark
    public Routed<ServiceConfig> exactMatch_wrapped() {
        final RoutingContext ctx = new RoutingContextWrapper(
                DefaultRoutingContext.of(HOST, "localhost", METHOD1_HEADERS.path(),
                                         null, METHOD1_HEADERS, RoutingStatus.OK));
        final Routed<ServiceConfig> routed = ROUTER.find(ctx);
        if (routed.value() != SERVICES.get(0)) {
            throw new IllegalStateException("Routing error");
        }
        return routed;
    }
}<|MERGE_RESOLUTION|>--- conflicted
+++ resolved
@@ -30,6 +30,7 @@
 import com.linecorp.armeria.common.HttpResponse;
 import com.linecorp.armeria.common.HttpStatus;
 import com.linecorp.armeria.common.RequestHeaders;
+import com.linecorp.armeria.common.SuccessFunction;
 import com.linecorp.armeria.server.logging.AccessLogWriter;
 
 public class RoutersBenchmark {
@@ -54,28 +55,16 @@
                 new ServiceConfig(Route.builder().exact("/grpc.package.Service/Method1").build(),
                                   SERVICE, defaultLogName, defaultServiceName, defaultServiceNaming, 0, 0,
                                   false, AccessLogWriter.disabled(), false, CommonPools.blockingTaskExecutor(),
-<<<<<<< HEAD
-                                  true, multipartUploadLocation),
+                                  true, SuccessFunction.always(), multipartUploadLocation),
                 new ServiceConfig(Route.builder().exact("/grpc.package.Service/Method2").build(),
                                   SERVICE, defaultLogName, defaultServiceName, defaultServiceNaming, 0, 0,
                                   false, AccessLogWriter.disabled(), false, CommonPools.blockingTaskExecutor(),
-                                  true, multipartUploadLocation)
-=======
-                                  true, (requestContext, requestLog) -> true),
-                new ServiceConfig(Route.builder().exact("/grpc.package.Service/Method2").build(),
-                                  SERVICE, defaultLogName, defaultServiceName, defaultServiceNaming, 0, 0,
-                                  false, AccessLogWriter.disabled(), false, CommonPools.blockingTaskExecutor(),
-                                  true, (requestContext, requestLog) -> true)
->>>>>>> c8d1f5ef
+                                  true, SuccessFunction.always(), multipartUploadLocation)
         );
         FALLBACK_SERVICE = new ServiceConfig(Route.ofCatchAll(), SERVICE, defaultLogName, defaultServiceName,
                                              defaultServiceNaming, 0, 0, false, AccessLogWriter.disabled(),
                                              false, CommonPools.blockingTaskExecutor(), true,
-<<<<<<< HEAD
-                                             multipartUploadLocation);
-=======
-                                             (requestContext, requestLog) -> true);
->>>>>>> c8d1f5ef
+                                             SuccessFunction.always(), multipartUploadLocations);
         HOST = new VirtualHost(
                 "localhost", "localhost", 0, null, SERVICES, FALLBACK_SERVICE, RejectedRouteHandler.DISABLED,
                 unused -> NOPLogger.NOP_LOGGER, defaultServiceNaming, 0, 0, false,
