--- conflicted
+++ resolved
@@ -54,11 +54,8 @@
 import com.linecorp.armeria.common.util.SystemInfo;
 import com.linecorp.armeria.common.util.TransportType;
 import com.linecorp.armeria.internal.common.util.SslContextUtil;
-<<<<<<< HEAD
-=======
 import com.linecorp.armeria.internal.common.util.StringUtil;
 import com.linecorp.armeria.server.HttpService;
->>>>>>> 470ffd45
 import com.linecorp.armeria.server.ServerBuilder;
 import com.linecorp.armeria.server.ServerErrorHandler;
 import com.linecorp.armeria.server.Service;
@@ -354,14 +351,11 @@
     private static final boolean USE_JDK_DNS_RESOLVER =
             getValue(FlagsProvider::useJdkDnsResolver, "useJdkDnsResolver");
 
-<<<<<<< HEAD
     private static final boolean REPORT_BLOCKED_EVENT_LOOP =
             getValue(FlagsProvider::reportBlockedEventLoop, "reportBlockedEventLoop");
-=======
-    private static final boolean REPORT_BLOCKED_EVENT_LOOP = getBoolean("reportBlockedEventLoop", true);
-
-    private static final boolean REPORT_MASKED_ROUTES = getBoolean("reportMaskedRoutes", true);
->>>>>>> 470ffd45
+  
+    private static final boolean REPORT_MASKED_ROUTES = 
+            getValue(FlagsProvider::reportBlockedEventLoop, "reportMaskedRoutes");
 
     private static final boolean VALIDATE_HEADERS =
             getValue(FlagsProvider::validateHeaders, "validateHeaders");
