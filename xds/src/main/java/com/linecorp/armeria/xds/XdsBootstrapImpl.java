--- conflicted
+++ resolved
@@ -24,10 +24,6 @@
 import com.google.common.annotations.VisibleForTesting;
 
 import com.linecorp.armeria.client.grpc.GrpcClientBuilder;
-<<<<<<< HEAD
-import com.linecorp.armeria.common.CommonPools;
-=======
->>>>>>> 1b2d4264
 import com.linecorp.armeria.common.Flags;
 import com.linecorp.armeria.common.metric.MeterIdPrefix;
 
@@ -50,35 +46,20 @@
     XdsBootstrapImpl(Bootstrap bootstrap, EventExecutor eventLoop,
                      Consumer<GrpcClientBuilder> configClientCustomizer) {
         this(bootstrap, eventLoop, XdsBootstrapBuilder.DEFAULT_METER_ID_PREFIX,
-<<<<<<< HEAD
-             Flags.meterRegistry(), configClientCustomizer);
-=======
-             Flags.meterRegistry(), configClientCustomizer,
-             XdsBootstrapBuilder.DEFAULT_SNAPSHOT_WATCHER);
->>>>>>> 1b2d4264
+             Flags.meterRegistry(), configClientCustomizer, XdsBootstrapBuilder.DEFAULT_SNAPSHOT_WATCHER);
     }
 
     XdsBootstrapImpl(Bootstrap bootstrap, EventExecutor eventLoop,
                      MeterIdPrefix meterIdPrefix, MeterRegistry meterRegistry,
-<<<<<<< HEAD
-                     Consumer<GrpcClientBuilder> configClientCustomizer) {
-=======
                      Consumer<GrpcClientBuilder> configClientCustomizer,
                      SnapshotWatcher<Object> defaultWatcher) {
->>>>>>> 1b2d4264
         this.bootstrap = bootstrap;
         this.defaultWatcher = defaultWatcher;
         this.eventLoop = requireNonNull(eventLoop, "eventLoop");
-<<<<<<< HEAD
         clusterManager = new XdsClusterManager(eventLoop, bootstrap, meterIdPrefix, meterRegistry);
         final BootstrapClusters bootstrapClusters =
-                new BootstrapClusters(bootstrap, eventLoop, clusterManager, meterRegistry, meterIdPrefix);
-=======
-        clusterManager = new XdsClusterManager(eventLoop, bootstrap);
-        final BootstrapClusters bootstrapClusters =
                 new BootstrapClusters(bootstrap, eventLoop, clusterManager,
-                                      defaultWatcher);
->>>>>>> 1b2d4264
+                                      defaultWatcher, meterIdPrefix, meterRegistry);
         final ConfigSourceMapper configSourceMapper = new ConfigSourceMapper(bootstrap);
         controlPlaneClientManager = new ControlPlaneClientManager(
                 bootstrap, eventLoop, configClientCustomizer, bootstrapClusters,
