--- conflicted
+++ resolved
@@ -998,14 +998,10 @@
                     defaultValue = null;
                 }
             } else {
-<<<<<<< HEAD
-                shouldExist = !isOptional;
-=======
->>>>>>> 92069a6a
                 // Set the default value to null if it was not specified.
                 defaultValue = null;
 
-                if (shouldWrapValueAsOptional) {
+                if (isOptional) {
                     shouldExist = false;
                 } else {
                     // Allow `null` if annotated with `@Nullable`.
