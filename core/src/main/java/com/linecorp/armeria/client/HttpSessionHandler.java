--- conflicted
+++ resolved
@@ -418,13 +418,9 @@
     @Override
     public void exceptionCaught(ChannelHandlerContext ctx, Throwable cause) throws Exception {
         if (cause instanceof ProxyConnectException) {
-<<<<<<< HEAD
             final SessionProtocol protocol = this.protocol != null ? this.protocol : desiredProtocol;
             channelPool.invokeProxyConnectFailed(protocol, poolKey, cause);
-            sessionPromise.tryFailure(new UnprocessedRequestException(cause));
-=======
             sessionPromise.tryFailure(UnprocessedRequestException.of(cause));
->>>>>>> e5cea5e9
             return;
         }
         setPendingException(ctx, new ClosedSessionException(cause));
