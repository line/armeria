--- conflicted
+++ resolved
@@ -218,11 +218,8 @@
         virtualHostTemplate.annotatedServiceExtensions(ImmutableList.of(), ImmutableList.of(),
                                                        ImmutableList.of());
         virtualHostTemplate.blockingTaskExecutor(CommonPools.blockingTaskExecutor(), false);
-<<<<<<< HEAD
+        virtualHostTemplate.successFunction(SuccessFunction.ofDefault());
         virtualHostTemplate.multipartUploadsLocation(Flags.defaultMultipartUploadsLocation());
-=======
-        virtualHostTemplate.successFunction(SuccessFunction.ofDefault());
->>>>>>> c8d1f5ef
     }
 
     private static String defaultAccessLoggerName(String hostnamePattern) {
