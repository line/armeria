--- conflicted
+++ resolved
@@ -49,7 +49,12 @@
 
     LengthLimitingContentPreviewer(int maxLength, @Nullable Charset charset) {
         this.maxLength = maxLength;
-        inflatedMaxLength = inflateMaxLength(maxLength, charset);
+        if (maxLength > 0) {
+            inflatedMaxLength = inflateMaxLength(maxLength, charset);
+        } else {
+            inflatedMaxLength = 0;
+            produced = "";
+        }
     }
 
     private static int inflateMaxLength(int maxLength, @Nullable Charset charset) {
@@ -63,32 +68,24 @@
     @Override
     public void onData(HttpData data) {
         requireNonNull(data, "data");
-        if (maxLength == 0 || data.isEmpty()) {
+        if (produced != null) {
             return;
         }
 
-        final int length = Math.min(inflatedMaxLength - aggregatedLength, data.length());
-<<<<<<< HEAD
-        bufferList.add(data.byteBuf(0, length, ByteBufAccessMode.RETAINED_DUPLICATE));
-=======
->>>>>>> c8d1611a
+        if (!data.isEmpty()) {
+            final int length = Math.min(inflatedMaxLength - aggregatedLength, data.length());
+            if (length > 0) {
+                bufferList.add(data.byteBuf(0, length, ByteBufAccessMode.RETAINED_DUPLICATE));
+                aggregatedLength = IntMath.saturatedAdd(aggregatedLength, length);
 
-        if (length > 0) {
-            // Duplicate data only when `length` is greater than 0.
-            //
-            // If `length` is equal to 0:
-            // - `content.retainedSlice(content.readerIndex(), length)` will return an empty `ByteBuf`.
-            // - The empty `ByteBuf` is not readable. The unreadable `ByteBuf` be released unexpectedly
-            //   when wrapped by `Unpooled.wrappedBuffer(emptyBuf)`.
-            //   https://github.com/netty/netty/blob/5a08dc0d9aeafe3b4e242e3b7722bfbd38acbbb2/buffer/src/main/java/io/netty/buffer/Unpooled.java#L317
-            //
-            // This will cause an `IllegalReferenceCountException` when the released `ByteBuf` is consumed by
-            // HttpResponseDecoder.
+                if (aggregatedLength >= inflatedMaxLength) {
+                    produce();
+                    return;
+                }
+            }
+        }
 
-            bufferList.add(duplicateData(data, length));
-            aggregatedLength = IntMath.saturatedAdd(aggregatedLength, length);
-        }
-        if (aggregatedLength >= inflatedMaxLength || data.isEndOfStream()) {
+        if (data.isEndOfStream()) {
             produce();
         }
     }
