--- conflicted
+++ resolved
@@ -52,6 +52,7 @@
 import com.linecorp.armeria.common.util.AsyncCloseableSupport;
 import com.linecorp.armeria.common.util.ReleasableHolder;
 import com.linecorp.armeria.common.util.ShutdownHooks;
+import com.linecorp.armeria.common.util.TlsEngineType;
 import com.linecorp.armeria.common.util.TlsEngineType;
 import com.linecorp.armeria.common.util.TransportType;
 import com.linecorp.armeria.internal.common.RequestTargetCache;
@@ -181,19 +182,11 @@
         final List<X509Certificate> keyCertChainCaptor = new ArrayList<>();
         final TlsEngineType tlsEngineType = options.tlsEngineType();
         sslCtxHttp1Or2 = SslContextUtil
-<<<<<<< HEAD
-                .createSslContext(SslContextBuilder::forClient, false, tlsAllowUnsafeCiphers, tlsCustomizer,
+                .createSslContext(SslContextBuilder::forClient, false, tlsEngineType, tlsAllowUnsafeCiphers, tlsCustomizer,
                                   keyCertChainCaptor);
         sslCtxHttp1Only = SslContextUtil
-                .createSslContext(SslContextBuilder::forClient, true, tlsAllowUnsafeCiphers, tlsCustomizer,
+                .createSslContext(SslContextBuilder::forClient, true, tlsEngineType, tlsAllowUnsafeCiphers, tlsCustomizer,
                                   keyCertChainCaptor);
-=======
-                .createSslContext(SslContextBuilder::forClient, false, tlsEngineType,
-                                  tlsAllowUnsafeCiphers, tlsCustomizers, keyCertChainCaptor);
-        sslCtxHttp1Only = SslContextUtil
-                .createSslContext(SslContextBuilder::forClient, true, tlsEngineType,
-                                  tlsAllowUnsafeCiphers, tlsCustomizers, keyCertChainCaptor);
->>>>>>> 2219de19
         setupTlsMetrics(keyCertChainCaptor, options.meterRegistry());
 
         http2InitialConnectionWindowSize = options.http2InitialConnectionWindowSize();
