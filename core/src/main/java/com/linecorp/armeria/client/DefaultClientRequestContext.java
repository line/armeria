/*
 * Copyright 2016 LINE Corporation
 *
 * LINE Corporation licenses this file to you under the Apache License,
 * version 2.0 (the "License"); you may not use this file except in compliance
 * with the License. You may obtain a copy of the License at:
 *
 *   https://www.apache.org/licenses/LICENSE-2.0
 *
 * Unless required by applicable law or agreed to in writing, software
 * distributed under the License is distributed on an "AS IS" BASIS, WITHOUT
 * WARRANTIES OR CONDITIONS OF ANY KIND, either express or implied. See the
 * License for the specific language governing permissions and limitations
 * under the License.
 */

package com.linecorp.armeria.client;

import static com.google.common.base.Preconditions.checkState;
import static java.util.Objects.requireNonNull;

import java.time.Duration;
import java.util.Iterator;
import java.util.Map.Entry;
import java.util.UUID;
import java.util.concurrent.atomic.AtomicReferenceFieldUpdater;
import java.util.function.Consumer;
import java.util.function.Function;

import javax.annotation.Nullable;
import javax.net.ssl.SSLSession;

import com.linecorp.armeria.client.endpoint.EndpointGroup;
import com.linecorp.armeria.client.endpoint.EndpointGroupException;
import com.linecorp.armeria.client.endpoint.EndpointGroupRegistry;
import com.linecorp.armeria.client.endpoint.EndpointSelector;
import com.linecorp.armeria.common.CommonPools;
import com.linecorp.armeria.common.HttpHeaders;
import com.linecorp.armeria.common.HttpHeadersBuilder;
import com.linecorp.armeria.common.HttpMethod;
import com.linecorp.armeria.common.HttpRequest;
import com.linecorp.armeria.common.NonWrappingRequestContext;
import com.linecorp.armeria.common.RequestHeaders;
import com.linecorp.armeria.common.RpcRequest;
import com.linecorp.armeria.common.SessionProtocol;
import com.linecorp.armeria.common.logging.DefaultRequestLog;
import com.linecorp.armeria.common.logging.RequestLog;
import com.linecorp.armeria.common.logging.RequestLogAvailability;
import com.linecorp.armeria.common.logging.RequestLogBuilder;
import com.linecorp.armeria.common.util.ReleasableHolder;

import io.micrometer.core.instrument.MeterRegistry;
import io.netty.buffer.ByteBufAllocator;
import io.netty.buffer.PooledByteBufAllocator;
import io.netty.channel.Channel;
import io.netty.channel.EventLoop;
import io.netty.util.Attribute;

/**
 * Default {@link ClientRequestContext} implementation.
 */
public class DefaultClientRequestContext extends NonWrappingRequestContext implements ClientRequestContext {
    static final ThreadLocal<Consumer<ClientRequestContext>> THREAD_LOCAL_CONTEXT_CUSTOMIZER =
            new ThreadLocal<>();

    private static final AtomicReferenceFieldUpdater<DefaultClientRequestContext, HttpHeaders>
            additionalRequestHeadersUpdater = AtomicReferenceFieldUpdater.newUpdater(
                    DefaultClientRequestContext.class, HttpHeaders.class, "additionalRequestHeaders");

    private boolean initialized;
    @Nullable
    private ClientFactory factory;
    @Nullable
    private EventLoop eventLoop;
    private final ClientOptions options;
    @Nullable
    private EndpointSelector endpointSelector;
    @Nullable
    private Endpoint endpoint;
    @Nullable
    private final String fragment;

    private final DefaultRequestLog log;

    private long writeTimeoutMillis;
    private long responseTimeoutMillis;
    private long maxResponseLength;

    @SuppressWarnings("FieldMayBeFinal") // Updated via `additionalRequestHeadersUpdater`
    private volatile HttpHeaders additionalRequestHeaders;

    @Nullable
    private String strVal;

    /**
     * Creates a new instance. Note that {@link #init(Endpoint)} method must be invoked to finish
     * the construction of this context.
     *
     * @param eventLoop the {@link EventLoop} associated with this context
     * @param sessionProtocol the {@link SessionProtocol} of the invocation
<<<<<<< HEAD
     * @param uuid the {@link UUID} that contains the information about the current {@link Request}.
     * @param request the request associated with this context
     */
    public DefaultClientRequestContext(
            EventLoop eventLoop, MeterRegistry meterRegistry, SessionProtocol sessionProtocol,
            HttpMethod method, String path, UUID uuid, @Nullable String query, @Nullable String fragment,
            ClientOptions options, Request request) {
        this(null, requireNonNull(eventLoop, "eventLoop"), meterRegistry, sessionProtocol,
             method, path, uuid, query, fragment, options, request);
=======
     * @param req the {@link HttpRequest} associated with this context
     * @param rpcReq the {@link RpcRequest} associated with this context
     */
    public DefaultClientRequestContext(
            EventLoop eventLoop, MeterRegistry meterRegistry, SessionProtocol sessionProtocol,
            HttpMethod method, String path, @Nullable String query, @Nullable String fragment,
            ClientOptions options, @Nullable HttpRequest req, @Nullable RpcRequest rpcReq) {
        this(null, requireNonNull(eventLoop, "eventLoop"), meterRegistry, sessionProtocol,
             method, path, query, fragment, options, req, rpcReq);
>>>>>>> 26c8fae5
    }

    /**
     * Creates a new instance. Note that {@link #init(Endpoint)} method must be invoked to finish
     * the construction of this context.
     *
     * @param factory the {@link ClientFactory} which is used to acquire an {@link EventLoop}
     * @param sessionProtocol the {@link SessionProtocol} of the invocation
<<<<<<< HEAD
     * @param request the request associated with this context
     * @param uuid the {@link UUID} that contains the information about the current {@link Request}.
     */
    public DefaultClientRequestContext(
            ClientFactory factory, MeterRegistry meterRegistry, SessionProtocol sessionProtocol,
            HttpMethod method, String path, UUID uuid, @Nullable String query, @Nullable String fragment,
            ClientOptions options, Request request) {
        this(requireNonNull(factory, "factory"), null, meterRegistry, sessionProtocol,
             method, path, uuid, query, fragment, options, request);
=======
     * @param req the {@link HttpRequest} associated with this context
     * @param rpcReq the {@link RpcRequest} associated with this context
     */
    public DefaultClientRequestContext(
            ClientFactory factory, MeterRegistry meterRegistry, SessionProtocol sessionProtocol,
            HttpMethod method, String path, @Nullable String query, @Nullable String fragment,
            ClientOptions options, @Nullable HttpRequest req, @Nullable RpcRequest rpcReq) {
        this(requireNonNull(factory, "factory"), null, meterRegistry, sessionProtocol,
             method, path, query, fragment, options, req, rpcReq);
>>>>>>> 26c8fae5
    }

    private DefaultClientRequestContext(
            @Nullable ClientFactory factory, @Nullable EventLoop eventLoop, MeterRegistry meterRegistry,
<<<<<<< HEAD
            SessionProtocol sessionProtocol, HttpMethod method, String path, UUID uuid, @Nullable String query,
            @Nullable String fragment, ClientOptions options, Request request) {
        super(meterRegistry, sessionProtocol, method, path, uuid, query, request);
=======
            SessionProtocol sessionProtocol, HttpMethod method, String path, @Nullable String query,
            @Nullable String fragment, ClientOptions options,
            @Nullable HttpRequest req, @Nullable RpcRequest rpcReq) {
        super(meterRegistry, sessionProtocol, method, path, query, req, rpcReq);
>>>>>>> 26c8fae5

        this.factory = factory;
        this.eventLoop = eventLoop;
        this.options = requireNonNull(options, "options");
        this.fragment = fragment;

        log = new DefaultRequestLog(this, options.requestContentPreviewerFactory(),
                                    options.responseContentPreviewerFactory());

        writeTimeoutMillis = options.writeTimeoutMillis();
        responseTimeoutMillis = options.responseTimeoutMillis();
        maxResponseLength = options.maxResponseLength();
        additionalRequestHeaders = options.getOrElse(ClientOption.HTTP_HEADERS, HttpHeaders.of());
    }

    /**
     * Initializes this context with the specified {@link Endpoint}.
     * This method must be invoked to finish the construction of this context.
     *
     * @return {@code true} if the initialization has succeeded.
     *         {@code false} if the initialization has failed and this context's {@link RequestLog} has been
     *         completed with the cause of the failure.
     */
    public boolean init(Endpoint endpoint) {
        assert this.endpoint == null : this.endpoint;
        assert !initialized;
        initialized = true;

        try {
            if (endpoint.isGroup()) {
                final String groupName = endpoint.groupName();
                final EndpointSelector endpointSelector =
                        EndpointGroupRegistry.getNodeSelector(groupName);
                if (endpointSelector == null) {
                    throw new EndpointGroupException(
                            "non-existent " + EndpointGroup.class.getSimpleName() + ": " + groupName);
                }

                this.endpointSelector = endpointSelector;
                // Note: thread-local customizer must be run before EndpointSelector.select()
                //       so that the customizer can inject the attributes which may be required
                //       by the EndpointSelector.
                runThreadLocalContextCustomizer();
                updateEndpoint(endpointSelector.select(this));
            } else {
                endpointSelector = null;
                updateEndpoint(endpoint);
                runThreadLocalContextCustomizer();
            }

            if (eventLoop == null) {
                assert factory != null;
                final ReleasableHolder<EventLoop> releasableEventLoop =
                        factory.acquireEventLoop(this.endpoint, sessionProtocol());
                eventLoop = releasableEventLoop.get();
                log.addListener(unused -> releasableEventLoop.release(), RequestLogAvailability.COMPLETE);
            }

            return true;
        } catch (Throwable t) {
            if (eventLoop == null) {
                // Always set the eventLoop because it can be used in a decorator.
                eventLoop = CommonPools.workerGroup().next();
            }
            failEarly(t);
        }

        return false;
    }

    private void updateEndpoint(Endpoint endpoint) {
        this.endpoint = endpoint;
        autoFillSchemeAndAuthority();
    }

    private void runThreadLocalContextCustomizer() {
        final Consumer<ClientRequestContext> customizer = THREAD_LOCAL_CONTEXT_CUSTOMIZER.get();
        if (customizer != null) {
            customizer.accept(this);
        }
    }

    private void failEarly(Throwable cause) {
        final RequestLogBuilder logBuilder = logBuilder();
        final UnprocessedRequestException wrapped = new UnprocessedRequestException(cause);
        logBuilder.endRequest(wrapped);
        logBuilder.endResponse(wrapped);

        final HttpRequest req = request();
        if (req != null) {
            autoFillSchemeAndAuthority();
            req.abort();
        }
    }

    private void autoFillSchemeAndAuthority() {
        final HttpRequest req = request();
        if (req == null) {
            return;
        }

        final RequestHeaders headers = req.headers();
        final String authority = endpoint != null ? endpoint.authority() : "UNKNOWN";
        if (headers.scheme() == null || !authority.equals(headers.authority())) {
            unsafeUpdateRequest(HttpRequest.of(
                    req,
                    headers.toBuilder()
                           .authority(authority)
                           .scheme(sessionProtocol())
                           .build()));
        }
    }

<<<<<<< HEAD
    private DefaultClientRequestContext(DefaultClientRequestContext ctx, Request request, Endpoint endpoint) {
        super(ctx.meterRegistry(), ctx.sessionProtocol(), ctx.method(), ctx.path(), ctx.uuid(), ctx.query(), request);
=======
    /**
     * Creates a derived context.
     */
    private DefaultClientRequestContext(DefaultClientRequestContext ctx,
                                        @Nullable HttpRequest req,
                                        @Nullable RpcRequest rpcReq,
                                        Endpoint endpoint) {
        super(ctx.meterRegistry(), ctx.sessionProtocol(), ctx.method(), ctx.path(), ctx.query(), req, rpcReq);

        // The new requests cannot be null if it was previously non-null.
        if (ctx.request() != null) {
            requireNonNull(req, "req");
        }
        if (ctx.rpcRequest() != null) {
            requireNonNull(rpcReq, "rpcReq");
        }
>>>>>>> 26c8fae5

        //the new request change uuid.
        uuid = UUID.randomUUID();
        eventLoop = ctx.eventLoop();
        options = ctx.options();
        endpointSelector = ctx.endpointSelector();
        updateEndpoint(requireNonNull(endpoint, "endpoint"));
        fragment = ctx.fragment();

        log = new DefaultRequestLog(this, options.requestContentPreviewerFactory(),
                                    options.responseContentPreviewerFactory());

        writeTimeoutMillis = ctx.writeTimeoutMillis();
        responseTimeoutMillis = ctx.responseTimeoutMillis();
        maxResponseLength = ctx.maxResponseLength();
        additionalRequestHeaders = ctx.additionalRequestHeaders();

        for (final Iterator<Attribute<?>> i = ctx.attrs(); i.hasNext();) {
            addAttr(i.next());
        }
        runThreadLocalContextCustomizer();
    }

    @SuppressWarnings("unchecked")
    private <T> void addAttr(Attribute<?> attribute) {
        final Attribute<T> a = (Attribute<T>) attribute;
        attr(a.key()).set(a.get());
    }

    @Override
    public ClientRequestContext newDerivedContext(@Nullable HttpRequest req, @Nullable RpcRequest rpcReq,
                                                  Endpoint endpoint) {
        return new DefaultClientRequestContext(this, req, rpcReq, endpoint);
    }

    @Override
    protected void validateHeaders(RequestHeaders headers) {
        // Do not validate if the context is not fully initialized yet,
        // because init() will trigger this method again via updateEndpoint().
        if (!initialized) {
            return;
        }

        super.validateHeaders(headers);
    }

    @Override
    @Nullable
    protected Channel channel() {
        if (log.isAvailable(RequestLogAvailability.REQUEST_START)) {
            return log.channel();
        } else {
            return null;
        }
    }

    @Override
    public EventLoop eventLoop() {
        checkState(eventLoop != null, "Should call init(endpoint) before invoking this method.");
        return eventLoop;
    }

    @Nullable
    @Override
    public SSLSession sslSession() {
        if (log.isAvailable(RequestLogAvailability.REQUEST_START)) {
            return log.sslSession();
        } else {
            return null;
        }
    }

    @Override
    public ClientOptions options() {
        return options;
    }

    @Override
    public EndpointSelector endpointSelector() {
        return endpointSelector;
    }

    @Override
    public Endpoint endpoint() {
        return endpoint;
    }

    @Override
    @Nullable
    public String fragment() {
        return fragment;
    }

    @Override
    public long writeTimeoutMillis() {
        return writeTimeoutMillis;
    }

    @Override
    public void setWriteTimeoutMillis(long writeTimeoutMillis) {
        if (writeTimeoutMillis < 0) {
            throw new IllegalArgumentException(
                    "writeTimeoutMillis: " + writeTimeoutMillis + " (expected: >= 0)");
        }
        this.writeTimeoutMillis = writeTimeoutMillis;
    }

    @Override
    public void setWriteTimeout(Duration writeTimeout) {
        setWriteTimeoutMillis(requireNonNull(writeTimeout, "writeTimeout").toMillis());
    }

    @Override
    public long responseTimeoutMillis() {
        return responseTimeoutMillis;
    }

    @Override
    public void setResponseTimeoutMillis(long responseTimeoutMillis) {
        if (responseTimeoutMillis < 0) {
            throw new IllegalArgumentException(
                    "responseTimeoutMillis: " + responseTimeoutMillis + " (expected: >= 0)");
        }
        this.responseTimeoutMillis = responseTimeoutMillis;
    }

    @Override
    public void setResponseTimeout(Duration responseTimeout) {
        setResponseTimeoutMillis(requireNonNull(responseTimeout, "responseTimeout").toMillis());
    }

    @Override
    public long maxResponseLength() {
        return maxResponseLength;
    }

    @Override
    public void setMaxResponseLength(long maxResponseLength) {
        this.maxResponseLength = maxResponseLength;
    }

    @Override
    public HttpHeaders additionalRequestHeaders() {
        return additionalRequestHeaders;
    }

    @Override
    public void setAdditionalRequestHeader(CharSequence name, Object value) {
        requireNonNull(name, "name");
        requireNonNull(value, "value");
        updateAdditionalRequestHeaders(builder -> builder.setObject(name, value));
    }

    @Override
    public void setAdditionalRequestHeaders(Iterable<? extends Entry<? extends CharSequence, ?>> headers) {
        requireNonNull(headers, "headers");
        updateAdditionalRequestHeaders(builder -> builder.setObject(headers));
    }

    @Override
    public void addAdditionalRequestHeader(CharSequence name, Object value) {
        requireNonNull(name, "name");
        requireNonNull(value, "value");
        updateAdditionalRequestHeaders(builder -> builder.addObject(name, value));
    }

    @Override
    public void addAdditionalRequestHeaders(Iterable<? extends Entry<? extends CharSequence, ?>> headers) {
        requireNonNull(headers, "headers");
        updateAdditionalRequestHeaders(builder -> builder.addObject(headers));
    }

    private void updateAdditionalRequestHeaders(Function<HttpHeadersBuilder, HttpHeadersBuilder> updater) {
        for (;;) {
            final HttpHeaders oldValue = additionalRequestHeaders;
            final HttpHeaders newValue = updater.apply(oldValue.toBuilder()).build();
            if (additionalRequestHeadersUpdater.compareAndSet(this, oldValue, newValue)) {
                return;
            }
        }
    }

    @Override
    public boolean removeAdditionalRequestHeader(CharSequence name) {
        requireNonNull(name, "name");
        for (;;) {
            final HttpHeaders oldValue = additionalRequestHeaders;
            if (oldValue.isEmpty() || !oldValue.contains(name)) {
                return false;
            }

            final HttpHeaders newValue = oldValue.toBuilder().removeAndThen(name).build();
            if (additionalRequestHeadersUpdater.compareAndSet(this, oldValue, newValue)) {
                return true;
            }
        }
    }

    @Override
    public RequestLog log() {
        return log;
    }

    @Override
    public RequestLogBuilder logBuilder() {
        return log;
    }

    @Override
    public String toString() {
        String strVal = this.strVal;
        if (strVal != null) {
            return strVal;
        }

        final StringBuilder buf = new StringBuilder(96);

        // Prepend the current channel information if available.
        final Channel ch = channel();
        final boolean hasChannel = ch != null;
        if (hasChannel) {
            buf.append(ch);
        }

        buf.append('[')
           .append(sessionProtocol().uriText())
           .append("://")
           .append(endpoint != null ? endpoint.authority() : "UNKNOWN")
           .append(path())
           .append('#')
           .append(method())
           .append(']');

        strVal = buf.toString();

        if (hasChannel) {
            this.strVal = strVal;
        }

        return strVal;
    }

    @Override
    public ByteBufAllocator alloc() {
        final Channel channel = channel();
        return channel != null ? channel.alloc() : PooledByteBufAllocator.DEFAULT;
    }
}<|MERGE_RESOLUTION|>--- conflicted
+++ resolved
@@ -98,27 +98,16 @@
      *
      * @param eventLoop the {@link EventLoop} associated with this context
      * @param sessionProtocol the {@link SessionProtocol} of the invocation
-<<<<<<< HEAD
      * @param uuid the {@link UUID} that contains the information about the current {@link Request}.
-     * @param request the request associated with this context
-     */
-    public DefaultClientRequestContext(
-            EventLoop eventLoop, MeterRegistry meterRegistry, SessionProtocol sessionProtocol,
-            HttpMethod method, String path, UUID uuid, @Nullable String query, @Nullable String fragment,
-            ClientOptions options, Request request) {
-        this(null, requireNonNull(eventLoop, "eventLoop"), meterRegistry, sessionProtocol,
-             method, path, uuid, query, fragment, options, request);
-=======
      * @param req the {@link HttpRequest} associated with this context
      * @param rpcReq the {@link RpcRequest} associated with this context
      */
     public DefaultClientRequestContext(
             EventLoop eventLoop, MeterRegistry meterRegistry, SessionProtocol sessionProtocol,
-            HttpMethod method, String path, @Nullable String query, @Nullable String fragment,
+            HttpMethod method, String path, UUID uuid, @Nullable String query, @Nullable String fragment,
             ClientOptions options, @Nullable HttpRequest req, @Nullable RpcRequest rpcReq) {
         this(null, requireNonNull(eventLoop, "eventLoop"), meterRegistry, sessionProtocol,
-             method, path, query, fragment, options, req, rpcReq);
->>>>>>> 26c8fae5
+             method, path, uuid, query, fragment, options, req, rpcReq);
     }
 
     /**
@@ -127,41 +116,24 @@
      *
      * @param factory the {@link ClientFactory} which is used to acquire an {@link EventLoop}
      * @param sessionProtocol the {@link SessionProtocol} of the invocation
-<<<<<<< HEAD
-     * @param request the request associated with this context
      * @param uuid the {@link UUID} that contains the information about the current {@link Request}.
-     */
-    public DefaultClientRequestContext(
-            ClientFactory factory, MeterRegistry meterRegistry, SessionProtocol sessionProtocol,
-            HttpMethod method, String path, UUID uuid, @Nullable String query, @Nullable String fragment,
-            ClientOptions options, Request request) {
-        this(requireNonNull(factory, "factory"), null, meterRegistry, sessionProtocol,
-             method, path, uuid, query, fragment, options, request);
-=======
      * @param req the {@link HttpRequest} associated with this context
      * @param rpcReq the {@link RpcRequest} associated with this context
      */
     public DefaultClientRequestContext(
             ClientFactory factory, MeterRegistry meterRegistry, SessionProtocol sessionProtocol,
-            HttpMethod method, String path, @Nullable String query, @Nullable String fragment,
+            HttpMethod method, String path, UUID uuid, @Nullable String query, @Nullable String fragment,
             ClientOptions options, @Nullable HttpRequest req, @Nullable RpcRequest rpcReq) {
         this(requireNonNull(factory, "factory"), null, meterRegistry, sessionProtocol,
-             method, path, query, fragment, options, req, rpcReq);
->>>>>>> 26c8fae5
+             method, path, uuid, query, fragment, options, req, rpcReq);
     }
 
     private DefaultClientRequestContext(
             @Nullable ClientFactory factory, @Nullable EventLoop eventLoop, MeterRegistry meterRegistry,
-<<<<<<< HEAD
             SessionProtocol sessionProtocol, HttpMethod method, String path, UUID uuid, @Nullable String query,
-            @Nullable String fragment, ClientOptions options, Request request) {
-        super(meterRegistry, sessionProtocol, method, path, uuid, query, request);
-=======
-            SessionProtocol sessionProtocol, HttpMethod method, String path, @Nullable String query,
             @Nullable String fragment, ClientOptions options,
             @Nullable HttpRequest req, @Nullable RpcRequest rpcReq) {
-        super(meterRegistry, sessionProtocol, method, path, query, req, rpcReq);
->>>>>>> 26c8fae5
+        super(meterRegistry, sessionProtocol, method, path, uuid, query, req, rpcReq);
 
         this.factory = factory;
         this.eventLoop = eventLoop;
@@ -275,10 +247,6 @@
         }
     }
 
-<<<<<<< HEAD
-    private DefaultClientRequestContext(DefaultClientRequestContext ctx, Request request, Endpoint endpoint) {
-        super(ctx.meterRegistry(), ctx.sessionProtocol(), ctx.method(), ctx.path(), ctx.uuid(), ctx.query(), request);
-=======
     /**
      * Creates a derived context.
      */
@@ -286,7 +254,7 @@
                                         @Nullable HttpRequest req,
                                         @Nullable RpcRequest rpcReq,
                                         Endpoint endpoint) {
-        super(ctx.meterRegistry(), ctx.sessionProtocol(), ctx.method(), ctx.path(), ctx.query(), req, rpcReq);
+        super(ctx.meterRegistry(), ctx.sessionProtocol(), ctx.method(), ctx.path(), ctx.uuid(), ctx.query(), req, rpcReq);
 
         // The new requests cannot be null if it was previously non-null.
         if (ctx.request() != null) {
@@ -295,8 +263,6 @@
         if (ctx.rpcRequest() != null) {
             requireNonNull(rpcReq, "rpcReq");
         }
->>>>>>> 26c8fae5
-
         //the new request change uuid.
         uuid = UUID.randomUUID();
         eventLoop = ctx.eventLoop();
