/*
 * Copyright 2017 LINE Corporation
 *
 * LINE Corporation licenses this file to you under the Apache License,
 * version 2.0 (the "License"); you may not use this file except in compliance
 * with the License. You may obtain a copy of the License at:
 *
 *   https://www.apache.org/licenses/LICENSE-2.0
 *
 * Unless required by applicable law or agreed to in writing, software
 * distributed under the License is distributed on an "AS IS" BASIS, WITHOUT
 * WARRANTIES OR CONDITIONS OF ANY KIND, either express or implied. See the
 * License for the specific language governing permissions and limitations
 * under the License.
 */

package com.linecorp.armeria.server.grpc;

import static com.linecorp.armeria.internal.grpc.GrpcTestUtil.REQUEST_MESSAGE;
import static com.linecorp.armeria.internal.grpc.GrpcTestUtil.RESPONSE_MESSAGE;
import static org.assertj.core.api.Assertions.assertThat;
import static org.assertj.core.api.Assertions.assertThatThrownBy;
import static org.assertj.core.api.Assertions.catchThrowable;
import static org.assertj.core.api.Assertions.entry;
import static org.awaitility.Awaitility.await;

import java.nio.charset.StandardCharsets;
import java.util.Arrays;
import java.util.Base64;
import java.util.Collection;
import java.util.concurrent.BlockingQueue;
import java.util.concurrent.LinkedTransferQueue;
import java.util.concurrent.TimeUnit;
import java.util.concurrent.atomic.AtomicReference;

import javax.annotation.Nullable;

import org.junit.After;
import org.junit.AfterClass;
import org.junit.Before;
import org.junit.BeforeClass;
import org.junit.ClassRule;
import org.junit.Rule;
import org.junit.Test;
import org.junit.rules.DisableOnDebug;
import org.junit.rules.TestRule;
import org.junit.rules.Timeout;
import org.junit.runner.RunWith;
import org.junit.runners.Parameterized;
import org.junit.runners.Parameterized.Parameters;

import com.google.common.base.Strings;
import com.google.common.collect.ImmutableList;
import com.google.common.primitives.Bytes;
import com.google.common.primitives.Ints;
import com.google.protobuf.ByteString;
import com.google.protobuf.StringValue;

import com.linecorp.armeria.client.ClientBuilder;
import com.linecorp.armeria.client.ClientFactory;
import com.linecorp.armeria.client.ClientFactoryBuilder;
import com.linecorp.armeria.client.ClientRequestContext;
import com.linecorp.armeria.client.HttpClient;
import com.linecorp.armeria.client.SimpleDecoratingClient;
import com.linecorp.armeria.client.grpc.GrpcClientOptions;
import com.linecorp.armeria.common.AggregatedHttpMessage;
import com.linecorp.armeria.common.FilteredHttpResponse;
import com.linecorp.armeria.common.HttpData;
import com.linecorp.armeria.common.HttpHeaderNames;
import com.linecorp.armeria.common.HttpHeaders;
import com.linecorp.armeria.common.HttpMethod;
import com.linecorp.armeria.common.HttpObject;
import com.linecorp.armeria.common.HttpRequest;
import com.linecorp.armeria.common.HttpResponse;
import com.linecorp.armeria.common.HttpStatus;
import com.linecorp.armeria.common.RequestContext;
import com.linecorp.armeria.common.RequestHeaders;
import com.linecorp.armeria.common.RpcRequest;
import com.linecorp.armeria.common.RpcResponse;
import com.linecorp.armeria.common.SessionProtocol;
import com.linecorp.armeria.common.grpc.GrpcSerializationFormats;
import com.linecorp.armeria.common.grpc.protocol.GrpcHeaderNames;
import com.linecorp.armeria.common.logging.RequestLog;
import com.linecorp.armeria.common.logging.RequestLogAvailability;
import com.linecorp.armeria.common.stream.AbortedStreamException;
import com.linecorp.armeria.common.util.EventLoopGroups;
import com.linecorp.armeria.grpc.testing.Messages.EchoStatus;
import com.linecorp.armeria.grpc.testing.Messages.Payload;
import com.linecorp.armeria.grpc.testing.Messages.SimpleRequest;
import com.linecorp.armeria.grpc.testing.Messages.SimpleResponse;
import com.linecorp.armeria.grpc.testing.Messages.StreamingOutputCallRequest;
import com.linecorp.armeria.grpc.testing.UnitTestServiceGrpc;
import com.linecorp.armeria.grpc.testing.UnitTestServiceGrpc.UnitTestServiceBlockingStub;
import com.linecorp.armeria.grpc.testing.UnitTestServiceGrpc.UnitTestServiceImplBase;
import com.linecorp.armeria.grpc.testing.UnitTestServiceGrpc.UnitTestServiceStub;
import com.linecorp.armeria.internal.PathAndQuery;
import com.linecorp.armeria.internal.grpc.GrpcLogUtil;
import com.linecorp.armeria.internal.grpc.GrpcTestUtil;
import com.linecorp.armeria.internal.grpc.StreamRecorder;
import com.linecorp.armeria.server.ServerBuilder;
import com.linecorp.armeria.server.ServiceRequestContext;
import com.linecorp.armeria.server.logging.LoggingService;
import com.linecorp.armeria.testing.junit4.server.ServerRule;

import io.grpc.Codec;
import io.grpc.DecompressorRegistry;
import io.grpc.ForwardingServerCall.SimpleForwardingServerCall;
import io.grpc.ManagedChannel;
import io.grpc.ManagedChannelBuilder;
import io.grpc.Metadata;
import io.grpc.Metadata.Key;
<<<<<<< HEAD
=======
import io.grpc.ServerCall;
import io.grpc.ServerCall.Listener;
import io.grpc.ServerCallHandler;
import io.grpc.ServerInterceptor;
import io.grpc.ServerInterceptors;
>>>>>>> e5dff236
import io.grpc.Status;
import io.grpc.Status.Code;
import io.grpc.StatusException;
import io.grpc.StatusRuntimeException;
import io.grpc.protobuf.ProtoUtils;
import io.grpc.protobuf.services.ProtoReflectionService;
import io.grpc.reflection.v1alpha.ServerReflectionGrpc;
import io.grpc.reflection.v1alpha.ServerReflectionGrpc.ServerReflectionStub;
import io.grpc.reflection.v1alpha.ServerReflectionRequest;
import io.grpc.reflection.v1alpha.ServerReflectionResponse;
import io.grpc.stub.ServerCallStreamObserver;
import io.grpc.stub.StreamObserver;
import io.netty.util.AsciiString;
import io.netty.util.Attribute;
import io.netty.util.AttributeKey;

@RunWith(Parameterized.class)
public class GrpcServiceServerTest {

    private static final int MAX_MESSAGE_SIZE = 16 * 1024 * 1024;

<<<<<<< HEAD
    private static final Key<StringValue> STRING_VALUE_KEY =
            ProtoUtils.keyForProto(StringValue.getDefaultInstance());

    private static final Key<String> CUSTOM_VALUE_KEY = Key.of("custom-header",
                                                               Metadata.ASCII_STRING_MARSHALLER);
=======
    private static final Key<StringValue> ERROR_METADATA_KEY =
            ProtoUtils.keyForProto(StringValue.getDefaultInstance());
    private static final AsciiString ERROR_METADATA_HEADER = HttpHeaderNames.of(ERROR_METADATA_KEY.name());
>>>>>>> e5dff236

    private static AsciiString LARGE_PAYLOAD;

    @Parameters(name = "{index}: useBlockingExecutor={0}")
    public static Collection<Boolean> parameters() {
        return ImmutableList.of(false, true);
    }

    @BeforeClass
    public static void createLargePayload() {
        LARGE_PAYLOAD = AsciiString.of(Strings.repeat("a", MAX_MESSAGE_SIZE + 1));
    }

    @AfterClass
    public static void destroyLargePayload() {
        // Dereference to reduce the memory pressure on the VM.
        LARGE_PAYLOAD = null;
    }

    // Used to communicate completion to a test when it is not possible to return to the client.
    private static final AtomicReference<Boolean> COMPLETED = new AtomicReference<>();

    // Used to communicate that the client has closed to allow the server to continue executing logic when
    // required.
    private static final AtomicReference<Boolean> CLIENT_CLOSED = new AtomicReference<>();

    private static class UnitTestServiceImpl extends UnitTestServiceImplBase {

        private static final AttributeKey<Integer> CHECK_REQUEST_CONTEXT_COUNT =
                AttributeKey.valueOf(UnitTestServiceImpl.class, "CHECK_REQUEST_CONTEXT_COUNT");

        @Override
        public void staticUnaryCall(SimpleRequest request, StreamObserver<SimpleResponse> responseObserver) {
            if (!request.equals(REQUEST_MESSAGE)) {
                responseObserver.onError(new IllegalArgumentException("Unexpected request: " + request));
                return;
            }
            responseObserver.onNext(RESPONSE_MESSAGE);
            responseObserver.onCompleted();
        }

        @Override
        public void staticStreamedOutputCall(SimpleRequest request,
                                             StreamObserver<SimpleResponse> responseObserver) {
            if (!request.equals(REQUEST_MESSAGE)) {
                responseObserver.onError(new IllegalArgumentException("Unexpected request: " + request));
                return;
            }
            responseObserver.onNext(RESPONSE_MESSAGE);
            responseObserver.onNext(RESPONSE_MESSAGE);
            responseObserver.onCompleted();
        }

        @Override
        public void errorNoMessage(SimpleRequest request, StreamObserver<SimpleResponse> responseObserver) {
            responseObserver.onError(Status.ABORTED.asException());
        }

        @Override
        public void errorWithMessage(SimpleRequest request, StreamObserver<SimpleResponse> responseObserver) {
            Metadata metadata = new Metadata();
            metadata.put(STRING_VALUE_KEY, StringValue.newBuilder().setValue("custom metadata").build());
            metadata.put(CUSTOM_VALUE_KEY, "custom value");

            ServiceRequestContext ctx = RequestContext.current();
            // gRPC allows multiple comma-separated binary values in a single trailer.
            ctx.addAdditionalResponseTrailer(
                    STRING_VALUE_KEY.name(),
                    Base64.getEncoder().encodeToString(
                            StringValue.newBuilder().setValue("context trailer 1").build().toByteArray()) +
                    "," +
                    Base64.getEncoder().encodeToString(
                            StringValue.newBuilder().setValue("context trailer 2").build().toByteArray()));

            responseObserver.onError(Status.ABORTED.withDescription("aborted call").asException(metadata));
        }

        @Override
        public void unaryThrowsError(SimpleRequest request, StreamObserver<SimpleResponse> responseObserver) {
            throw Status.ABORTED.withDescription("call aborted").asRuntimeException();
        }

        @Override
        public StreamObserver<SimpleRequest> streamThrowsError(
                StreamObserver<SimpleResponse> responseObserver) {
            return new StreamObserver<SimpleRequest>() {
                @Override
                public void onNext(SimpleRequest value) {
                    throw Status.ABORTED.withDescription("bad streaming message").asRuntimeException();
                }

                @Override
                public void onError(Throwable t) {}

                @Override
                public void onCompleted() {}
            };
        }

        @Override
        public StreamObserver<SimpleRequest> streamThrowsErrorInStub(
                StreamObserver<SimpleResponse> responseObserver) {
            throw Status.ABORTED.withDescription("bad streaming stub").asRuntimeException();
        }

        @Override
        public void staticUnaryCallSetsMessageCompression(SimpleRequest request,
                                                          StreamObserver<SimpleResponse> responseObserver) {
            if (!request.equals(REQUEST_MESSAGE)) {
                responseObserver.onError(new IllegalArgumentException("Unexpected request: " + request));
                return;
            }
            final ServerCallStreamObserver<SimpleResponse> callObserver =
                    (ServerCallStreamObserver<SimpleResponse>) responseObserver;
            callObserver.setCompression("gzip");
            callObserver.setMessageCompression(true);
            responseObserver.onNext(RESPONSE_MESSAGE);
            responseObserver.onCompleted();
        }

        @Override
        public StreamObserver<SimpleRequest> checkRequestContext(
                StreamObserver<SimpleResponse> responseObserver) {
            final RequestContext ctx = RequestContext.current();
            ctx.attr(CHECK_REQUEST_CONTEXT_COUNT).set(0);
            return new StreamObserver<SimpleRequest>() {
                @Override
                public void onNext(SimpleRequest value) {
                    final RequestContext ctx = RequestContext.current();
                    final Attribute<Integer> attr = ctx.attr(CHECK_REQUEST_CONTEXT_COUNT);
                    attr.set(attr.get() + 1);
                }

                @Override
                public void onError(Throwable t) {}

                @Override
                public void onCompleted() {
                    final RequestContext ctx = RequestContext.current();
                    final int count = ctx.attr(CHECK_REQUEST_CONTEXT_COUNT).get();
                    responseObserver.onNext(
                            SimpleResponse.newBuilder()
                                          .setPayload(
                                                  Payload.newBuilder()
                                                         .setBody(
                                                                 ByteString.copyFromUtf8(
                                                                         Integer.toString(count))))
                                          .build());
                    responseObserver.onCompleted();
                }
            };
        }

        @Override
        public StreamObserver<SimpleRequest> streamClientCancels(
                StreamObserver<SimpleResponse> responseObserver) {
            return new StreamObserver<SimpleRequest>() {
                @Override
                public void onNext(SimpleRequest value) {
                    responseObserver.onNext(SimpleResponse.getDefaultInstance());
                }

                @Override
                public void onError(Throwable t) {
                    COMPLETED.set(true);
                }

                @Override
                public void onCompleted() {}
            };
        }

        @Override
        public void streamClientCancelsBeforeResponseClosedCancels(
                SimpleRequest request, StreamObserver<SimpleResponse> responseObserver) {
            ((ServerCallStreamObserver<?>) responseObserver).setOnCancelHandler(() -> COMPLETED.set(true));
            responseObserver.onNext(SimpleResponse.getDefaultInstance());
        }

        @Override
        public void errorReplaceException(SimpleRequest request,
                                          StreamObserver<SimpleResponse> responseObserver) {
            responseObserver.onError(new IllegalStateException("This error should be replaced"));
        }

        @Override
        public void errorAdditionalMetadata(SimpleRequest request,
                                            StreamObserver<SimpleResponse> responseObserver) {
            final ServiceRequestContext ctx = RequestContext.current();
            ctx.addAdditionalResponseTrailer(
                    ERROR_METADATA_HEADER,
                    Base64.getEncoder().encodeToString(StringValue.newBuilder()
                                                                  .setValue("an error occurred")
                                                                  .build()
                                                                  .toByteArray()));
            responseObserver.onError(new IllegalStateException("This error should have metadata"));
        }
    }

    private static final ServerInterceptor REPLACE_EXCEPTION = new ServerInterceptor() {
        @Override
        public <REQ, RESP> Listener<REQ> interceptCall(ServerCall<REQ, RESP> call, Metadata headers,
                                                       ServerCallHandler<REQ, RESP> next) {
            if (!call.getMethodDescriptor().equals(UnitTestServiceGrpc.getErrorReplaceExceptionMethod())) {
                return next.startCall(call, headers);
            }
            return next.startCall(new SimpleForwardingServerCall<REQ, RESP>(call) {
                @Override
                public void close(Status status, Metadata trailers) {
                    if (status.getCause() instanceof IllegalStateException &&
                        status.getCause().getMessage().equals("This error should be replaced")) {
                        status = status.withDescription("Error was replaced");
                    }
                    delegate().close(status, trailers);
                }
            }, headers);
        }
    };

    private static final BlockingQueue<RequestLog> requestLogQueue = new LinkedTransferQueue<>();

    @ClassRule
    public static ServerRule server = new ServerRule() {
        @Override
        protected void configure(ServerBuilder sb) throws Exception {
            sb.workerGroup(EventLoopGroups.newEventLoopGroup(1), true);
            sb.maxRequestLength(0);

            sb.service(
                    new GrpcServiceBuilder()
                            .setMaxInboundMessageSizeBytes(MAX_MESSAGE_SIZE)
                            .addService(ServerInterceptors.intercept(
                                    new UnitTestServiceImpl(), REPLACE_EXCEPTION))
                            .enableUnframedRequests(true)
                            .supportedSerializationFormats(GrpcSerializationFormats.values())
                            .build(),
                    service -> service
                            .decorate(LoggingService.newDecorator())
                            .decorate((delegate, ctx, req) -> {
                                ctx.log().addListener(requestLogQueue::add, RequestLogAvailability.COMPLETE);
                                return delegate.serve(ctx, req);
                            }));

            // For simplicity, mount onto a subpath with custom options
            sb.serviceUnder(
                    "/json-preserving/",
                    new GrpcServiceBuilder()
                            .addService(new UnitTestServiceImpl())
                            .supportedSerializationFormats(GrpcSerializationFormats.values())
                            .jsonMarshallerCustomizer(marshaller -> marshaller.preservingProtoFieldNames(true))
                            .build());

            sb.service(
                    new GrpcServiceBuilder()
                            .addService(ProtoReflectionService.newInstance())
                            .build(),
                    service -> service.decorate(LoggingService.newDecorator()));
        }
    };

    @ClassRule
    public static ServerRule serverWithBlockingExecutor = new ServerRule() {
        @Override
        protected void configure(ServerBuilder sb) throws Exception {
            sb.workerGroup(EventLoopGroups.newEventLoopGroup(1), true);
            sb.maxRequestLength(0);

            sb.serviceUnder("/", new GrpcServiceBuilder()
                    .setMaxInboundMessageSizeBytes(MAX_MESSAGE_SIZE)
                    .addService(ServerInterceptors.intercept(
                            new UnitTestServiceImpl(), REPLACE_EXCEPTION))
                    .enableUnframedRequests(true)
                    .supportedSerializationFormats(GrpcSerializationFormats.values())
                    .useBlockingTaskExecutor(true)
                    .build()
                    .decorate(LoggingService.newDecorator())
                    .decorate((delegate, ctx, req) -> {
                        ctx.log().addListener(requestLogQueue::add, RequestLogAvailability.COMPLETE);
                        return delegate.serve(ctx, req);
                    }));
        }
    };

    @ClassRule
    public static ServerRule serverWithNoMaxMessageSize = new ServerRule() {
        @Override
        protected void configure(ServerBuilder sb) throws Exception {
            sb.workerGroup(EventLoopGroups.newEventLoopGroup(1), true);
            sb.maxRequestLength(0);

            sb.serviceUnder("/", new GrpcServiceBuilder()
                    .addService(new UnitTestServiceImpl())
                    .build()
                    .decorate(LoggingService.newDecorator())
                    .decorate((delegate, ctx, req) -> {
                        ctx.log().addListener(requestLogQueue::add, RequestLogAvailability.COMPLETE);
                        return delegate.serve(ctx, req);
                    }));
        }
    };

    @ClassRule
    public static ServerRule serverWithLongMaxRequestLimit = new ServerRule() {
        @Override
        protected void configure(ServerBuilder sb) throws Exception {
            sb.workerGroup(EventLoopGroups.newEventLoopGroup(1), true);
            sb.maxRequestLength(Long.MAX_VALUE);

            sb.serviceUnder("/", new GrpcServiceBuilder()
                    .addService(new UnitTestServiceImpl())
                    .build()
                    .decorate(LoggingService.newDecorator())
                    .decorate((delegate, ctx, req) -> {
                        ctx.log().addListener(requestLogQueue::add, RequestLogAvailability.COMPLETE);
                        return delegate.serve(ctx, req);
                    }));
        }
    };

    @Rule
    public TestRule globalTimeout = new DisableOnDebug(new Timeout(10, TimeUnit.SECONDS));

    private static ManagedChannel channel;
    private static ManagedChannel blockingChannel;

    private final boolean useBlockingExecutor;

    public GrpcServiceServerTest(boolean useBlockingExecutor) {
        this.useBlockingExecutor = useBlockingExecutor;
    }

    private UnitTestServiceBlockingStub blockingClient;
    private UnitTestServiceStub streamingClient;

    @BeforeClass
    public static void setUpChannel() {
        channel = ManagedChannelBuilder.forAddress("127.0.0.1", server.httpPort())
                                       .usePlaintext()
                                       .build();
        blockingChannel = ManagedChannelBuilder.forAddress("127.0.0.1", serverWithBlockingExecutor.httpPort())
                                               .usePlaintext()
                                               .build();
    }

    @AfterClass
    public static void tearDownChannel() {
        channel.shutdownNow();
        blockingChannel.shutdownNow();
    }

    @Before
    public void setUp() {
        COMPLETED.set(false);
        CLIENT_CLOSED.set(false);
        blockingClient = UnitTestServiceGrpc.newBlockingStub(useBlockingExecutor ? blockingChannel : channel);
        streamingClient = UnitTestServiceGrpc.newStub(useBlockingExecutor ? blockingChannel : channel);

        PathAndQuery.clearCachedPaths();
    }

    @After
    public void tearDown() {
        // Make sure all RequestLogs are consumed by the test.
        assertThat(requestLogQueue).isEmpty();
    }

    @Test
    public void unary_normal() throws Exception {
        assertThat(blockingClient.staticUnaryCall(REQUEST_MESSAGE)).isEqualTo(RESPONSE_MESSAGE);

        // Confirm gRPC paths are cached despite using serviceUnder
        await().untilAsserted(() -> assertThat(PathAndQuery.cachedPaths())
                .contains("/armeria.grpc.testing.UnitTestService/StaticUnaryCall"));

        checkRequestLog((rpcReq, rpcRes, grpcStatus) -> {
            assertThat(rpcReq.method()).isEqualTo("armeria.grpc.testing.UnitTestService/StaticUnaryCall");
            assertThat(rpcReq.params()).containsExactly(REQUEST_MESSAGE);
            assertThat(rpcRes.get()).isEqualTo(RESPONSE_MESSAGE);
        });
    }

    @Test
    public void streamedOutput_normal() throws Exception {
        final StreamRecorder<SimpleResponse> recorder = StreamRecorder.create();
        streamingClient.staticStreamedOutputCall(REQUEST_MESSAGE, recorder);
        recorder.awaitCompletion();
        assertThat(recorder.getValues()).containsExactly(RESPONSE_MESSAGE, RESPONSE_MESSAGE);

        checkRequestLog((rpcReq, rpcRes, grpcStatus) -> {
            assertThat(rpcReq.method()).isEqualTo(
                    "armeria.grpc.testing.UnitTestService/StaticStreamedOutputCall");
            assertThat(rpcReq.params()).containsExactly(REQUEST_MESSAGE);
            assertThat(rpcRes.get()).isEqualTo(RESPONSE_MESSAGE);
        });
    }

    @Test
    public void error_noMessage() throws Exception {
        final StatusRuntimeException t = (StatusRuntimeException) catchThrowable(
                () -> blockingClient.errorNoMessage(REQUEST_MESSAGE));
        assertThat(t.getStatus().getCode()).isEqualTo(Code.ABORTED);
        assertThat(t.getStatus().getDescription()).isNull();

        checkRequestLog((rpcReq, rpcRes, grpcStatus) -> {
            assertThat(rpcReq.method()).isEqualTo("armeria.grpc.testing.UnitTestService/ErrorNoMessage");
            assertThat(rpcReq.params()).containsExactly(REQUEST_MESSAGE);
            assertThat(grpcStatus).isNotNull();
            assertThat(grpcStatus.getCode()).isEqualTo(Code.ABORTED);
            assertThat(grpcStatus.getDescription()).isNull();
        });
    }

    @Test
    public void error_withMessage() throws Exception {
        final StatusRuntimeException t = (StatusRuntimeException) catchThrowable(
                () -> blockingClient.errorWithMessage(REQUEST_MESSAGE));
        assertThat(t.getStatus().getCode()).isEqualTo(Code.ABORTED);
        assertThat(t.getStatus().getDescription()).isEqualTo("aborted call");
        assertThat(t.getTrailers().getAll(STRING_VALUE_KEY))
                .containsExactly(
                        StringValue.newBuilder().setValue("custom metadata").build(),
                        StringValue.newBuilder().setValue("context trailer 1").build(),
                        StringValue.newBuilder().setValue("context trailer 2").build());
        assertThat(t.getTrailers().get(CUSTOM_VALUE_KEY)).isEqualTo("custom value");

        checkRequestLog((rpcReq, rpcRes, grpcStatus) -> {
            assertThat(rpcReq.method()).isEqualTo("armeria.grpc.testing.UnitTestService/ErrorWithMessage");
            assertThat(rpcReq.params()).containsExactly(REQUEST_MESSAGE);
            assertThat(grpcStatus).isNotNull();
            assertThat(grpcStatus.getCode()).isEqualTo(Code.ABORTED);
            assertThat(grpcStatus.getDescription()).isEqualTo("aborted call");
        });
    }

    @Test
    public void error_thrown_unary() throws Exception {
        final StatusRuntimeException t = (StatusRuntimeException) catchThrowable(
                () -> blockingClient.unaryThrowsError(REQUEST_MESSAGE));
        assertThat(t.getStatus().getCode()).isEqualTo(Code.ABORTED);
        assertThat(t.getStatus().getDescription()).isEqualTo("call aborted");

        checkRequestLog((rpcReq, rpcRes, grpcStatus) -> {
            assertThat(rpcReq.method()).isEqualTo("armeria.grpc.testing.UnitTestService/UnaryThrowsError");
            assertThat(rpcReq.params()).containsExactly(REQUEST_MESSAGE);
            assertThat(grpcStatus).isNotNull();
            assertThat(grpcStatus.getCode()).isEqualTo(Code.ABORTED);
            assertThat(grpcStatus.getDescription()).isEqualTo("call aborted");
        });
    }

    @Test
    public void error_thrown_streamMessage() throws Exception {
        final StreamRecorder<SimpleResponse> response = StreamRecorder.create();
        final StreamObserver<SimpleRequest> request = streamingClient.streamThrowsError(response);
        request.onNext(REQUEST_MESSAGE);
        response.awaitCompletion();
        final StatusRuntimeException t = (StatusRuntimeException) response.getError();
        assertThat(t.getStatus().getCode()).isEqualTo(Code.ABORTED);
        assertThat(t.getStatus().getDescription()).isEqualTo("bad streaming message");

        checkRequestLog((rpcReq, rpcRes, grpcStatus) -> {
            assertThat(rpcReq.method()).isEqualTo("armeria.grpc.testing.UnitTestService/StreamThrowsError");
            assertThat(rpcReq.params()).containsExactly(REQUEST_MESSAGE);
            assertThat(grpcStatus).isNotNull();
            assertThat(grpcStatus.getCode()).isEqualTo(Code.ABORTED);
            assertThat(grpcStatus.getDescription()).isEqualTo("bad streaming message");
        });
    }

    @Test
    public void error_thrown_streamStub() throws Exception {
        final StreamRecorder<SimpleResponse> response = StreamRecorder.create();
        streamingClient.streamThrowsErrorInStub(response);
        response.awaitCompletion();
        final StatusRuntimeException t = (StatusRuntimeException) response.getError();
        assertThat(t.getStatus().getCode()).isEqualTo(Code.ABORTED);
        assertThat(t.getStatus().getDescription()).isEqualTo("bad streaming stub");

        checkRequestLogStatus(grpcStatus -> {
            assertThat(grpcStatus.getCode()).isEqualTo(Code.ABORTED);
            assertThat(grpcStatus.getDescription()).isEqualTo("bad streaming stub");
        });
    }

    @Test
    public void requestContextSet() throws Exception {
        final StreamRecorder<SimpleResponse> response = StreamRecorder.create();
        final StreamObserver<SimpleRequest> request = streamingClient.checkRequestContext(response);
        request.onNext(REQUEST_MESSAGE);
        request.onNext(REQUEST_MESSAGE);
        request.onNext(REQUEST_MESSAGE);
        request.onCompleted();
        response.awaitCompletion();
        final SimpleResponse expectedResponse =
                SimpleResponse.newBuilder()
                              .setPayload(Payload.newBuilder()
                                                 .setBody(ByteString.copyFromUtf8("3")))
                              .build();
        assertThat(response.getValues()).containsExactly(expectedResponse);

        checkRequestLog((rpcReq, rpcRes, grpcStatus) -> {
            assertThat(rpcReq.method()).isEqualTo("armeria.grpc.testing.UnitTestService/CheckRequestContext");
            assertThat(rpcReq.params()).containsExactly(REQUEST_MESSAGE);
            assertThat(rpcRes.get()).isEqualTo(expectedResponse);
        });
    }

    @Test
    public void tooLargeRequest_uncompressed() throws Exception {
        final SimpleRequest request = newLargeRequest();
        final StatusRuntimeException t =
                (StatusRuntimeException) catchThrowable(
                        () -> blockingClient.staticUnaryCall(request));

        assertThat(t.getStatus().getCode()).isEqualTo(Code.CANCELLED);

        checkRequestLogStatus(grpcStatus -> {
            assertThat(grpcStatus.getCode()).isEqualTo(Code.RESOURCE_EXHAUSTED);
        });
    }

    @Test
    public void tooLargeRequest_compressed() throws Exception {
        final SimpleRequest request = newLargeRequest();
        final StatusRuntimeException t =
                (StatusRuntimeException) catchThrowable(
                        () -> blockingClient.withCompression("gzip").staticUnaryCall(request));

        assertThat(t.getStatus().getCode()).isEqualTo(Code.CANCELLED);

        checkRequestLogStatus(grpcStatus -> {
            assertThat(grpcStatus.getCode()).isEqualTo(Code.RESOURCE_EXHAUSTED);
        });
    }

    private static SimpleRequest newLargeRequest() {
        return SimpleRequest.newBuilder()
                            .setPayload(Payload.newBuilder()
                                               .setBody(ByteString.copyFrom(LARGE_PAYLOAD.toByteArray())))
                            .build();
    }

    @Test
    public void uncompressedClient_compressedEndpoint() throws Exception {
        final ManagedChannel nonDecompressingChannel =
                ManagedChannelBuilder.forAddress("127.0.0.1", server.httpPort())
                                     .decompressorRegistry(
                                             DecompressorRegistry.emptyInstance()
                                                                 .with(Codec.Identity.NONE, false))
                                     .usePlaintext()
                                     .build();
        final UnitTestServiceBlockingStub client = UnitTestServiceGrpc.newBlockingStub(nonDecompressingChannel);
        assertThat(client.staticUnaryCallSetsMessageCompression(REQUEST_MESSAGE))
                .isEqualTo(RESPONSE_MESSAGE);
        nonDecompressingChannel.shutdownNow();

        checkRequestLog((rpcReq, rpcRes, grpcStatus) -> {
            assertThat(rpcReq.method()).isEqualTo(
                    "armeria.grpc.testing.UnitTestService/StaticUnaryCallSetsMessageCompression");
            assertThat(rpcReq.params()).containsExactly(REQUEST_MESSAGE);
            assertThat(rpcRes.get()).isEqualTo(RESPONSE_MESSAGE);
        });
    }

    @Test
    public void compressedClient_compressedEndpoint() throws Exception {
        assertThat(blockingClient.staticUnaryCallSetsMessageCompression(REQUEST_MESSAGE))
                .isEqualTo(RESPONSE_MESSAGE);

        checkRequestLog((rpcReq, rpcRes, grpcStatus) -> {
            assertThat(rpcReq.method()).isEqualTo(
                    "armeria.grpc.testing.UnitTestService/StaticUnaryCallSetsMessageCompression");
            assertThat(rpcReq.params()).containsExactly(REQUEST_MESSAGE);
            assertThat(rpcRes.get()).isEqualTo(RESPONSE_MESSAGE);
        });
    }

    @Test
    public void clientSocketClosedBeforeHalfCloseHttp2() throws Exception {
        clientSocketClosedBeforeHalfClose("h2c");
    }

    @Test
    public void clientSocketClosedBeforeHalfCloseHttp1() throws Exception {
        clientSocketClosedBeforeHalfClose("h1c");
    }

    private static void clientSocketClosedBeforeHalfClose(String protocol) throws Exception {
        final ClientFactory factory = new ClientFactoryBuilder().build();
        final UnitTestServiceStub stub =
                new ClientBuilder("gproto+" + protocol + "://127.0.0.1:" + server.httpPort() + '/')
                        .factory(factory)
                        .build(UnitTestServiceStub.class);
        final AtomicReference<SimpleResponse> response = new AtomicReference<>();
        final StreamObserver<SimpleRequest> stream = stub.streamClientCancels(
                new StreamObserver<SimpleResponse>() {
                    @Override
                    public void onNext(SimpleResponse value) {
                        response.set(value);
                    }

                    @Override
                    public void onError(Throwable t) {
                    }

                    @Override
                    public void onCompleted() {
                    }
                });
        stream.onNext(SimpleRequest.getDefaultInstance());
        await().untilAsserted(() -> assertThat(response).hasValue(SimpleResponse.getDefaultInstance()));
        factory.close();
        await().untilAsserted(() -> assertThat(COMPLETED).hasValue(true));

        checkRequestLog((rpcReq, rpcRes, grpcStatus) -> {
            assertThat(rpcReq.method()).isEqualTo("armeria.grpc.testing.UnitTestService/StreamClientCancels");
            assertThat(rpcReq.params()).containsExactly(SimpleRequest.getDefaultInstance());
            assertThat(grpcStatus).isNotNull();
            assertThat(grpcStatus.getCode()).isEqualTo(protocol.startsWith("h2") ? Code.CANCELLED
                                                                                 : Code.UNKNOWN);
        });
    }

    @Test
    public void clientSocketClosedAfterHalfCloseBeforeCloseCancelsHttp2() throws Exception {
        clientSocketClosedAfterHalfCloseBeforeCloseCancels(SessionProtocol.H2C);
    }

    @Test
    public void clientSocketClosedAfterHalfCloseBeforeCloseCancelsHttp1() throws Exception {
        clientSocketClosedAfterHalfCloseBeforeCloseCancels(SessionProtocol.H1C);
    }

    private static void clientSocketClosedAfterHalfCloseBeforeCloseCancels(SessionProtocol protocol)
            throws Exception {

        final ClientFactory factory = new ClientFactoryBuilder().build();
        final UnitTestServiceStub stub =
                new ClientBuilder(server.uri(protocol, GrpcSerializationFormats.PROTO, "/"))
                        .factory(factory)
                        .build(UnitTestServiceStub.class);
        final AtomicReference<SimpleResponse> response = new AtomicReference<>();
        stub.streamClientCancelsBeforeResponseClosedCancels(
                SimpleRequest.getDefaultInstance(),
                new StreamObserver<SimpleResponse>() {
                    @Override
                    public void onNext(SimpleResponse value) {
                        response.set(value);
                    }

                    @Override
                    public void onError(Throwable t) {
                    }

                    @Override
                    public void onCompleted() {
                    }
                });
        await().untilAsserted(() -> assertThat(response).hasValue(SimpleResponse.getDefaultInstance()));
        factory.close();
        CLIENT_CLOSED.set(true);
        await().untilAsserted(() -> assertThat(COMPLETED).hasValue(true));

        final RequestLog log = requestLogQueue.take();
        assertThat(log.availabilities()).contains(RequestLogAvailability.COMPLETE);
        assertThat(log.requestContent()).isNotNull();
        assertThat(log.responseContent()).isNull();
        final RpcRequest rpcReq = (RpcRequest) log.requestContent();
        assertThat(rpcReq.method()).isEqualTo(
                "armeria.grpc.testing.UnitTestService/StreamClientCancelsBeforeResponseClosedCancels");
        assertThat(rpcReq.params()).containsExactly(SimpleRequest.getDefaultInstance());
        assertThat(log.responseCause()).isInstanceOf(AbortedStreamException.class);
    }

    @Test
    public void unframed() throws Exception {
        final HttpClient client = HttpClient.of(server.httpUri("/"));
        final AggregatedHttpMessage response = client.execute(
                RequestHeaders.of(HttpMethod.POST,
                                  UnitTestServiceGrpc.getStaticUnaryCallMethod().getFullMethodName(),
                                  HttpHeaderNames.CONTENT_TYPE, "application/protobuf"),
                REQUEST_MESSAGE.toByteArray()).aggregate().get();
        final SimpleResponse message = SimpleResponse.parseFrom(response.content().array());
        assertThat(message).isEqualTo(RESPONSE_MESSAGE);
        assertThat(response.headers().getInt(HttpHeaderNames.CONTENT_LENGTH))
                .isEqualTo(response.content().length());

        checkRequestLog((rpcReq, rpcRes, grpcStatus) -> {
            assertThat(rpcReq.method()).isEqualTo("armeria.grpc.testing.UnitTestService/StaticUnaryCall");
            assertThat(rpcReq.params()).containsExactly(REQUEST_MESSAGE);
            assertThat(rpcRes.get()).isEqualTo(RESPONSE_MESSAGE);
        });
    }

    @Test
    public void unframed_acceptEncoding() throws Exception {
        final HttpClient client = HttpClient.of(server.httpUri("/"));
        final AggregatedHttpMessage response = client.execute(
                RequestHeaders.of(HttpMethod.POST,
                                  UnitTestServiceGrpc.getStaticUnaryCallMethod().getFullMethodName(),
                                  HttpHeaderNames.CONTENT_TYPE, "application/protobuf",
                                  GrpcHeaderNames.GRPC_ACCEPT_ENCODING, "gzip,none"),
                REQUEST_MESSAGE.toByteArray()).aggregate().get();
        final SimpleResponse message = SimpleResponse.parseFrom(response.content().array());
        assertThat(message).isEqualTo(RESPONSE_MESSAGE);
        assertThat(response.headers().getInt(HttpHeaderNames.CONTENT_LENGTH))
                .isEqualTo(response.content().length());

        checkRequestLog((rpcReq, rpcRes, grpcStatus) -> {
            assertThat(rpcReq.method()).isEqualTo("armeria.grpc.testing.UnitTestService/StaticUnaryCall");
            assertThat(rpcReq.params()).containsExactly(REQUEST_MESSAGE);
            assertThat(rpcRes.get()).isEqualTo(RESPONSE_MESSAGE);
        });
    }

    @Test
    public void unframed_streamingApi() throws Exception {
        final HttpClient client = HttpClient.of(server.httpUri("/"));
        final AggregatedHttpMessage response = client.execute(
                RequestHeaders.of(HttpMethod.POST,
                                  UnitTestServiceGrpc.getStaticStreamedOutputCallMethod().getFullMethodName(),
                                  HttpHeaderNames.CONTENT_TYPE, "application/protobuf"),
                StreamingOutputCallRequest.getDefaultInstance().toByteArray()).aggregate().get();
        assertThat(response.status()).isEqualTo(HttpStatus.BAD_REQUEST);
        assertNoRpcContent();
    }

    @Test
    public void unframed_noContentType() throws Exception {
        final HttpClient client = HttpClient.of(server.httpUri("/"));
        final AggregatedHttpMessage response = client.execute(
                RequestHeaders.of(HttpMethod.POST,
                                  UnitTestServiceGrpc.getStaticUnaryCallMethod().getFullMethodName()),
                REQUEST_MESSAGE.toByteArray()).aggregate().get();
        assertThat(response.status()).isEqualTo(HttpStatus.UNSUPPORTED_MEDIA_TYPE);
        assertNoRpcContent();
    }

    @Test
    public void unframed_grpcEncoding() throws Exception {
        final HttpClient client = HttpClient.of(server.httpUri("/"));
        final AggregatedHttpMessage response = client.execute(
                RequestHeaders.of(HttpMethod.POST,
                                  UnitTestServiceGrpc.getStaticUnaryCallMethod().getFullMethodName(),
                                  HttpHeaderNames.CONTENT_TYPE, "application/protobuf",
                                  GrpcHeaderNames.GRPC_ENCODING, "gzip"),
                REQUEST_MESSAGE.toByteArray()).aggregate().get();
        assertThat(response.status()).isEqualTo(HttpStatus.UNSUPPORTED_MEDIA_TYPE);
        assertNoRpcContent();
    }

    @Test
    public void unframed_serviceError() throws Exception {
        final HttpClient client = HttpClient.of(server.httpUri("/"));
        final SimpleRequest request =
                SimpleRequest.newBuilder()
                             .setResponseStatus(
                                     EchoStatus.newBuilder()
                                               .setCode(Status.DEADLINE_EXCEEDED.getCode().value()))
                             .build();
        final AggregatedHttpMessage response = client.execute(
                RequestHeaders.of(HttpMethod.POST,
                                  UnitTestServiceGrpc.getStaticUnaryCallMethod().getFullMethodName(),
                                  HttpHeaderNames.CONTENT_TYPE, "application/protobuf"),
                request.toByteArray()).aggregate().get();
        assertThat(response.status()).isEqualTo(HttpStatus.INTERNAL_SERVER_ERROR);

        checkRequestLog((rpcReq, rpcRes, grpcStatus) -> {
            assertThat(rpcReq.method()).isEqualTo("armeria.grpc.testing.UnitTestService/StaticUnaryCall");
            assertThat(rpcReq.params()).containsExactly(request);
            assertThat(grpcStatus).isNotNull();
            assertThat(grpcStatus.getCode()).isEqualTo(Code.UNKNOWN);
        });
    }

    @Test
    public void grpcWeb() throws Exception {
        final HttpClient client = HttpClient.of(server.httpUri("/"));
        final AggregatedHttpMessage response = client.execute(
                RequestHeaders.of(HttpMethod.POST,
                                  UnitTestServiceGrpc.getStaticUnaryCallMethod().getFullMethodName(),
                                  HttpHeaderNames.CONTENT_TYPE, "application/grpc-web"),
                GrpcTestUtil.uncompressedFrame(GrpcTestUtil.requestByteBuf())).aggregate().get();
        final byte[] serializedStatusHeader = "grpc-status: 0\r\n".getBytes(StandardCharsets.US_ASCII);
        final byte[] serializedTrailers = Bytes.concat(
                new byte[] { ArmeriaServerCall.TRAILERS_FRAME_HEADER },
                Ints.toByteArray(serializedStatusHeader.length),
                serializedStatusHeader);
        assertThat(response.content().array()).containsExactly(
                Bytes.concat(
                        GrpcTestUtil.uncompressedFrame(
                                GrpcTestUtil.protoByteBuf(RESPONSE_MESSAGE)),
                        serializedTrailers));

        checkRequestLog((rpcReq, rpcRes, grpcStatus) -> {
            assertThat(rpcReq.method()).isEqualTo("armeria.grpc.testing.UnitTestService/StaticUnaryCall");
            assertThat(rpcReq.params()).containsExactly(REQUEST_MESSAGE);
            assertThat(rpcRes.get()).isEqualTo(RESPONSE_MESSAGE);
        });
    }

    @Test
    public void grpcWeb_error() throws Exception {
        final HttpClient client = HttpClient.of(server.httpUri("/"));
        final AggregatedHttpMessage response = client.execute(
                RequestHeaders.of(HttpMethod.POST,
                                  UnitTestServiceGrpc.getErrorWithMessageMethod().getFullMethodName(),
                                  HttpHeaderNames.CONTENT_TYPE, "application/grpc-web"),
                GrpcTestUtil.uncompressedFrame(GrpcTestUtil.requestByteBuf())).aggregate().get();
        assertThat(response.headers()).contains(entry(GrpcHeaderNames.GRPC_STATUS, "10"),
                                                entry(GrpcHeaderNames.GRPC_MESSAGE, "aborted call"));
        requestLogQueue.take();
    }

    @Test
    public void json() throws Exception {
        final AtomicReference<HttpHeaders> requestHeaders = new AtomicReference<>();
        final AtomicReference<byte[]> payload = new AtomicReference<>();
        final UnitTestServiceBlockingStub jsonStub =
                new ClientBuilder(server.httpUri(GrpcSerializationFormats.JSON, "/"))
                        .decorator(client -> new SimpleDecoratingClient<HttpRequest, HttpResponse>(client) {
                            @Override
                            public HttpResponse execute(ClientRequestContext ctx, HttpRequest req)
                                    throws Exception {
                                requestHeaders.set(req.headers());
                                return new FilteredHttpResponse(delegate().execute(ctx, req)) {
                                    @Override
                                    protected HttpObject filter(HttpObject obj) {
                                        if (obj instanceof HttpData) {
                                            payload.set(((HttpData) obj).array());
                                        }
                                        return obj;
                                    }
                                };
                            }
                        })
                        .build(UnitTestServiceBlockingStub.class);
        final SimpleResponse response = jsonStub.staticUnaryCall(REQUEST_MESSAGE);
        assertThat(response).isEqualTo(RESPONSE_MESSAGE);
        assertThat(requestHeaders.get().get(HttpHeaderNames.CONTENT_TYPE)).isEqualTo("application/grpc+json");

        checkRequestLog((rpcReq, rpcRes, grpcStatus) -> {
            assertThat(rpcReq.method()).isEqualTo("armeria.grpc.testing.UnitTestService/StaticUnaryCall");
            assertThat(rpcReq.params()).containsExactly(REQUEST_MESSAGE);
            assertThat(rpcRes.get()).isEqualTo(RESPONSE_MESSAGE);
        });

        byte[] deframed = Arrays.copyOfRange(payload.get(), 5, payload.get().length);
        assertThat(new String(deframed, StandardCharsets.UTF_8)).contains("oauthScope");
    }

    @Test
    public void json_preservingFieldNames() throws Exception {
        final AtomicReference<HttpHeaders> requestHeaders = new AtomicReference<>();
        final AtomicReference<byte[]> payload = new AtomicReference<>();
        final UnitTestServiceBlockingStub jsonStub =
                new ClientBuilder(server.httpUri(GrpcSerializationFormats.JSON, "/json-preserving/"))
                        .option(GrpcClientOptions.JSON_MARSHALLER_CUSTOMIZER.newValue(
                                marshaller -> marshaller.preservingProtoFieldNames(true)))
                        .decorator(client -> new SimpleDecoratingClient<HttpRequest, HttpResponse>(client) {
                            @Override
                            public HttpResponse execute(ClientRequestContext ctx, HttpRequest req)
                                    throws Exception {
                                requestHeaders.set(req.headers());
                                return new FilteredHttpResponse(delegate().execute(ctx, req)) {
                                    @Override
                                    protected HttpObject filter(HttpObject obj) {
                                        if (obj instanceof HttpData) {
                                            payload.set(((HttpData) obj).array());
                                        }
                                        return obj;
                                    }
                                };
                            }
                        })
                        .build(UnitTestServiceBlockingStub.class);
        final SimpleResponse response = jsonStub.staticUnaryCall(REQUEST_MESSAGE);
        assertThat(response).isEqualTo(RESPONSE_MESSAGE);
        assertThat(requestHeaders.get().get(HttpHeaderNames.CONTENT_TYPE)).isEqualTo("application/grpc+json");

        byte[] deframed = Arrays.copyOfRange(payload.get(), 5, payload.get().length);
        assertThat(new String(deframed, StandardCharsets.UTF_8)).contains("oauth_scope");
    }

    @Test
    public void noMaxMessageSize() throws Exception {
        final ManagedChannel channel =
                ManagedChannelBuilder.forAddress("127.0.0.1", serverWithNoMaxMessageSize.httpPort())
                                     .usePlaintext()
                                     .build();

        try {
            final UnitTestServiceBlockingStub stub = UnitTestServiceGrpc.newBlockingStub(channel);
            assertThat(stub.staticUnaryCall(REQUEST_MESSAGE)).isEqualTo(RESPONSE_MESSAGE);
        } finally {
            channel.shutdownNow();
            requestLogQueue.take();
        }
    }

    @Test
    public void longMaxRequestLimit() throws Exception {
        final ManagedChannel channel =
                ManagedChannelBuilder.forAddress("127.0.0.1", serverWithLongMaxRequestLimit.httpPort())
                                     .usePlaintext()
                                     .build();
        try {
            final UnitTestServiceBlockingStub stub = UnitTestServiceGrpc.newBlockingStub(channel);
            assertThat(stub.staticUnaryCall(REQUEST_MESSAGE)).isEqualTo(RESPONSE_MESSAGE);
        } finally {
            channel.shutdownNow();
            requestLogQueue.take();
        }
    }

    @Test
    public void reflectionService() throws Exception {
        final ServerReflectionStub stub = ServerReflectionGrpc.newStub(channel);

        final AtomicReference<ServerReflectionResponse> response = new AtomicReference<>();

        final StreamObserver<ServerReflectionRequest> request = stub.serverReflectionInfo(
                new StreamObserver<ServerReflectionResponse>() {
                    @Override
                    public void onNext(ServerReflectionResponse value) {
                        response.set(value);
                    }

                    @Override
                    public void onError(Throwable t) {}

                    @Override
                    public void onCompleted() {}
                });
        request.onNext(ServerReflectionRequest.newBuilder()
                                              .setListServices("")
                                              .build());
        request.onCompleted();

        await().untilAsserted(
                () -> {
                    assertThat(response).doesNotHaveValue(null);
                    // Instead of making this test depend on every other one, just check that there is at least
                    // two services returned corresponding to UnitTestService and ProtoReflectionService.
                    assertThat(response.get().getListServicesResponse().getServiceList())
                            .hasSizeGreaterThanOrEqualTo(2);
                });
    }

    @Test
    public void replaceException() throws Exception {
        assertThatThrownBy(() -> blockingClient.errorReplaceException(SimpleRequest.getDefaultInstance()))
                .isInstanceOf(StatusRuntimeException.class)
                .hasMessage("UNKNOWN: Error was replaced");

        requestLogQueue.take();
    }

    @Test
    public void errorAdditionalMetadata() throws Exception {
        final Throwable t = catchThrowable(
                () -> blockingClient.errorAdditionalMetadata(SimpleRequest.getDefaultInstance()));
        assertThat(t).isInstanceOfSatisfying(StatusRuntimeException.class, error -> {
            assertThat(error).hasMessage("UNKNOWN");
            assertThat(error.getTrailers().keys()).contains(ERROR_METADATA_HEADER.toString());
            assertThat(error.getTrailers().get(ERROR_METADATA_KEY).getValue()).isEqualTo("an error occurred");
        });

        requestLogQueue.take();
    }

    private static void checkRequestLog(RequestLogChecker checker) throws Exception {
        final RequestLog log = requestLogQueue.take();
        assertThat(log.availabilities()).contains(RequestLogAvailability.COMPLETE);

        final RpcRequest rpcReq = (RpcRequest) log.requestContent();
        final RpcResponse rpcRes = (RpcResponse) log.responseContent();
        assertThat(rpcReq).isNotNull();
        assertThat((Object) rpcRes).isNotNull();
        assertThat(rpcReq.serviceType()).isEqualTo(GrpcLogUtil.class);

        final Status grpcStatus;
        if (rpcRes.cause() != null) {
            grpcStatus = ((StatusException) rpcRes.cause()).getStatus();
        } else {
            grpcStatus = null;
        }

        checker.check(rpcReq, rpcRes, grpcStatus);
    }

    private static void checkRequestLogStatus(RequestLogStatusChecker checker) throws Exception {
        final RequestLog log = requestLogQueue.take();
        assertThat(log.availabilities()).contains(RequestLogAvailability.COMPLETE);

        final RpcRequest rpcReq = (RpcRequest) log.requestContent();
        final RpcResponse rpcRes = (RpcResponse) log.responseContent();
        assertThat(rpcReq).isNull();
        assertThat((Object) rpcRes).isNotNull();

        assertThat(rpcRes.cause()).isNotNull();
        checker.check(((StatusException) rpcRes.cause()).getStatus());
    }

    private static void assertNoRpcContent() throws InterruptedException {
        final RequestLog log = requestLogQueue.take();
        assertThat(log.availabilities()).contains(RequestLogAvailability.COMPLETE);
        assertThat(log.requestContent()).isNull();
        assertThat(log.responseContent()).isNull();
    }

    @FunctionalInterface
    private interface RequestLogChecker {
        void check(RpcRequest rpcReq, RpcResponse rpcRes, @Nullable Status grpcStatus) throws Exception;
    }

    @FunctionalInterface
    private interface RequestLogStatusChecker {
        void check(Status grpcStatus) throws Exception;
    }
}<|MERGE_RESOLUTION|>--- conflicted
+++ resolved
@@ -109,14 +109,11 @@
 import io.grpc.ManagedChannelBuilder;
 import io.grpc.Metadata;
 import io.grpc.Metadata.Key;
-<<<<<<< HEAD
-=======
 import io.grpc.ServerCall;
 import io.grpc.ServerCall.Listener;
 import io.grpc.ServerCallHandler;
 import io.grpc.ServerInterceptor;
 import io.grpc.ServerInterceptors;
->>>>>>> e5dff236
 import io.grpc.Status;
 import io.grpc.Status.Code;
 import io.grpc.StatusException;
@@ -138,17 +135,14 @@
 
     private static final int MAX_MESSAGE_SIZE = 16 * 1024 * 1024;
 
-<<<<<<< HEAD
     private static final Key<StringValue> STRING_VALUE_KEY =
             ProtoUtils.keyForProto(StringValue.getDefaultInstance());
 
     private static final Key<String> CUSTOM_VALUE_KEY = Key.of("custom-header",
                                                                Metadata.ASCII_STRING_MARSHALLER);
-=======
     private static final Key<StringValue> ERROR_METADATA_KEY =
             ProtoUtils.keyForProto(StringValue.getDefaultInstance());
     private static final AsciiString ERROR_METADATA_HEADER = HttpHeaderNames.of(ERROR_METADATA_KEY.name());
->>>>>>> e5dff236
 
     private static AsciiString LARGE_PAYLOAD;
 
