--- conflicted
+++ resolved
@@ -1428,15 +1428,9 @@
                 new ServiceConfigBuilder(RouteBuilder.FALLBACK_ROUTE, "/", FallbackService.INSTANCE)
                         .build(defaultServiceNaming, requestTimeoutMillis, maxRequestLength, verboseResponses,
                                accessLogWriter, blockingTaskExecutor, successFunction,
-<<<<<<< HEAD
                                requestAutoAbortDelayMillis, multipartUploadsLocation, multipartRemovalStrategy,
                                serviceWorkerGroup, defaultHeaders, requestIdGenerator,
-                               defaultErrorHandler, unhandledExceptionsReporter, "/", contextHook);
-=======
-                               requestAutoAbortDelayMillis, multipartUploadsLocation, serviceWorkerGroup,
-                               defaultHeaders, requestIdGenerator,
                                defaultErrorHandler, unloggedExceptionsReporter, "/", contextHook);
->>>>>>> ab84bf4a
 
         final ImmutableList.Builder<ShutdownSupport> builder = ImmutableList.builder();
         builder.addAll(shutdownSupports);
