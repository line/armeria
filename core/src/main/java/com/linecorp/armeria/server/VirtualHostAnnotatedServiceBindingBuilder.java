/*
 * Copyright 2019 LINE Corporation
 *
 * LINE Corporation licenses this file to you under the Apache License,
 * version 2.0 (the "License"); you may not use this file except in compliance
 * with the License. You may obtain a copy of the License at:
 *
 *   https://www.apache.org/licenses/LICENSE-2.0
 *
 * Unless required by applicable law or agreed to in writing, software
 * distributed under the License is distributed on an "AS IS" BASIS, WITHOUT
 * WARRANTIES OR CONDITIONS OF ANY KIND, either express or implied. See the
 * License for the specific language governing permissions and limitations
 * under the License.
 */

package com.linecorp.armeria.server;

import static com.google.common.collect.ImmutableList.toImmutableList;
import static java.util.Objects.requireNonNull;

import java.nio.file.Path;
import java.time.Duration;
import java.util.List;
import java.util.concurrent.Executors;
import java.util.concurrent.ScheduledExecutorService;
import java.util.function.Function;

import com.google.common.collect.ImmutableList;
import com.google.common.collect.ImmutableList.Builder;

import com.linecorp.armeria.common.SuccessFunction;
import com.linecorp.armeria.common.annotation.Nullable;
import com.linecorp.armeria.common.annotation.UnstableApi;
import com.linecorp.armeria.internal.server.annotation.AnnotatedServiceElement;
import com.linecorp.armeria.internal.server.annotation.AnnotatedServiceExtensions;
import com.linecorp.armeria.internal.server.annotation.AnnotatedServiceFactory;
import com.linecorp.armeria.server.annotation.ExceptionHandlerFunction;
import com.linecorp.armeria.server.annotation.RequestConverterFunction;
import com.linecorp.armeria.server.annotation.ResponseConverterFunction;
import com.linecorp.armeria.server.logging.AccessLogWriter;

/**
 * A builder class for binding an {@link HttpService} to a virtual host fluently. This class can be instantiated
 * through {@link VirtualHostBuilder#annotatedService()}.
 *
 * <p>Call {@link #build(Object)} to build the {@link HttpService} and return to the {@link VirtualHostBuilder}.
 *
 * <pre>{@code
 * ServerBuilder sb = Server.builder();
 * sb.virtualHost("foo.com")                       // Return a new instance of {@link VirtualHostBuilder}
 *   .annotatedService()                           // Return a new instance of this class
 *   .requestTimeoutMillis(5000)
 *   .maxRequestLength(8192)
 *   .exceptionHandler((ctx, request, cause) -> HttpResponse.of(400))
 *   .pathPrefix("/foo")
 *   .verboseResponses(true)
 *   .build(new FooService())                      // Return to {@link VirtualHostBuilder}
 *   .and()                                        // Return to {@link ServerBuilder}
 *   .annotatedService(new MyDefaultHostService())
 *   .build();
 * }</pre>
 *
 * @see VirtualHostBuilder
 * @see AnnotatedServiceBindingBuilder
 */
public final class VirtualHostAnnotatedServiceBindingBuilder implements ServiceConfigSetters {

    private final DefaultServiceConfigSetters defaultServiceConfigSetters = new DefaultServiceConfigSetters();
    private final VirtualHostBuilder virtualHostBuilder;
    private final Builder<ExceptionHandlerFunction> exceptionHandlerFunctionBuilder = ImmutableList.builder();
    private final Builder<RequestConverterFunction> requestConverterFunctionBuilder = ImmutableList.builder();
    private final Builder<ResponseConverterFunction> responseConverterFunctionBuilder = ImmutableList.builder();

    @Nullable
    private String queryDelimiter;
    private boolean useBlockingTaskExecutor;
    private String pathPrefix = "/";
    @Nullable
    private Object service;

    VirtualHostAnnotatedServiceBindingBuilder(VirtualHostBuilder virtualHostBuilder) {
        this.virtualHostBuilder = virtualHostBuilder;
    }

    /**
     * Sets the path prefix to be used for this {@link VirtualHostAnnotatedServiceBindingBuilder}.
     * @param pathPrefix string representing the path prefix.
     */
    public VirtualHostAnnotatedServiceBindingBuilder pathPrefix(String pathPrefix) {
        this.pathPrefix = requireNonNull(pathPrefix, "pathPrefix");
        return this;
    }

    /**
     * Adds the given {@link ExceptionHandlerFunction}s to this
     * {@link VirtualHostAnnotatedServiceBindingBuilder}.
     */
    public VirtualHostAnnotatedServiceBindingBuilder exceptionHandlers(
            ExceptionHandlerFunction... exceptionHandlerFunctions) {
        requireNonNull(exceptionHandlerFunctions, "exceptionHandlerFunctions");
        exceptionHandlerFunctionBuilder.add(exceptionHandlerFunctions);
        return this;
    }

    /**
     * Adds the given {@link ExceptionHandlerFunction}s to this
     * {@link VirtualHostAnnotatedServiceBindingBuilder}.
     */
    public VirtualHostAnnotatedServiceBindingBuilder exceptionHandlers(
            Iterable<? extends ExceptionHandlerFunction> exceptionHandlerFunctions) {
        requireNonNull(exceptionHandlerFunctions, "exceptionHandlerFunctions");
        exceptionHandlerFunctionBuilder.addAll(exceptionHandlerFunctions);
        return this;
    }

    /**
     * Adds the given {@link ResponseConverterFunction}s to this
     * {@link VirtualHostAnnotatedServiceBindingBuilder}.
     */
    public VirtualHostAnnotatedServiceBindingBuilder responseConverters(
            ResponseConverterFunction... responseConverterFunctions) {
        requireNonNull(responseConverterFunctions, "responseConverterFunctions");
        responseConverterFunctionBuilder.add(responseConverterFunctions);
        return this;
    }

    /**
     * Adds the given {@link ResponseConverterFunction}s to this
     * {@link VirtualHostAnnotatedServiceBindingBuilder}.
     */
    public VirtualHostAnnotatedServiceBindingBuilder responseConverters(
            Iterable<? extends ResponseConverterFunction> responseConverterFunctions) {
        requireNonNull(responseConverterFunctions, "responseConverterFunctions");
        responseConverterFunctionBuilder.addAll(responseConverterFunctions);
        return this;
    }

    /**
     * Adds the given {@link RequestConverterFunction}s to this
     * {@link VirtualHostAnnotatedServiceBindingBuilder}.
     */
    public VirtualHostAnnotatedServiceBindingBuilder requestConverters(
            RequestConverterFunction... requestConverterFunctions) {
        requireNonNull(requestConverterFunctions, "requestConverterFunctions");
        requestConverterFunctionBuilder.add(requestConverterFunctions);
        return this;
    }

    /**
     * Adds the given {@link RequestConverterFunction}s to this
     * {@link VirtualHostAnnotatedServiceBindingBuilder}.
     */
    public VirtualHostAnnotatedServiceBindingBuilder requestConverters(
            Iterable<? extends RequestConverterFunction> requestConverterFunctions) {
        requireNonNull(requestConverterFunctions, "requestConverterFunctions");
        requestConverterFunctionBuilder.addAll(requestConverterFunctions);
        return this;
    }

    /**
     * Sets whether the service executes service methods using the blocking executor. By default, service
     * methods are executed directly on the event loop for implementing fully asynchronous services. If your
     * service uses blocking logic, you should either execute such logic in a separate thread using something
     * like {@link Executors#newCachedThreadPool()} or enable this setting.
     */
    public VirtualHostAnnotatedServiceBindingBuilder useBlockingTaskExecutor(boolean useBlockingTaskExecutor) {
        this.useBlockingTaskExecutor = useBlockingTaskExecutor;
        return this;
    }

    /**
     * Sets the delimiter for a query parameter value. Multiple values delimited by the specified
     * {@code delimiter} will be automatically split into a list of values.
     *
     * <p>It is disabled by default.
     *
     * <p>Note that this delimiter works only when the resolve target class type is collection and the number
     * of values of the query parameter is one. For example with the query delimiter {@code ","}:
     * <ul>
     *     <li>{@code ?query=a,b,c} will be resolved to {@code "a"}, {@code "b"} and {@code "c"}</li>
     *     <li>{@code ?query=a,b,c&query=d,e,f} will be resolved to {@code "a,b,c"} and {@code "d,e,f"}</li>
     * </ul>
     */
    @UnstableApi
    public VirtualHostAnnotatedServiceBindingBuilder queryDelimiter(String delimiter) {
        this.queryDelimiter = requireNonNull(delimiter, "delimiter");
        return this;
    }

    @Override
    public VirtualHostAnnotatedServiceBindingBuilder requestTimeout(Duration requestTimeout) {
        defaultServiceConfigSetters.requestTimeout(requestTimeout);
        return this;
    }

    @Override
    public VirtualHostAnnotatedServiceBindingBuilder requestTimeoutMillis(long requestTimeoutMillis) {
        defaultServiceConfigSetters.requestTimeoutMillis(requestTimeoutMillis);
        return this;
    }

    @Override
    public VirtualHostAnnotatedServiceBindingBuilder maxRequestLength(long maxRequestLength) {
        defaultServiceConfigSetters.maxRequestLength(maxRequestLength);
        return this;
    }

    @Override
    public VirtualHostAnnotatedServiceBindingBuilder verboseResponses(boolean verboseResponses) {
        defaultServiceConfigSetters.verboseResponses(verboseResponses);
        return this;
    }

    @Override
    public VirtualHostAnnotatedServiceBindingBuilder accessLogFormat(String accessLogFormat) {
        defaultServiceConfigSetters.accessLogFormat(accessLogFormat);
        return this;
    }

    @Override
    public VirtualHostAnnotatedServiceBindingBuilder accessLogWriter(AccessLogWriter accessLogWriter,
                                                                     boolean shutdownOnStop) {
        defaultServiceConfigSetters.accessLogWriter(accessLogWriter, shutdownOnStop);
        return this;
    }

    @Override
    public VirtualHostAnnotatedServiceBindingBuilder decorator(
            Function<? super HttpService, ? extends HttpService> decorator) {
        defaultServiceConfigSetters.decorator(decorator);
        return this;
    }

    @Override
    @SafeVarargs
    public final VirtualHostAnnotatedServiceBindingBuilder decorators(
            Function<? super HttpService, ? extends HttpService>... decorators) {
        defaultServiceConfigSetters.decorators(decorators);
        return this;
    }

    @Override
    public VirtualHostAnnotatedServiceBindingBuilder decorators(
            Iterable<? extends Function<? super HttpService, ? extends HttpService>> decorators) {
        defaultServiceConfigSetters.decorators(decorators);
        return this;
    }

    @Override
    public VirtualHostAnnotatedServiceBindingBuilder defaultServiceName(String defaultServiceName) {
        defaultServiceConfigSetters.defaultServiceName(defaultServiceName);
        return this;
    }

    @Override
    public VirtualHostAnnotatedServiceBindingBuilder defaultServiceNaming(ServiceNaming defaultServiceNaming) {
        defaultServiceConfigSetters.defaultServiceNaming(defaultServiceNaming);
        return this;
    }

    @Override
    public VirtualHostAnnotatedServiceBindingBuilder defaultLogName(String defaultLogName) {
        defaultServiceConfigSetters.defaultLogName(defaultLogName);
        return this;
    }

    @Override
    public VirtualHostAnnotatedServiceBindingBuilder blockingTaskExecutor(
            ScheduledExecutorService blockingTaskExecutor,
            boolean shutdownOnStop) {
        defaultServiceConfigSetters.blockingTaskExecutor(blockingTaskExecutor, shutdownOnStop);
        return this;
    }

    @Override
    public VirtualHostAnnotatedServiceBindingBuilder blockingTaskExecutor(int numThreads) {
        defaultServiceConfigSetters.blockingTaskExecutor(numThreads);
        return this;
    }

    @Override
    public VirtualHostAnnotatedServiceBindingBuilder successFunction(SuccessFunction successFunction) {
        defaultServiceConfigSetters.successFunction(successFunction);
        return this;
    }

    @Override
    public VirtualHostAnnotatedServiceBindingBuilder multipartUploadsLocation(Path multipartUploadsLocation) {
        defaultServiceConfigSetters.multipartUploadsLocation(multipartUploadsLocation);
        return this;
    }

    /**
     * Registers the given service to the {@linkplain VirtualHostBuilder}.
     *
     * @param service annotated service object to handle incoming requests matching path prefix, which
     *                can be configured through {@link AnnotatedServiceBindingBuilder#pathPrefix(String)}.
     *                If path prefix is not set then this service is registered to handle requests matching
     *                {@code /}
     * @return {@link VirtualHostBuilder} to continue building {@link VirtualHost}
     */
    public VirtualHostBuilder build(Object service) {
        requireNonNull(service, "service");
        this.service = service;
        virtualHostBuilder.addServiceConfigSetters(this);
        return virtualHostBuilder;
    }

    /**
     * Builds the {@link ServiceConfigBuilder}s created with the configured
     * {@link AnnotatedServiceExtensions} to the {@link VirtualHostBuilder}.
     *
     * @param extensions the {@link AnnotatedServiceExtensions} at the virtual host level.
     * @param dependencyInjectors the {@link DependencyInjector}s to inject dependencies.
     */
    List<ServiceConfigBuilder> buildServiceConfigBuilder(AnnotatedServiceExtensions extensions,
                                                         List<DependencyInjector> dependencyInjectors) {
        final List<RequestConverterFunction> requestConverterFunctions =
                requestConverterFunctionBuilder.addAll(extensions.requestConverters()).build();
        final List<ResponseConverterFunction> responseConverterFunctions =
                responseConverterFunctionBuilder.addAll(extensions.responseConverters()).build();
        final List<ExceptionHandlerFunction> exceptionHandlerFunctions =
                exceptionHandlerFunctionBuilder.addAll(extensions.exceptionHandlers()).build();

        assert service != null;

        final List<AnnotatedServiceElement> elements =
                AnnotatedServiceFactory.find(
<<<<<<< HEAD
                        pathPrefix, service, useBlockingTaskExecutor,
                        requestConverterFunctions, responseConverterFunctions, exceptionHandlerFunctions,
                        dependencyInjectors);
=======
                        pathPrefix, service, useBlockingTaskExecutor, queryDelimiter,
                        requestConverterFunctions, responseConverterFunctions, exceptionHandlerFunctions);
>>>>>>> 1c6b3143
        return elements.stream().map(element -> {
            final HttpService decoratedService =
                    element.buildSafeDecoratedService(defaultServiceConfigSetters.decorator());
            return defaultServiceConfigSetters.toServiceConfigBuilder(element.route(), decoratedService);
        }).collect(toImmutableList());
    }
}<|MERGE_RESOLUTION|>--- conflicted
+++ resolved
@@ -327,14 +327,9 @@
 
         final List<AnnotatedServiceElement> elements =
                 AnnotatedServiceFactory.find(
-<<<<<<< HEAD
-                        pathPrefix, service, useBlockingTaskExecutor,
-                        requestConverterFunctions, responseConverterFunctions, exceptionHandlerFunctions,
-                        dependencyInjectors);
-=======
-                        pathPrefix, service, useBlockingTaskExecutor, queryDelimiter,
-                        requestConverterFunctions, responseConverterFunctions, exceptionHandlerFunctions);
->>>>>>> 1c6b3143
+                        pathPrefix, service, useBlockingTaskExecutor, requestConverterFunctions,
+                        responseConverterFunctions, exceptionHandlerFunctions, dependencyInjectors,
+                        queryDelimiter);
         return elements.stream().map(element -> {
             final HttpService decoratedService =
                     element.buildSafeDecoratedService(defaultServiceConfigSetters.decorator());
