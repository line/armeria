--- conflicted
+++ resolved
@@ -135,10 +135,9 @@
     private ScheduledExecutorService blockingTaskExecutor;
     private boolean shutdownBlockingTaskExecutorOnStop;
     @Nullable
+    private SuccessFunction successFunction;
+    @Nullable
     private Path multipartUploadsLocation;
-
-    @Nullable
-    private SuccessFunction successFunction;
 
     /**
      * Creates a new {@link VirtualHostBuilder}.
@@ -929,21 +928,22 @@
     }
 
     /**
-<<<<<<< HEAD
-     * Sets the {@link Path} for storing upload file through multipart/form-data.
-     *
-     * @param multipartUploadsLocation the path of the directory stores the file.
-     */
-    public VirtualHostBuilder multipartUploadsLocation(Path multipartUploadsLocation) {
-        this.multipartUploadsLocation = requireNonNull(multipartUploadsLocation, "multipartUploadsLocation");
-=======
      * Sets the {@link SuccessFunction} to define successful responses.
      * {@link MetricCollectingService} and {@link LoggingService} use this function.
      */
     @UnstableApi
     public VirtualHostBuilder successFunction(SuccessFunction successFunction) {
         this.successFunction = requireNonNull(successFunction, "successFunction");
->>>>>>> c8d1f5ef
+        return this;
+    }
+
+    /**
+     * Sets the {@link Path} for storing upload file through multipart/form-data.
+     *
+     * @param multipartUploadsLocation the path of the directory stores the file.
+     */
+    public VirtualHostBuilder multipartUploadsLocation(Path multipartUploadsLocation) {
+        this.multipartUploadsLocation = requireNonNull(multipartUploadsLocation, "multipartUploadsLocation");
         return this;
     }
 
@@ -1041,29 +1041,17 @@
             shutdownBlockingTaskExecutorOnStop = template.shutdownBlockingTaskExecutorOnStop;
         }
 
-<<<<<<< HEAD
         final Path multipartUploadsLocation =
                 this.multipartUploadsLocation != null ?
                 this.multipartUploadsLocation : template.multipartUploadsLocation;
-=======
-        final SuccessFunction successFunction;
-        if (this.successFunction != null) {
-            successFunction = this.successFunction;
-        } else {
-            successFunction = template.successFunction;
-        }
->>>>>>> c8d1f5ef
 
         assert rejectedRouteHandler != null;
         assert accessLogWriter != null;
         assert accessLoggerMapper != null;
         assert extensions != null;
         assert blockingTaskExecutor != null;
-<<<<<<< HEAD
+        assert successFunction != null;
         assert multipartUploadsLocation != null;
-=======
-        assert successFunction != null;
->>>>>>> c8d1f5ef
 
         final List<ServiceConfig> serviceConfigs = getServiceConfigSetters(template)
                 .stream()
@@ -1085,22 +1073,15 @@
                     return cfgBuilder.build(defaultServiceNaming, requestTimeoutMillis, maxRequestLength,
                                             verboseResponses, accessLogWriter, shutdownAccessLogWriterOnStop,
                                             blockingTaskExecutor, shutdownBlockingTaskExecutorOnStop,
-<<<<<<< HEAD
-                                            multipartUploadsLocation);
-=======
-                                            successFunction);
->>>>>>> c8d1f5ef
+                                            successFunction, multipartUploadsLocation);
                 }).collect(toImmutableList());
 
         final ServiceConfig fallbackServiceConfig =
                 new ServiceConfigBuilder(RouteBuilder.FALLBACK_ROUTE, FallbackService.INSTANCE)
                         .build(defaultServiceNaming, requestTimeoutMillis, maxRequestLength, verboseResponses,
                                accessLogWriter, shutdownAccessLogWriterOnStop, blockingTaskExecutor,
-<<<<<<< HEAD
-                               shutdownBlockingTaskExecutorOnStop, multipartUploadsLocation);
-=======
-                               shutdownBlockingTaskExecutorOnStop, successFunction);
->>>>>>> c8d1f5ef
+                               shutdownBlockingTaskExecutorOnStop, successFunction,
+                               multipartUploadsLocation);
 
         SslContext sslContext = null;
         boolean releaseSslContextOnFailure = false;
