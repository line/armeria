/*
 * Copyright 2019 LINE Corporation
 *
 * LINE Corporation licenses this file to you under the Apache License,
 * version 2.0 (the "License"); you may not use this file except in compliance
 * with the License. You may obtain a copy of the License at:
 *
 *   https://www.apache.org/licenses/LICENSE-2.0
 *
 * Unless required by applicable law or agreed to in writing, software
 * distributed under the License is distributed on an "AS IS" BASIS, WITHOUT
 * WARRANTIES OR CONDITIONS OF ANY KIND, either express or implied. See the
 * License for the specific language governing permissions and limitations
 * under the License.
 */

package com.linecorp.armeria.client.brave;

import java.util.List;
import java.util.UUID;

import javax.annotation.Nullable;
import javax.net.ssl.SSLSession;

import org.junit.AssumptionViolatedException;
import org.junit.Before;
import org.junit.Test;
import org.junit.runner.RunWith;
import org.junit.runners.Parameterized;
import org.junit.runners.Parameterized.Parameters;

import com.google.common.collect.ImmutableList;

import com.linecorp.armeria.client.ClientDecorationBuilder;
import com.linecorp.armeria.client.ClientFactory;
import com.linecorp.armeria.client.ClientOption;
import com.linecorp.armeria.client.ClientOptions;
import com.linecorp.armeria.client.HttpClient;
import com.linecorp.armeria.common.HttpMethod;
import com.linecorp.armeria.common.HttpRequest;
import com.linecorp.armeria.common.NonWrappingRequestContext;
import com.linecorp.armeria.common.RequestContext;
import com.linecorp.armeria.common.RpcRequest;
import com.linecorp.armeria.common.SessionProtocol;
import com.linecorp.armeria.common.brave.RequestContextCurrentTraceContext;
import com.linecorp.armeria.common.logging.RequestLog;
import com.linecorp.armeria.common.logging.RequestLogBuilder;
import com.linecorp.armeria.common.metric.NoopMeterRegistry;

import brave.Tracing.Builder;
import brave.propagation.CurrentTraceContext;
import brave.propagation.StrictScopeDecorator;
import brave.sampler.Sampler;
import brave.test.http.ITHttpAsyncClient;
import io.netty.channel.Channel;
import io.netty.channel.EventLoop;
import okhttp3.Protocol;

@RunWith(Parameterized.class)
public class BraveClientIntegrationTest extends ITHttpAsyncClient<HttpClient> {

    @Parameters
    public static List<SessionProtocol> sessionProtocols() {
        return ImmutableList.of(SessionProtocol.H1C, SessionProtocol.H2C);
    }

    // // Hide currentTraceContext in ITHttpClient
    private final CurrentTraceContext currentTraceContext =
            RequestContextCurrentTraceContext.builder()
                                             .addScopeDecorator(StrictScopeDecorator.create())
                                             .build();

    private final List<Protocol> protocols;
    private final SessionProtocol sessionProtocol;

    public BraveClientIntegrationTest(SessionProtocol sessionProtocol) {
        this.sessionProtocol = sessionProtocol;
        if (sessionProtocol == SessionProtocol.H2C) {
            protocols = ImmutableList.of(Protocol.H2_PRIOR_KNOWLEDGE);
        } else {
            protocols = ImmutableList.of(Protocol.HTTP_1_1, Protocol.HTTP_2);
        }
    }

    @Before
    public void setupServer() {
        server.setProtocols(protocols);
    }

    @Override
    protected Builder tracingBuilder(Sampler sampler) {
        return super.tracingBuilder(sampler).currentTraceContext(currentTraceContext);
    }

    @Override
    protected HttpClient newClient(int port) {
        return HttpClient.of(sessionProtocol.uriText() + "://127.0.0.1:" + port,
                             ClientOptions.of(ClientOption.DECORATION.newValue(
                                     new ClientDecorationBuilder()
                                             .add(BraveClient.newDecorator(httpTracing))
                                             .build())));
    }

    @Override
    @Test
    public void makesChildOfCurrentSpan() throws Exception {
        new DummyRequestContext().makeContextAware(() -> {
            super.makesChildOfCurrentSpan();
            return null;
        }).call();
    }

    @Override
    @Test
    public void propagatesExtra_newTrace() throws Exception {
        new DummyRequestContext().makeContextAware(() -> {
            super.propagatesExtra_newTrace();
            return null;
        }).call();
    }

    @Override
    @Test
    public void propagatesExtra_unsampledTrace() throws Exception {
        new DummyRequestContext().makeContextAware(() -> {
            super.propagatesExtra_unsampledTrace();
            return null;
        }).call();
    }

    @Override
    @Test
    public void usesParentFromInvocationTime() throws Exception {
        new DummyRequestContext().makeContextAware(() -> {
            super.usesParentFromInvocationTime();
            return null;
        }).call();
    }

    @Override
    @Test
    public void redirect() throws Exception {
        throw new AssumptionViolatedException("Armeria does not support client redirect.");
    }

    @Override
    protected void closeClient(HttpClient client) {
    }

    @Override
    protected void get(HttpClient client, String pathIncludingQuery) {
        client.get(pathIncludingQuery).aggregate().join();
    }

    @Override
    protected void post(HttpClient client, String pathIncludingQuery, String body) {
        client.post(pathIncludingQuery, body).aggregate().join();
    }

    @Override
    protected void getAsync(HttpClient client, String pathIncludingQuery) throws Exception {
        client.get(pathIncludingQuery);
    }

    private static class DummyRequestContext extends NonWrappingRequestContext {
        DummyRequestContext() {
            super(NoopMeterRegistry.get(), SessionProtocol.HTTP,
<<<<<<< HEAD
                  UUID.randomUUID(), HttpMethod.GET, "/",  null,
=======
                  UUID.randomUUID(), HttpMethod.GET, "/", null,
>>>>>>> 78bb9196
                  HttpRequest.streaming(HttpMethod.GET, "/"), null);
        }

        @Override
        public RequestContext newDerivedContext(@Nullable HttpRequest req,
                                                @Nullable RpcRequest rpcReq) {
            throw new UnsupportedOperationException();
        }

        @Override
        public EventLoop eventLoop() {
            return ClientFactory.DEFAULT.eventLoopGroup().next();
        }

        @Nullable
        @Override
        protected Channel channel() {
            return null;
        }

        @Nullable
        @Override
        public SSLSession sslSession() {
            return null;
        }

        @Override
        public RequestLog log() {
            throw new UnsupportedOperationException();
        }

        @Override
        public RequestLogBuilder logBuilder() {
            throw new UnsupportedOperationException();
        }
    }
}<|MERGE_RESOLUTION|>--- conflicted
+++ resolved
@@ -48,7 +48,6 @@
 import com.linecorp.armeria.common.metric.NoopMeterRegistry;
 
 import brave.Tracing.Builder;
-import brave.propagation.CurrentTraceContext;
 import brave.propagation.StrictScopeDecorator;
 import brave.sampler.Sampler;
 import brave.test.http.ITHttpAsyncClient;
@@ -64,12 +63,6 @@
         return ImmutableList.of(SessionProtocol.H1C, SessionProtocol.H2C);
     }
 
-    // // Hide currentTraceContext in ITHttpClient
-    private final CurrentTraceContext currentTraceContext =
-            RequestContextCurrentTraceContext.builder()
-                                             .addScopeDecorator(StrictScopeDecorator.create())
-                                             .build();
-
     private final List<Protocol> protocols;
     private final SessionProtocol sessionProtocol;
 
@@ -83,8 +76,14 @@
     }
 
     @Before
-    public void setupServer() {
+    @Override
+    public void setup() {
+        currentTraceContext =
+                RequestContextCurrentTraceContext.builder()
+                                                 .addScopeDecorator(StrictScopeDecorator.create())
+                                                 .build();
         server.setProtocols(protocols);
+        super.setup();
     }
 
     @Override
@@ -165,11 +164,7 @@
     private static class DummyRequestContext extends NonWrappingRequestContext {
         DummyRequestContext() {
             super(NoopMeterRegistry.get(), SessionProtocol.HTTP,
-<<<<<<< HEAD
-                  UUID.randomUUID(), HttpMethod.GET, "/",  null,
-=======
                   UUID.randomUUID(), HttpMethod.GET, "/", null,
->>>>>>> 78bb9196
                   HttpRequest.streaming(HttpMethod.GET, "/"), null);
         }
 
