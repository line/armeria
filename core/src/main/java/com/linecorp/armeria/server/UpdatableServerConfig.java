/*
 * Copyright 2021 LINE Corporation
 *
 * LINE Corporation licenses this file to you under the Apache License,
 * version 2.0 (the "License"); you may not use this file except in compliance
 * with the License. You may obtain a copy of the License at:
 *
 *   https://www.apache.org/licenses/LICENSE-2.0
 *
 * Unless required by applicable law or agreed to in writing, software
 * distributed under the License is distributed on an "AS IS" BASIS, WITHOUT
 * WARRANTIES OR CONDITIONS OF ANY KIND, either express or implied. See the
 * License for the specific language governing permissions and limitations
 * under the License.
 */

package com.linecorp.armeria.server;

import static java.util.Objects.requireNonNull;

import java.net.InetAddress;
import java.net.InetSocketAddress;
import java.time.Duration;
import java.util.List;
import java.util.Map;
import java.util.concurrent.Executor;
import java.util.concurrent.ScheduledExecutorService;
import java.util.function.Function;
import java.util.function.Predicate;
import java.util.function.Supplier;

import com.linecorp.armeria.common.DependencyInjector;
import com.linecorp.armeria.common.Http1HeaderNaming;
import com.linecorp.armeria.common.RequestId;
import com.linecorp.armeria.common.annotation.Nullable;

import io.micrometer.core.instrument.MeterRegistry;
import io.netty.channel.ChannelOption;
import io.netty.channel.EventLoopGroup;
import io.netty.handler.ssl.SslContext;
import io.netty.util.Mapping;

final class UpdatableServerConfig implements ServerConfig {

    private DefaultServerConfig delegate;

    UpdatableServerConfig(DefaultServerConfig delegate) {
        this.delegate = requireNonNull(delegate, "delegate");
    }

    void updateConfig(DefaultServerConfig newConfig) {
        delegate = requireNonNull(newConfig, "newConfig");
    }

    DefaultServerConfig delegate() {
        return delegate;
    }

    // Delegate non-public methods

    /**
     * Returns a map of SslContexts {@link SslContext}.
     */
    @Nullable
    Mapping<String, SslContext> sslContextMapping() {
        return delegate.sslContextMapping();
    }

    /**
     * Returns the {@link Executor} which will invoke the callbacks of {@link Server#start()},
     * {@link Server#stop()} and {@link ServerListener}.
     *
     * <p>Note: Kept non-public since it doesn't seem useful for users.</p>
     */
    Executor startStopExecutor() {
        return delegate.startStopExecutor();
    }

    // Delegate public methods

    @Override
    public Server server() {
        return delegate.server();
    }

    @Override
    public List<ServerPort> ports() {
        return delegate.ports();
    }

    @Override
    public VirtualHost defaultVirtualHost() {
        return delegate.defaultVirtualHost();
    }

    @Override
    public List<VirtualHost> virtualHosts() {
        return delegate.virtualHosts();
    }

    @Override
    @Deprecated
    public VirtualHost findVirtualHost(String hostname) {
        return delegate.findVirtualHost(hostname);
    }

    @Override
    public VirtualHost findVirtualHost(String hostname, int port) {
        return delegate.findVirtualHost(hostname, port);
    }

    @Override
    public List<VirtualHost> findVirtualHosts(HttpService service) {
        return delegate.findVirtualHosts(service);
    }

    @Override
    public List<ServiceConfig> serviceConfigs() {
        return delegate.serviceConfigs();
    }

    @Override
    public EventLoopGroup workerGroup() {
        return delegate.workerGroup();
    }

    @Override
    public boolean shutdownWorkerGroupOnStop() {
        return delegate.shutdownWorkerGroupOnStop();
    }

    @Override
    public Map<ChannelOption<?>, ?> channelOptions() {
        return delegate.channelOptions();
    }

    @Override
    public Map<ChannelOption<?>, ?> childChannelOptions() {
        return delegate.childChannelOptions();
    }

    @Override
    public int maxNumConnections() {
        return delegate.maxNumConnections();
    }

    @Override
    public long idleTimeoutMillis() {
        return delegate.idleTimeoutMillis();
    }

    @Override
    public long pingIntervalMillis() {
        return delegate.pingIntervalMillis();
    }

    @Override
    public long maxConnectionAgeMillis() {
        return delegate.maxConnectionAgeMillis();
    }

    @Override
    public long connectionDrainDurationMicros() {
        return delegate.connectionDrainDurationMicros();
    }

    @Override
    public int maxNumRequestsPerConnection() {
        return delegate.maxNumRequestsPerConnection();
    }

    @Override
    public int http1MaxInitialLineLength() {
        return delegate.http1MaxInitialLineLength();
    }

    @Override
    public int http1MaxHeaderSize() {
        return delegate.http1MaxHeaderSize();
    }

    @Override
    public int http1MaxChunkSize() {
        return delegate.http1MaxChunkSize();
    }

    @Override
    public int http2InitialConnectionWindowSize() {
        return delegate.http2InitialConnectionWindowSize();
    }

    @Override
    public int http2InitialStreamWindowSize() {
        return delegate.http2InitialStreamWindowSize();
    }

    @Override
    public long http2MaxStreamsPerConnection() {
        return delegate.http2MaxStreamsPerConnection();
    }

    @Override
    public int http2MaxFrameSize() {
        return delegate.http2MaxFrameSize();
    }

    @Override
    public long http2MaxHeaderListSize() {
        return delegate.http2MaxHeaderListSize();
    }

    @Override
    public Duration gracefulShutdownQuietPeriod() {
        return delegate.gracefulShutdownQuietPeriod();
    }

    @Override
    public Duration gracefulShutdownTimeout() {
        return delegate.gracefulShutdownTimeout();
    }

    @Override
    public ScheduledExecutorService blockingTaskExecutor() {
        return delegate.blockingTaskExecutor();
    }

    @Override
    public MeterRegistry meterRegistry() {
        return delegate.meterRegistry();
    }

    @Override
    public int proxyProtocolMaxTlvSize() {
        return delegate.proxyProtocolMaxTlvSize();
    }

    @Override
    public List<ClientAddressSource> clientAddressSources() {
        return delegate.clientAddressSources();
    }

    @Override
    public Predicate<? super InetAddress> clientAddressTrustedProxyFilter() {
        return delegate.clientAddressTrustedProxyFilter();
    }

    @Override
    public Predicate<? super InetAddress> clientAddressFilter() {
        return delegate.clientAddressFilter();
    }

    @Override
    public Function<? super ProxiedAddresses, ? extends InetSocketAddress> clientAddressMapper() {
        return delegate.clientAddressMapper();
    }

    @Override
    public boolean isDateHeaderEnabled() {
        return delegate.isDateHeaderEnabled();
    }

    @Override
    public boolean isServerHeaderEnabled() {
        return delegate.isServerHeaderEnabled();
    }

    @Override
    public Supplier<RequestId> requestIdGenerator() {
        return delegate.requestIdGenerator();
    }

    @Override
    public ServerErrorHandler errorHandler() {
        return delegate.errorHandler();
    }

    @Override
    public Http1HeaderNaming http1HeaderNaming() {
        return delegate.http1HeaderNaming();
    }

    @Override
    public DependencyInjector dependencyInjector() {
        return delegate.dependencyInjector();
    }

    @Override
<<<<<<< HEAD
    public Duration unhandledExceptionsReportInterval() {
        return delegate.unhandledExceptionsReportInterval();
=======
    public Function<String, String> absoluteUriTransformer() {
        return delegate.absoluteUriTransformer();
>>>>>>> 1fc5470b
    }

    @Override
    public String toString() {
        return delegate.toString();
    }
}<|MERGE_RESOLUTION|>--- conflicted
+++ resolved
@@ -285,13 +285,13 @@
     }
 
     @Override
-<<<<<<< HEAD
+    public Function<String, String> absoluteUriTransformer() {
+        return delegate.absoluteUriTransformer();
+    }
+
+    @Override
     public Duration unhandledExceptionsReportInterval() {
         return delegate.unhandledExceptionsReportInterval();
-=======
-    public Function<String, String> absoluteUriTransformer() {
-        return delegate.absoluteUriTransformer();
->>>>>>> 1fc5470b
     }
 
     @Override
