/*
 * Copyright 2020 LINE Corporation
 *
 * LINE Corporation licenses this file to you under the Apache License,
 * version 2.0 (the "License"); you may not use this file except in compliance
 * with the License. You may obtain a copy of the License at:
 *
 *   https://www.apache.org/licenses/LICENSE-2.0
 *
 * Unless required by applicable law or agreed to in writing, software
 * distributed under the License is distributed on an "AS IS" BASIS, WITHOUT
 * WARRANTIES OR CONDITIONS OF ANY KIND, either express or implied. See the
 * License for the specific language governing permissions and limitations
 * under the License.
 */

import Grid from '@material-ui/core/Grid';
import IconButton from '@material-ui/core/IconButton';
import Snackbar from '@material-ui/core/Snackbar';
import Tooltip from '@material-ui/core/Tooltip';
import Typography from '@material-ui/core/Typography';
import CloseIcon from '@material-ui/icons/Close';
import DeleteSweepIcon from '@material-ui/icons/DeleteSweep';
import FileCopyIcon from '@material-ui/icons/FileCopy';
import React, {
  Dispatch,
  useCallback,
  useEffect,
  useMemo,
  useReducer,
  useState,
} from 'react';
import { Light as SyntaxHighlighter } from 'react-syntax-highlighter';
import githubGist from 'react-syntax-highlighter/dist/esm/styles/hljs/github-gist';
import json from 'react-syntax-highlighter/dist/esm/languages/hljs/json';

import jsonMinify from 'jsonminify';
import { RouteComponentProps } from 'react-router';
import {
  Dialog,
  DialogActions,
  DialogContent,
  DialogTitle,
} from '@material-ui/core';
import Button from '@material-ui/core/Button';
import Alert from '@material-ui/lab/Alert';
import { createStyles, makeStyles, Theme } from '@material-ui/core/styles';
import Section from '../../components/Section';
import { docServiceDebug } from '../../lib/header-provider';
import jsonPrettify from '../../lib/json-prettify';
import {
  extractUrlPath,
  Method,
  Route,
  RoutePathType,
  ServiceType,
} from '../../lib/specification';
import { TRANSPORTS } from '../../lib/transports';
import { SelectOption } from '../../lib/types';
import DebugInputs from './DebugInputs';

const useStyles = makeStyles((theme: Theme) =>
  createStyles({
    actionDialog: {
      justifyContent: 'space-between',
      margin: theme.spacing(1),
    },
    responseGrid: {
      borderLeft: `2px solid ${theme.palette.divider}`,
    },
  }),
);

SyntaxHighlighter.registerLanguage('json', json);

interface OwnProps {
  method: Method;
  serviceType: ServiceType;
  exampleHeaders: SelectOption[];
  examplePaths: SelectOption[];
  exampleQueries: SelectOption[];
  exactPathMapping: boolean;
  useRequestBody: boolean;
  debugFormIsOpen: boolean;
  setDebugFormIsOpen: Dispatch<React.SetStateAction<boolean>>;
  jsonSchemas: any[];
  docServiceRoute?: Route;
}

type Props = OwnProps & RouteComponentProps;

const validateJsonObject = (jsonObject: string, description: string) => {
  let parsedJson;
  try {
    parsedJson = JSON.parse(jsonObject);
  } catch (e) {
    throw new Error(
      `Failed to parse a JSON object in the ${description}:\n${e}`,
    );
  }
  if (typeof parsedJson !== 'object') {
    throw new Error(
      `The ${description} must be a JSON object.\nYou entered: ${typeof parsedJson}`,
    );
  }
};

const copyTextToClipboard = (text: string) => {
  const textArea = document.createElement('textarea');
  textArea.style.opacity = '0.0';
  textArea.value = text;

  const modal = document.getElementById('debug-form')!;
  modal.appendChild(textArea);

  textArea.focus();
  textArea.select();
  document.execCommand('copy');
  modal.removeChild(textArea);
};

const parseServerRootPath = (docServiceRoute: Route | undefined): string => {
  if (
    docServiceRoute === undefined ||
    docServiceRoute.pathType !== RoutePathType.PREFIX
  ) {
    return '';
  }

  // Remove '/*' from the path
  const docServicePath = docServiceRoute.patternString.slice(0, -2);
  const index = window.location.pathname.indexOf(docServicePath);
  if (index < 0) {
    return '';
  }

  return window.location.pathname.substring(0, index);
};

const toggle = (prev: boolean, override: unknown) => {
  if (typeof override === 'boolean') {
    return override;
  }
  return !prev;
};

const escapeSingleQuote = (text: string) => text.replace(/'/g, "'\\''");

const DebugPage: React.FunctionComponent<Props> = ({
  exactPathMapping,
  exampleHeaders,
  examplePaths,
  exampleQueries,
  serviceType,
  history,
  location,
  match,
  method,
  useRequestBody,
  debugFormIsOpen,
  setDebugFormIsOpen,
  jsonSchemas,
  docServiceRoute,
}) => {
  const [requestBody, setRequestBody] = useState('');
  const [debugResponse, setDebugResponse] = useState('');
  const [additionalQueries, setAdditionalQueries] = useState('');
  const [additionalPath, setAdditionalPath] = useState('');
  const [additionalHeaders, setAdditionalHeaders] = useState('');
  const [stickyHeaders, toggleStickyHeaders] = useReducer(toggle, false);
  const [snackbarOpen, setSnackbarOpen] = useState(false);
  const [snackbarMessage, setSnackbarMessage] = useState('');
  const [keepDebugResponse, toggleKeepDebugResponse] = useReducer(
    toggle,
    false,
  );

  const classes = useStyles();

  const transport = TRANSPORTS.getDebugTransport(method);
  if (!transport) {
    throw new Error("This method doesn't have a debug transport.");
  }

  useEffect(() => {
    const urlParams = new URLSearchParams(location.search);

    let urlRequestBody = '';
    let urlDebugFormIsOpen = false;
    if (useRequestBody) {
      if (urlParams.has('request_body')) {
        urlRequestBody = jsonPrettify(urlParams.get('request_body')!);
      }

      if (urlParams.has('debug_form_is_open')) {
        urlDebugFormIsOpen = urlParams.get('debug_form_is_open') === 'true';
      }
    }

    let urlPath;
    if (
      serviceType === ServiceType.HTTP ||
      serviceType === ServiceType.GRAPHQL
    ) {
      if (exactPathMapping) {
        urlPath = extractUrlPath(method);
      } else {
        urlPath = urlParams.get('endpoint_path') || '';
      }
    } else {
      urlPath =
        transport.findDebugMimeTypeEndpoint(
          method,
          urlParams.get('endpoint_path') || undefined,
        )?.pathMapping || '';
    }

    const urlQueries =
      serviceType === ServiceType.HTTP ? urlParams.get('queries') ?? '' : '';

    if (!keepDebugResponse) {
      setDebugResponse('');
      toggleKeepDebugResponse(false);
    }
    setSnackbarOpen(false);
    setRequestBody(urlRequestBody || method.exampleRequests[0] || '');
    setAdditionalPath(urlPath || '');
    setAdditionalQueries(urlQueries || '');
<<<<<<< HEAD

    if (urlDebugFormIsOpen) {
      setDebugFormIsOpen(urlDebugFormIsOpen);
    }
=======
>>>>>>> 9568d568
  }, [
    exactPathMapping,
    exampleQueries.length,
    serviceType,
    location.search,
    match.params,
    method,
    transport,
    useRequestBody,
    keepDebugResponse,
    docServiceRoute,
  ]);

  /* eslint-disable react-hooks/exhaustive-deps */
  useEffect(() => {
    const urlParams = new URLSearchParams(location.search);

    if (urlParams.has('sticky_headers')) {
      toggleStickyHeaders(true);
    }

    let headers = urlParams.has('headers')
      ? jsonPrettify(urlParams.get('headers')!)
      : undefined;

    if (!headers) {
      headers = stickyHeaders ? additionalHeaders : '';
    }
    setAdditionalHeaders(headers);
  }, [match.params]);
  /* eslint-enable react-hooks/exhaustive-deps */

  const showSnackbar = useCallback((text: string) => {
    setSnackbarOpen(true);
    setSnackbarMessage(text);
  }, []);

  const dismissSnackbar = useCallback(() => {
    setSnackbarOpen(false);
  }, []);

  const onExport = useCallback(() => {
    try {
      if (useRequestBody) {
        validateJsonObject(requestBody, 'request body');
      }

      if (additionalHeaders) {
        validateJsonObject(additionalHeaders, 'headers');
      }

      const headers =
        (additionalHeaders && JSON.parse(additionalHeaders)) || {};

      // window.location.origin may have compatibility issue
      // https://developer.mozilla.org/en-US/docs/Web/API/Window/location#Browser_compatibility
      const host =
        `${window.location.protocol}//${window.location.hostname}` +
        `${window.location.port ? `:${window.location.port}` : ''}`;

      const httpMethod = method.httpMethod;
      let mappedPath;
      let endpoint;

      if (
        serviceType === ServiceType.HTTP ||
        serviceType === ServiceType.GRAPHQL
      ) {
        const queries = additionalQueries;
        if (exactPathMapping) {
          endpoint = transport.getDebugMimeTypeEndpoint(method);
          mappedPath =
            `'${escapeSingleQuote(
              endpoint.pathMapping.substring('exact:'.length),
            )}` +
            `${queries.length > 0 ? `?${escapeSingleQuote(queries)}` : ''}'`;
        } else {
          endpoint = transport.getDebugMimeTypeEndpoint(method, additionalPath);
          mappedPath =
            `'${escapeSingleQuote(additionalPath)}` +
            `${queries.length > 0 ? `?${escapeSingleQuote(queries)}` : ''}'`;
        }
      } else if (additionalPath.length > 0) {
        endpoint = transport.getDebugMimeTypeEndpoint(method, additionalPath);
        mappedPath = `'${escapeSingleQuote(additionalPath)}'`;
      } else {
        endpoint = transport.getDebugMimeTypeEndpoint(method);
        mappedPath = `'${escapeSingleQuote(endpoint.pathMapping)}'`;
      }

      const uri = host + parseServerRootPath(docServiceRoute) + mappedPath;

      const body = transport.getCurlBody(
        endpoint,
        method,
        escapeSingleQuote(requestBody),
      );

      headers['content-type'] = transport.getDebugMimeType();
      if (process.env.WEBPACK_DEV === 'true') {
        headers[docServiceDebug] = 'true';
      }
      if (serviceType === ServiceType.GRAPHQL) {
        headers.Accept = 'application/json';
      }

      const headerOptions = Object.keys(headers)
        .map((name) => {
          return `-H '${name}: ${headers[name]}'`;
        })
        .join(' ');

      const curlCommand =
        `curl -X${httpMethod} ${headerOptions} ${uri}` +
        `${useRequestBody ? ` -d '${body}'` : ''}`;

      copyTextToClipboard(curlCommand);
      showSnackbar('The curl command has been copied to the clipboard.');
    } catch (e) {
      if (e instanceof Object) {
        setDebugResponse(e.toString());
      } else {
        setDebugResponse('<unknown>');
      }
    }
  }, [
    useRequestBody,
    additionalHeaders,
    method,
    transport,
    requestBody,
    serviceType,
    showSnackbar,
    additionalQueries,
    exactPathMapping,
    additionalPath,
    docServiceRoute,
  ]);

  const onCopy = useCallback(() => {
    const response = debugResponse;
    if (response.length > 0) {
      copyTextToClipboard(response);
      showSnackbar('The response has been copied to the clipboard.');
    }
  }, [debugResponse, showSnackbar]);

  const onClear = useCallback(() => {
    setDebugResponse('');
  }, []);

  const executeRequest = useCallback(
    async (params: URLSearchParams) => {
      let executedRequestBody;
      if (useRequestBody) {
        executedRequestBody = params.get('request_body');
        if (!executedRequestBody) {
          return;
        }
      }

      let queries;
      let executedEndpointPath;
      if (serviceType === ServiceType.HTTP) {
        queries = params.get('queries') || '';
        if (!exactPathMapping) {
          executedEndpointPath = params.get('endpoint_path') || undefined;
        }
      } else {
        executedEndpointPath = params.get('endpoint_path') || undefined;
      }

      const headersText = params.get('headers');
      const headers = headersText ? JSON.parse(headersText) : {};

      let executedDebugResponse;
      try {
        executedDebugResponse = await transport.send(
          method,
          headers,
          parseServerRootPath(docServiceRoute),
          executedRequestBody,
          executedEndpointPath,
          queries,
        );
      } catch (e) {
        if (e instanceof Object) {
          executedDebugResponse = e.toString();
        } else {
          executedDebugResponse = '<unknown>';
        }
      }
      setDebugResponse(executedDebugResponse);
    },
    [
      useRequestBody,
      serviceType,
      exactPathMapping,
      method,
      transport,
      docServiceRoute,
    ],
  );

  const onSubmit = useCallback(async () => {
    setDebugResponse('');

    const queries = additionalQueries;
    const headers = additionalHeaders;
    const params = new URLSearchParams(location.search);

    try {
      if (useRequestBody) {
        // Validate requestBody only if it's not empty string.
        if (requestBody.trim()) {
          validateJsonObject(requestBody, 'request body');
        }

        // Do not round-trip through JSON.parse to minify the text so as to not lose numeric precision.
        // See: https://github.com/line/armeria/issues/273

        // For some reason jsonMinify minifies {} as empty string, so work around it.
        params.set('request_body', jsonMinify(requestBody) || '{}');
      }

      if (serviceType === ServiceType.HTTP) {
        if (queries) {
          params.set('queries', queries);
        } else {
          params.delete('queries');
        }
        if (!exactPathMapping) {
          transport.getDebugMimeTypeEndpoint(method, additionalPath);
          params.set('endpoint_path', additionalPath);
        }
      } else if (additionalPath.length > 0) {
        params.set('endpoint_path', additionalPath);
      } else {
        // Fall back to default endpoint.
        params.delete('endpoint_path');
      }

      if (headers) {
        validateJsonObject(headers, 'HTTP headers');
        let minifiedHeaders = jsonMinify(headers);
        if (minifiedHeaders === '{}') {
          minifiedHeaders = '';
        }
        if (minifiedHeaders.length > 0) {
          params.set('headers', minifiedHeaders);
        } else {
          params.delete('headers');
        }
      } else {
        params.delete('headers');
      }
    } catch (e) {
      if (e instanceof Object) {
        setDebugResponse(e.toString());
      } else {
        setDebugResponse('<unknown>');
      }
      return;
    }

    if (stickyHeaders) {
      params.set('sticky_headers', 'true');
    } else {
      params.delete('sticky_headers');
    }

    const serializedParams = `?${params.toString()}`;
    if (serializedParams !== location.search) {
      // executeRequest may throw error before useEffect, we need to avoid useEffect cleanup the debug response.
      toggleKeepDebugResponse(true);
      history.push(`${location.pathname}${serializedParams}`);
    }
    await executeRequest(params);
  }, [
    additionalQueries,
    additionalHeaders,
    location.search,
    location.pathname,
    stickyHeaders,
    executeRequest,
    useRequestBody,
    serviceType,
    requestBody,
    exactPathMapping,
    additionalPath,
    history,
    method,
    transport,
  ]);

  const supportedExamplePaths = useMemo(() => {
    if (
      serviceType === ServiceType.HTTP ||
      serviceType === ServiceType.GRAPHQL
    ) {
      return examplePaths;
    }
    return transport.listDebugMimeTypeEndpoint(method).map((endpoint) => {
      return {
        label: endpoint.pathMapping,
        value: endpoint.pathMapping,
      };
    });
  }, [serviceType, transport, method, examplePaths]);

  return (
    <>
      <Section>
        <div id={debugFormIsOpen ? '' : 'debug-form'}>
          <Typography variant="body2" paragraph />
          <Grid container spacing={2}>
            <Grid item xs={12} sm={6}>
              <Typography variant="h6" paragraph>
                Debug
              </Typography>
              <Alert severity="info">
                You can set the default values by{' '}
                <a
                  href="https://armeria.dev/docs/server-docservice/#example-requests-and-headers"
                  rel="noreferrer"
                  target="_blank"
                >
                  specifying example requests and headers
                </a>
                .
              </Alert>
              <DebugInputs
                method={method}
                serviceType={serviceType}
                exampleHeaders={exampleHeaders}
                exampleQueries={exampleQueries}
                supportedExamplePaths={supportedExamplePaths}
                additionalPath={additionalPath}
                setAdditionalPath={setAdditionalPath}
                additionalQueries={additionalQueries}
                setAdditionalQueries={setAdditionalQueries}
                exactPathMapping={exactPathMapping}
                useRequestBody={useRequestBody}
                additionalHeaders={additionalHeaders}
                setAdditionalHeaders={setAdditionalHeaders}
                jsonSchemas={jsonSchemas}
                stickyHeaders={stickyHeaders}
                toggleStickyHeaders={toggleStickyHeaders}
                requestBody={requestBody}
                setRequestBody={setRequestBody}
              />
              <Typography variant="body2" paragraph />
              <Button variant="contained" color="primary" onClick={onSubmit}>
                Submit
              </Button>
              <Button variant="text" color="secondary" onClick={onExport}>
                Copy as a curl command
              </Button>
            </Grid>
            <Grid item xs={12} sm={6}>
              <Grid container spacing={1}>
                <Grid item xs="auto">
                  <Tooltip title="Copy response">
                    <div>
                      <IconButton
                        onClick={onCopy}
                        disabled={debugResponse.length === 0}
                      >
                        <FileCopyIcon />
                      </IconButton>
                    </div>
                  </Tooltip>
                </Grid>
                <Grid item xs="auto">
                  <Tooltip title="Clear response">
                    <div>
                      <IconButton
                        onClick={onClear}
                        disabled={debugResponse.length === 0}
                      >
                        <DeleteSweepIcon />
                      </IconButton>
                    </div>
                  </Tooltip>
                </Grid>
              </Grid>
              <SyntaxHighlighter
                language="json"
                style={githubGist}
                wrapLines={false}
              >
                {debugResponse}
              </SyntaxHighlighter>
            </Grid>
          </Grid>
          <Snackbar
            open={snackbarOpen}
            message={snackbarMessage}
            autoHideDuration={3000}
            onClose={dismissSnackbar}
            action={
              <IconButton color="inherit" onClick={dismissSnackbar}>
                <CloseIcon />
              </IconButton>
            }
          />
        </div>
      </Section>
      {/* Debug modal */}
      <Dialog
        onClose={() => setDebugFormIsOpen(false)}
        open={debugFormIsOpen}
        fullWidth
        maxWidth="lg"
      >
        <DialogTitle id="customized-dialog-title">
          <Typography variant="h6" paragraph>
            Debug
          </Typography>
        </DialogTitle>
        <DialogContent dividers>
          <div id="debug-form">
            <Typography variant="body2" paragraph />
            <Grid container spacing={2}>
              <Grid item xs={12} sm={6}>
                <DebugInputs
                  method={method}
                  serviceType={serviceType}
                  exampleHeaders={exampleHeaders}
                  exampleQueries={exampleQueries}
                  supportedExamplePaths={supportedExamplePaths}
                  additionalPath={additionalPath}
                  setAdditionalPath={setAdditionalPath}
                  additionalQueries={additionalQueries}
                  setAdditionalQueries={setAdditionalQueries}
                  exactPathMapping={exactPathMapping}
                  useRequestBody={useRequestBody}
                  additionalHeaders={additionalHeaders}
                  setAdditionalHeaders={setAdditionalHeaders}
                  jsonSchemas={jsonSchemas}
                  stickyHeaders={stickyHeaders}
                  toggleStickyHeaders={toggleStickyHeaders}
                  requestBody={requestBody}
                  setRequestBody={setRequestBody}
                />
                <Typography variant="body2" paragraph />
              </Grid>
              <Grid item xs={12} sm={6} className={classes.responseGrid}>
                <Grid container spacing={1}>
                  <Grid item xs="auto">
                    <Tooltip title="Copy response">
                      <div>
                        <IconButton
                          onClick={onCopy}
                          disabled={debugResponse.length === 0}
                        >
                          <FileCopyIcon />
                        </IconButton>
                      </div>
                    </Tooltip>
                  </Grid>
                  <Grid item xs="auto">
                    <Tooltip title="Clear response">
                      <div>
                        <IconButton
                          onClick={onClear}
                          disabled={debugResponse.length === 0}
                        >
                          <DeleteSweepIcon />
                        </IconButton>
                      </div>
                    </Tooltip>
                  </Grid>
                </Grid>
                <SyntaxHighlighter
                  language="json"
                  style={githubGist}
                  wrapLines={false}
                >
                  {debugResponse}
                </SyntaxHighlighter>
              </Grid>
            </Grid>
            <Snackbar
              open={snackbarOpen}
              message={snackbarMessage}
              autoHideDuration={3000}
              onClose={dismissSnackbar}
              action={
                <IconButton color="inherit" onClick={dismissSnackbar}>
                  <CloseIcon />
                </IconButton>
              }
            />
          </div>
        </DialogContent>
        <DialogActions className={classes.actionDialog}>
          <div>
            <Button variant="contained" color="primary" onClick={onSubmit}>
              Submit
            </Button>
            <Button variant="text" color="secondary" onClick={onExport}>
              Copy as a curl command
            </Button>
          </div>
          <Button
            autoFocus
            onClick={() => setDebugFormIsOpen(false)}
            variant="contained"
            color="primary"
          >
            Close
          </Button>
        </DialogActions>
      </Dialog>
    </>
  );
};

export default DebugPage;<|MERGE_RESOLUTION|>--- conflicted
+++ resolved
@@ -226,13 +226,10 @@
     setRequestBody(urlRequestBody || method.exampleRequests[0] || '');
     setAdditionalPath(urlPath || '');
     setAdditionalQueries(urlQueries || '');
-<<<<<<< HEAD
 
     if (urlDebugFormIsOpen) {
       setDebugFormIsOpen(urlDebugFormIsOpen);
     }
-=======
->>>>>>> 9568d568
   }, [
     exactPathMapping,
     exampleQueries.length,
@@ -244,6 +241,7 @@
     useRequestBody,
     keepDebugResponse,
     docServiceRoute,
+    setDebugFormIsOpen,
   ]);
 
   /* eslint-disable react-hooks/exhaustive-deps */
