/*
 * Copyright 2015 LINE Corporation
 *
 * LINE Corporation licenses this file to you under the Apache License,
 * version 2.0 (the "License"); you may not use this file except in compliance
 * with the License. You may obtain a copy of the License at:
 *
 *   https://www.apache.org/licenses/LICENSE-2.0
 *
 * Unless required by applicable law or agreed to in writing, software
 * distributed under the License is distributed on an "AS IS" BASIS, WITHOUT
 * WARRANTIES OR CONDITIONS OF ANY KIND, either express or implied. See the
 * License for the specific language governing permissions and limitations
 * under the License.
 */
package com.linecorp.armeria.server;

import static com.google.common.base.Preconditions.checkArgument;
import static com.google.common.base.Preconditions.checkState;
import static com.google.common.collect.ImmutableList.toImmutableList;
import static java.util.Objects.requireNonNull;

import java.net.IDN;
import java.nio.file.Path;
import java.util.List;
import java.util.concurrent.Executor;
import java.util.concurrent.ScheduledExecutorService;
import java.util.function.Function;
import java.util.regex.Pattern;
import java.util.stream.Collectors;

import org.slf4j.Logger;

import com.google.common.base.Ascii;
import com.google.common.collect.Streams;

import com.linecorp.armeria.common.HttpMethod;
import com.linecorp.armeria.common.HttpRequest;
import com.linecorp.armeria.common.HttpResponse;
import com.linecorp.armeria.common.RequestId;
import com.linecorp.armeria.common.SuccessFunction;
import com.linecorp.armeria.common.annotation.Nullable;
import com.linecorp.armeria.common.annotation.UnstableApi;
import com.linecorp.armeria.common.logging.RequestLog;
import com.linecorp.armeria.common.logging.RequestLogBuilder;
import com.linecorp.armeria.common.metric.MeterIdPrefix;
import com.linecorp.armeria.common.util.BlockingTaskExecutor;
import com.linecorp.armeria.common.util.TlsEngineType;
import com.linecorp.armeria.server.logging.AccessLogWriter;

import io.micrometer.core.instrument.MeterRegistry;
import io.netty.channel.EventLoopGroup;
import io.netty.handler.ssl.SslContext;
import io.netty.util.Mapping;

/**
 * A <a href="https://en.wikipedia.org/wiki/Virtual_hosting#Name-based">name-based virtual host</a>.
 * A {@link VirtualHost} contains the following information:
 * <ul>
 *   <li>the hostname pattern, as defined in
 *       <a href="https://datatracker.ietf.org/doc/html/rfc2818#section-3.1">the section 3.1 of RFC2818</a></li>
 *   <li>{@link SslContext} if TLS is enabled</li>
 *   <li>the list of available {@link HttpService}s and their {@link Route}s</li>
 * </ul>
 *
 * @see VirtualHostBuilder
 */
public final class VirtualHost {

    static final Pattern HOSTNAME_WITH_NO_PORT_PATTERN = Pattern.compile(
            "^(?:[-_a-zA-Z0-9]|[-_a-zA-Z0-9][-_.a-zA-Z0-9]*[-_a-zA-Z0-9])$");

    /**
     * Initialized later via {@link #setServerConfig(ServerConfig)}.
     */
    @Nullable
    private ServerConfig serverConfig;

    private final String originalDefaultHostname;
    private final String originalHostnamePattern;
    private final String defaultHostname;
    private final String hostnamePattern;
    private final int port;
    @Nullable
    private final SslContext sslContext;
    @Nullable
    private final TlsEngineType tlsEngineType;
    private final Router<ServiceConfig> router;
    private final List<ServiceConfig> serviceConfigs;
    private final ServiceConfig fallbackServiceConfig;

    private final Logger accessLogger;

    private final ServiceNaming defaultServiceNaming;
    private final String defaultLogName;
    private final long requestTimeoutMillis;
    private final long maxRequestLength;
    private final boolean verboseResponses;
    private final AccessLogWriter accessLogWriter;
    private final BlockingTaskExecutor blockingTaskExecutor;
    private final long requestAutoAbortDelayMillis;
    private final SuccessFunction successFunction;
    private final Path multipartUploadsLocation;
    private final MultipartRemovalStrategy multipartRemovalStrategy;
    private final EventLoopGroup serviceWorkerGroup;
    private final List<ShutdownSupport> shutdownSupports;
    private final Function<RoutingContext, RequestId> requestIdGenerator;

    VirtualHost(String defaultHostname, String hostnamePattern, int port,
                @Nullable SslContext sslContext,
                @Nullable TlsEngineType tlsEngineType,
                Iterable<ServiceConfig> serviceConfigs,
                ServiceConfig fallbackServiceConfig,
                RejectedRouteHandler rejectionHandler,
                Function<? super VirtualHost, ? extends Logger> accessLoggerMapper,
                ServiceNaming defaultServiceNaming,
                String defaultLogName,
                long requestTimeoutMillis,
                long maxRequestLength, boolean verboseResponses,
                AccessLogWriter accessLogWriter,
                BlockingTaskExecutor blockingTaskExecutor,
                long requestAutoAbortDelayMillis,
                SuccessFunction successFunction,
                Path multipartUploadsLocation,
                MultipartRemovalStrategy multipartRemovalStrategy,
                EventLoopGroup serviceWorkerGroup,
                List<ShutdownSupport> shutdownSupports,
                Function<? super RoutingContext, ? extends RequestId> requestIdGenerator) {
        originalDefaultHostname = defaultHostname;
        originalHostnamePattern = hostnamePattern;
        if (port > 0) {
            this.defaultHostname = defaultHostname + ':' + port;
            this.hostnamePattern = hostnamePattern + ':' + port;
        } else {
            this.defaultHostname = defaultHostname;
            this.hostnamePattern = hostnamePattern;
        }
        this.port = port;
        this.sslContext = sslContext;
        this.tlsEngineType = tlsEngineType;
        this.defaultServiceNaming = defaultServiceNaming;
        this.defaultLogName = defaultLogName;
        this.requestTimeoutMillis = requestTimeoutMillis;
        this.maxRequestLength = maxRequestLength;
        this.verboseResponses = verboseResponses;
        this.accessLogWriter = accessLogWriter;
        this.blockingTaskExecutor = blockingTaskExecutor;
        this.requestAutoAbortDelayMillis = requestAutoAbortDelayMillis;
        this.successFunction = successFunction;
        this.multipartUploadsLocation = multipartUploadsLocation;
        this.multipartRemovalStrategy = multipartRemovalStrategy;
        this.serviceWorkerGroup = serviceWorkerGroup;
        this.shutdownSupports = shutdownSupports;
        @SuppressWarnings("unchecked")
        final Function<RoutingContext, RequestId> castRequestIdGenerator =
                (Function<RoutingContext, RequestId>) requireNonNull(requestIdGenerator, "requestIdGenerator");
        this.requestIdGenerator = castRequestIdGenerator;

        requireNonNull(serviceConfigs, "serviceConfigs");
        requireNonNull(fallbackServiceConfig, "fallbackServiceConfig");
        this.serviceConfigs = Streams.stream(serviceConfigs)
                                     .map(sc -> sc.withVirtualHost(this))
                                     .collect(toImmutableList());
        this.fallbackServiceConfig = fallbackServiceConfig.withVirtualHost(this);

        router = Routers.ofVirtualHost(this, this.serviceConfigs, rejectionHandler);

        accessLogger = accessLoggerMapper.apply(this);
        checkState(accessLogger != null,
                   "accessLoggerMapper.apply() has returned null for virtual host: %s.", hostnamePattern);
    }

    VirtualHost withNewSslContext(SslContext sslContext) {
        return new VirtualHost(originalDefaultHostname, originalHostnamePattern, port, sslContext,
                               tlsEngineType, serviceConfigs, fallbackServiceConfig,
                               RejectedRouteHandler.DISABLED, host -> accessLogger, defaultServiceNaming,
                               defaultLogName, requestTimeoutMillis, maxRequestLength, verboseResponses,
                               accessLogWriter, blockingTaskExecutor, requestAutoAbortDelayMillis,
                               successFunction, multipartUploadsLocation, multipartRemovalStrategy,
                               serviceWorkerGroup,
                               shutdownSupports, requestIdGenerator);
    }

    /**
     * IDNA ASCII conversion, case normalization and validation.
     */
    static String normalizeDefaultHostname(String defaultHostname) {
        requireNonNull(defaultHostname, "defaultHostname");
        if (needsNormalization(defaultHostname)) {
            defaultHostname = IDN.toASCII(defaultHostname, IDN.ALLOW_UNASSIGNED);
        }

        if (!HOSTNAME_WITH_NO_PORT_PATTERN.matcher(defaultHostname).matches()) {
            throw new IllegalArgumentException("defaultHostname: " + defaultHostname);
        }

        return Ascii.toLowerCase(defaultHostname);
    }

    /**
     * IDNA ASCII conversion, case normalization and validation.
     */
    static String normalizeHostnamePattern(String hostnamePattern) {
        requireNonNull(hostnamePattern, "hostnamePattern");
        if (needsNormalization(hostnamePattern)) {
            hostnamePattern = IDN.toASCII(hostnamePattern, IDN.ALLOW_UNASSIGNED);
        }

        final String withoutWildCard = hostnamePattern.startsWith("*.") ? hostnamePattern.substring(2)
                                                                        : hostnamePattern;
        if (!"*".equals(hostnamePattern) && !HOSTNAME_WITH_NO_PORT_PATTERN.matcher(withoutWildCard).matches()) {
            throw new IllegalArgumentException("hostnamePattern: " + hostnamePattern);
        }

        return Ascii.toLowerCase(hostnamePattern);
    }

    static void validateHostnamePattern(String hostnamePattern) {
        final boolean validHostnamePattern;
        if (hostnamePattern.charAt(0) == '*') {
            validHostnamePattern =
                    hostnamePattern.length() >= 3 &&
                    hostnamePattern.charAt(1) == '.' &&
                    HOSTNAME_WITH_NO_PORT_PATTERN.matcher(hostnamePattern.substring(2)).matches();
        } else {
            validHostnamePattern = HOSTNAME_WITH_NO_PORT_PATTERN.matcher(hostnamePattern).matches();
        }

        checkArgument(validHostnamePattern,
                      "hostnamePattern: %s (expected: *.<hostname> or <hostname>)", hostnamePattern);
    }

    /**
     * Ensure that 'hostnamePattern' matches 'defaultHostname'.
     */
    static void ensureHostnamePatternMatchesDefaultHostname(String hostnamePattern, String defaultHostname) {
        if ("*".equals(hostnamePattern)) {
            return;
        }

        // Pretty convoluted way to validate but it's done only once and
        // we don't need to duplicate the pattern matching logic.
        final Mapping<String, Boolean> mapping =
                new DomainMappingBuilder<>(Boolean.FALSE).add(hostnamePattern, Boolean.TRUE).build();

        if (!mapping.map(defaultHostname)) {
            throw new IllegalArgumentException(
                    "defaultHostname: " + defaultHostname +
                    " (must be matched by hostnamePattern: " + hostnamePattern + ')');
        }
    }

    private static boolean needsNormalization(String hostnamePattern) {
        final int length = hostnamePattern.length();
        for (int i = 0; i < length; i++) {
            final int c = hostnamePattern.charAt(i);
            if (c > 0x7F) {
                return true;
            }
        }
        return false;
    }

    /**
     * Returns the {@code originalHostnamePattern} that does not include the {@link #port()} in the pattern.
     * For example, if a port number is 8080 and a hostname is {@code foo.com},
     * the {@link #hostnamePattern()} will be {@code "foo.com:8080"} and
     * the {@link #originalHostnamePattern()} will be {@code "foo.com"}.
     */
    String originalHostnamePattern() {
        return originalHostnamePattern;
    }

    /**
     * Returns the {@link Server} where this {@link VirtualHost} belongs to.
     */
    public Server server() {
        if (serverConfig == null) {
            throw new IllegalStateException("server is not configured yet.");
        }
        return serverConfig.server();
    }

    void setServerConfig(ServerConfig serverConfig) {
        if (this.serverConfig != null) {
            throw new IllegalStateException("VirtualHost cannot be added to more than one Server.");
        }

        this.serverConfig = requireNonNull(serverConfig, "serverConfig");

        final MeterRegistry registry = serverConfig.meterRegistry();
        final MeterIdPrefix idPrefix =
                new MeterIdPrefix("armeria.server.router.virtual.host.cache",
                                  "hostname.pattern", hostnamePattern);
        router.registerMetrics(registry, idPrefix);
    }

    /**
     * Returns the default hostname of this virtual host.
     */
    public String defaultHostname() {
        return defaultHostname;
    }

    /**
     * Returns the hostname pattern of this virtual host, as defined in
     * <a href="https://datatracker.ietf.org/doc/html/rfc2818#section-3.1">the section 3.1 of RFC2818</a>.
     */
    public String hostnamePattern() {
        return hostnamePattern;
    }

    /**
     * Returns the port of this virtual host.
     * {@code -1} means that no port number is specified.
     */
    public int port() {
        return port;
    }

    /**
     * Returns the {@link SslContext} of this virtual host.
     */
    @Nullable
    public SslContext sslContext() {
        return sslContext;
    }

    /**
     * Returns the {@link TlsEngineType} of this virtual host.
     */
    @Nullable
    public TlsEngineType tlsEngineType() {
        return tlsEngineType;
    }

    /**
     * Returns the information about the {@link HttpService}s bound to this virtual host.
     */
    public List<ServiceConfig> serviceConfigs() {
        return serviceConfigs;
    }

    /**
     * Returns the {@link Logger} which is used for writing access logs of this virtual host.
     */
    public Logger accessLogger() {
        return accessLogger;
    }

    /**
     * Returns a default naming rule for the name of services.
     *
     * @see ServiceConfig#defaultServiceNaming()
     */
    public ServiceNaming defaultServiceNaming() {
        return defaultServiceNaming;
    }

    /**
     * Returns the default value of the {@link RequestLog#name()} property which is used when no name was set
     * via {@link RequestLogBuilder#name(String, String)}.
     */
    public String defaultLogName() {
        return defaultLogName;
    }

    /**
     * Returns the timeout of a request.
     *
     * @see ServiceConfig#requestTimeoutMillis()
     */
    public long requestTimeoutMillis() {
        return requestTimeoutMillis;
    }

    /**
     * Returns the maximum allowed length of the content decoded at the session layer.
     * e.g. the content length of an HTTP request.
     *
     * @see ServiceConfig#maxRequestLength()
     */
    public long maxRequestLength() {
        return maxRequestLength;
    }

    /**
     * Returns whether the verbose response mode is enabled. When enabled, the server responses will contain
     * the exception type and its full stack trace, which may be useful for debugging while potentially
     * insecure. When disabled, the server responses will not expose such server-side details to the client.
     *
     * @see ServiceConfig#verboseResponses()
     */
    public boolean verboseResponses() {
        return verboseResponses;
    }

    /**
     * Returns the access log writer.
     *
     * @see ServiceConfig#accessLogWriter()
     */
    public AccessLogWriter accessLogWriter() {
        return accessLogWriter;
    }

    /**
     * Tells whether the {@link AccessLogWriter} is shut down when the {@link Server} stops.
     *
     * @deprecated This method is not used anymore. The {@link AccessLogWriter} is shut down if
     *             the {@code shutdownOnStop} of
     *             {@link VirtualHostBuilder#accessLogWriter(AccessLogWriter, boolean)}
     *             is set to {@code true}.
     */
    @Deprecated
    public boolean shutdownAccessLogWriterOnStop() {
        return false;
    }

    /**
     * Returns the blocking task executor.
     *
     * @see ServiceConfig#blockingTaskExecutor()
     */
    public BlockingTaskExecutor blockingTaskExecutor() {
        return blockingTaskExecutor;
    }

    /**
     * Returns whether the blocking task {@link Executor} is shut down when the {@link Server} stops.
     *
     * @deprecated This method is not used anymore. The {@code blockingTaskExecutor} is shut down if
     *             the {@code shutdownOnStop} of
     *             {@link VirtualHostBuilder#blockingTaskExecutor(ScheduledExecutorService, boolean)}
     *             is set to {@code true}.
     */
    @Deprecated
    public boolean shutdownBlockingTaskExecutorOnStop() {
        return false;
    }

    /**
     * Returns the service {@link EventLoopGroup}.
     *
     * @see ServiceConfig#serviceWorkerGroup()
     */
    @UnstableApi
    public EventLoopGroup serviceWorkerGroup() {
        return serviceWorkerGroup;
    }

    /**
     * Returns the {@link SuccessFunction} that determines whether a request was
     * handled successfully or not.
     */
    public SuccessFunction successFunction() {
        return successFunction;
    }

    /**
     * Returns the {@link Function} that generates a {@link RequestId}.
     */
    public Function<RoutingContext, RequestId> requestIdGenerator() {
        return requestIdGenerator;
    }

    /**
     * Finds the {@link HttpService} whose {@link Router} matches the {@link RoutingContext}.
     *
     * @param routingCtx a context to find the {@link HttpService}.
     *
     * @return the {@link ServiceConfig} wrapped by a {@link Routed} if there's a match.
     *         {@link Routed#empty()} if there's no match.
     */
    public Routed<ServiceConfig> findServiceConfig(RoutingContext routingCtx) {
        return findServiceConfig(routingCtx, false);
    }

    /**
     * Finds the {@link HttpService} whose {@link Router} matches the {@link RoutingContext}.
     *
     * @param routingCtx a context to find the {@link HttpService}.
     * @param useFallbackService whether to use the fallback {@link HttpService} when there is no match.
     *                           If {@code true}, the returned {@link Routed} will always be present.
     *
     * @return the {@link ServiceConfig} wrapped by a {@link Routed} if there's a match.
     *         The fallback {@link ServiceConfig} wrapped by {@link Routed} if there's no match and
     *         {@code useFallbackService} is {@code true}.
     *         {@link Routed#empty()} if there's no match and {@code useFallbackService} is {@code false}.
     */
    public Routed<ServiceConfig> findServiceConfig(RoutingContext routingCtx, boolean useFallbackService) {
        final Routed<ServiceConfig> routed = router.find(requireNonNull(routingCtx, "routingCtx"));
        switch (routed.routingResultType()) {
            case MATCHED:
                maybeSetRoutingResult(routingCtx, routed);
                return routed;
            case NOT_MATCHED:
                if (routingCtx.method() == HttpMethod.HEAD) {
                    return findServiceConfig(routingCtx.withMethod(HttpMethod.GET), useFallbackService);
                }

                if (!useFallbackService) {
                    maybeSetRoutingResult(routingCtx, routed);
                    return routed;
                }
                break;
            case CORS_PREFLIGHT:
                assert routingCtx.status() == RoutingStatus.CORS_PREFLIGHT;
                if (routed.value().handlesCorsPreflight()) {
                    maybeSetRoutingResult(routingCtx, routed);
                    // CorsService will handle the preflight request
                    // even if the service does not handle an OPTIONS method.
                    return routed;
                } else {
                    // `handlesCorsPreflight()` is false if `CorsService` is set as a route decorator.
                    // However, this is not a problem because the CorsService is chosen and applied by
                    // `InitialDispatcherService` regardless of the target service.
                }
                break;
            default:
                // Never reaches here.
                throw new Error();
        }

        // Note that we did not implement this fallback mechanism inside a Router implementation like
        // CompositeRouter because we wanted to avoid caching non-existent mappings.
        final Routed<ServiceConfig> fallbackRoute =
                Routed.of(fallbackServiceConfig.route(),
                          RoutingResult.builder()
                                       .path(routingCtx.path())
                                       .query(routingCtx.query())
                                       .build(),
                          fallbackServiceConfig);
        maybeSetRoutingResult(routingCtx, fallbackRoute);
        return fallbackRoute;
    }

    private static void maybeSetRoutingResult(RoutingContext routingContext, Routed<ServiceConfig> routed) {
        if (!routingContext.hasResult()) {
            routingContext.setResult(routed);
        }
    }

    ServiceConfig fallbackServiceConfig() {
        return fallbackServiceConfig;
    }

    List<ShutdownSupport> shutdownSupports() {
        return shutdownSupports;
    }

    /**
     * Returns the amount of time to wait before aborting an {@link HttpRequest} when
     * its corresponding {@link HttpResponse} is complete.
     */
    public long requestAutoAbortDelayMillis() {
        return requestAutoAbortDelayMillis;
    }

    /**
     * Returns the {@link Path} that is used to store the files uploaded
     * through a {@code multipart/form-data} request.
     */
    public Path multipartUploadsLocation() {
        return multipartUploadsLocation;
    }

    /**
     * Returns the {@link MultipartRemovalStrategy} that specifies when to remove the temporary files created
     * for multipart requests.
     */
    @UnstableApi
    public MultipartRemovalStrategy multipartRemovalStrategy() {
        return multipartRemovalStrategy;
    }

    VirtualHost decorate(@Nullable Function<? super HttpService, ? extends HttpService> decorator) {
        if (decorator == null) {
            return this;
        }

        final List<ServiceConfig> serviceConfigs =
                this.serviceConfigs.stream()
                                   .map(cfg -> cfg.withDecoratedService(decorator))
                                   .collect(Collectors.toList());

        final ServiceConfig fallbackServiceConfig =
                this.fallbackServiceConfig.withDecoratedService(decorator);

        return new VirtualHost(originalDefaultHostname, originalHostnamePattern, port, sslContext,
<<<<<<< HEAD
                               tlsEngineType, serviceConfigs, fallbackServiceConfig,
                               RejectedRouteHandler.DISABLED, host -> accessLogger, defaultServiceNaming,
                               defaultLogName, requestTimeoutMillis, maxRequestLength, verboseResponses,
                               accessLogWriter, blockingTaskExecutor, requestAutoAbortDelayMillis,
                               successFunction, multipartUploadsLocation, serviceWorkerGroup, shutdownSupports,
=======
                               serviceConfigs, fallbackServiceConfig, RejectedRouteHandler.DISABLED,
                               host -> accessLogger, defaultServiceNaming, defaultLogName, requestTimeoutMillis,
                               maxRequestLength, verboseResponses, accessLogWriter, blockingTaskExecutor,
                               requestAutoAbortDelayMillis, successFunction, multipartUploadsLocation,
                               multipartRemovalStrategy, serviceWorkerGroup, shutdownSupports,
>>>>>>> f0ec7cb7
                               requestIdGenerator);
    }

    @Override
    public String toString() {
        return toString(true);
    }

    private String toString(boolean withTypeName) {
        final StringBuilder buf = new StringBuilder();
        if (withTypeName) {
            buf.append(getClass().getSimpleName());
        }

        buf.append('(');
        buf.append(defaultHostname());
        buf.append('/');
        buf.append(hostnamePattern());
        buf.append(", ssl: ");
        buf.append(sslContext() != null);
        buf.append(", services: ");
        buf.append(serviceConfigs);
        buf.append(", accessLogger: ");
        buf.append(accessLogger());
        buf.append(", defaultServiceNaming: ");
        buf.append(defaultServiceNaming());
        buf.append(", requestTimeoutMillis: ");
        buf.append(requestTimeoutMillis());
        buf.append(", maxRequestLength: ");
        buf.append(maxRequestLength());
        buf.append(", verboseResponses: ");
        buf.append(verboseResponses());
        buf.append(", accessLogWriter: ");
        buf.append(accessLogWriter());
        buf.append(", blockingTaskExecutor: ");
        buf.append(blockingTaskExecutor());
        buf.append(", requestAutoAbortDelayMillis: ");
        buf.append(requestAutoAbortDelayMillis());
        buf.append(", multipartUploadsLocation: ");
        buf.append(multipartUploadsLocation());
        buf.append(')');
        return buf.toString();
    }

    String toStringWithoutTypeName() {
        return toString(false);
    }
}<|MERGE_RESOLUTION|>--- conflicted
+++ resolved
@@ -327,14 +327,6 @@
     }
 
     /**
-     * Returns the {@link TlsEngineType} of this virtual host.
-     */
-    @Nullable
-    public TlsEngineType tlsEngineType() {
-        return tlsEngineType;
-    }
-
-    /**
      * Returns the information about the {@link HttpService}s bound to this virtual host.
      */
     public List<ServiceConfig> serviceConfigs() {
@@ -588,20 +580,12 @@
                 this.fallbackServiceConfig.withDecoratedService(decorator);
 
         return new VirtualHost(originalDefaultHostname, originalHostnamePattern, port, sslContext,
-<<<<<<< HEAD
                                tlsEngineType, serviceConfigs, fallbackServiceConfig,
                                RejectedRouteHandler.DISABLED, host -> accessLogger, defaultServiceNaming,
                                defaultLogName, requestTimeoutMillis, maxRequestLength, verboseResponses,
                                accessLogWriter, blockingTaskExecutor, requestAutoAbortDelayMillis,
-                               successFunction, multipartUploadsLocation, serviceWorkerGroup, shutdownSupports,
-=======
-                               serviceConfigs, fallbackServiceConfig, RejectedRouteHandler.DISABLED,
-                               host -> accessLogger, defaultServiceNaming, defaultLogName, requestTimeoutMillis,
-                               maxRequestLength, verboseResponses, accessLogWriter, blockingTaskExecutor,
-                               requestAutoAbortDelayMillis, successFunction, multipartUploadsLocation,
-                               multipartRemovalStrategy, serviceWorkerGroup, shutdownSupports,
->>>>>>> f0ec7cb7
-                               requestIdGenerator);
+                               successFunction, multipartUploadsLocation, multipartRemovalStrategy,
+                               serviceWorkerGroup, shutdownSupports, requestIdGenerator);
     }
 
     @Override
