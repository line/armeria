/*
 * Copyright 2020 LINE Corporation
 *
 * LINE Corporation licenses this file to you under the Apache License,
 * version 2.0 (the "License"); you may not use this file except in compliance
 * with the License. You may obtain a copy of the License at:
 *
 *   https://www.apache.org/licenses/LICENSE-2.0
 *
 * Unless required by applicable law or agreed to in writing, software
 * distributed under the License is distributed on an "AS IS" BASIS, WITHOUT
 * WARRANTIES OR CONDITIONS OF ANY KIND, either express or implied. See the
 * License for the specific language governing permissions and limitations
 * under the License.
 */

package com.linecorp.armeria.client.auth.oauth2;

import static java.util.Objects.requireNonNull;

import java.util.concurrent.CompletionStage;
import java.util.function.Function;

import com.linecorp.armeria.client.ClientRequestContext;
import com.linecorp.armeria.client.HttpClient;
import com.linecorp.armeria.client.SimpleDecoratingHttpClient;
import com.linecorp.armeria.common.HttpHeaderNames;
import com.linecorp.armeria.common.HttpRequest;
import com.linecorp.armeria.common.HttpResponse;
import com.linecorp.armeria.common.annotation.UnstableApi;
import com.linecorp.armeria.common.util.Exceptions;
import com.linecorp.armeria.common.util.SafeCloseable;

/**
 * Decorates a {@link HttpClient} with an OAuth 2.0 Authorization Grant flow.
 */
@UnstableApi
public final class OAuth2Client extends SimpleDecoratingHttpClient {

    /**
     * Creates a new {@link HttpClient} decorator that handles OAuth 2.0 Authorization Grant flow.
     * @param authorizationGrant An {@link OAuth2AuthorizationGrant} implementing specific
     *                           OAuth 2.0 Authorization Grant flow.
     */
    public static Function<? super HttpClient, OAuth2Client> newDecorator(
            OAuth2AuthorizationGrant authorizationGrant) {
        requireNonNull(authorizationGrant, "authorizationGrant");
        return delegate -> new OAuth2Client(delegate, authorizationGrant);
    }

    private final OAuth2AuthorizationGrant authorizationGrant;

    /**
     * Creates a new instance that decorates the specified {@link HttpClient} with
     * an OAuth 2.0 Authorization Grant flow.
     */
    OAuth2Client(HttpClient delegate, OAuth2AuthorizationGrant authorizationGrant) {
        super(delegate);
        this.authorizationGrant = requireNonNull(authorizationGrant, "authorizationGrant");
    }

    @Override
    public HttpResponse execute(ClientRequestContext ctx, HttpRequest req) throws Exception {
        final CompletionStage<HttpResponse> future =
<<<<<<< HEAD
                authorizationGrant.getAccessToken().thenApply(token -> {
                    final HttpRequest newReq = req.withHeaders(req.headers().toBuilder().set(
                            HttpHeaderNames.AUTHORIZATION, token.authorization()).build());
                    ctx.updateRequest(newReq);

                    try (SafeCloseable ignored = ctx.push()) {
                        return unwrap().execute(ctx, newReq);
                    } catch (Exception e) {
                        return Exceptions.throwUnsafely(e);
                    }
=======
                authorizationGrant.getAccessToken().handle((token, cause) -> {
                    if (cause != null) {
                        ctx.logBuilder().endRequest(cause);
                        ctx.logBuilder().endResponse(cause);
                        return HttpResponse.ofFailure(cause);
                    }

                    final HttpRequest newReq = req.withHeaders(req.headers().toBuilder().set(
                            HttpHeaderNames.AUTHORIZATION, token.authorization()).build());
                    ctx.updateRequest(newReq);
                    return executeWithFallback(unwrap(), ctx,
                                               (context, cause0) -> HttpResponse.ofFailure(cause0), newReq);
>>>>>>> 611c1fbd
                });
        return HttpResponse.of(future);
    }
}<|MERGE_RESOLUTION|>--- conflicted
+++ resolved
@@ -16,6 +16,7 @@
 
 package com.linecorp.armeria.client.auth.oauth2;
 
+import static com.linecorp.armeria.internal.client.ClientUtil.executeWithFallback;
 import static java.util.Objects.requireNonNull;
 
 import java.util.concurrent.CompletionStage;
@@ -28,8 +29,6 @@
 import com.linecorp.armeria.common.HttpRequest;
 import com.linecorp.armeria.common.HttpResponse;
 import com.linecorp.armeria.common.annotation.UnstableApi;
-import com.linecorp.armeria.common.util.Exceptions;
-import com.linecorp.armeria.common.util.SafeCloseable;
 
 /**
  * Decorates a {@link HttpClient} with an OAuth 2.0 Authorization Grant flow.
@@ -62,18 +61,6 @@
     @Override
     public HttpResponse execute(ClientRequestContext ctx, HttpRequest req) throws Exception {
         final CompletionStage<HttpResponse> future =
-<<<<<<< HEAD
-                authorizationGrant.getAccessToken().thenApply(token -> {
-                    final HttpRequest newReq = req.withHeaders(req.headers().toBuilder().set(
-                            HttpHeaderNames.AUTHORIZATION, token.authorization()).build());
-                    ctx.updateRequest(newReq);
-
-                    try (SafeCloseable ignored = ctx.push()) {
-                        return unwrap().execute(ctx, newReq);
-                    } catch (Exception e) {
-                        return Exceptions.throwUnsafely(e);
-                    }
-=======
                 authorizationGrant.getAccessToken().handle((token, cause) -> {
                     if (cause != null) {
                         ctx.logBuilder().endRequest(cause);
@@ -86,7 +73,6 @@
                     ctx.updateRequest(newReq);
                     return executeWithFallback(unwrap(), ctx,
                                                (context, cause0) -> HttpResponse.ofFailure(cause0), newReq);
->>>>>>> 611c1fbd
                 });
         return HttpResponse.of(future);
     }
