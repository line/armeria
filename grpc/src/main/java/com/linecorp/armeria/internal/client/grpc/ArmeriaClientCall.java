--- conflicted
+++ resolved
@@ -205,16 +205,6 @@
                 close(status, new Metadata());
             } else {
                 ctx.setResponseTimeout(TimeoutMode.SET_FROM_NOW, Duration.ofNanos(remainingNanos));
-<<<<<<< HEAD
-=======
-                ctx.whenResponseCancelling().thenAccept(cause -> {
-                    if (cause instanceof TimeoutException) {
-                        final Status status = Status.DEADLINE_EXCEEDED
-                                .augmentDescription("deadline exceeded after " + remainingNanos + "ns.");
-                        close(status, new Metadata());
-                    }
-                });
->>>>>>> 97e23218
             }
         } else {
             remainingNanos = MILLISECONDS.toNanos(ctx.responseTimeoutMillis());
