--- conflicted
+++ resolved
@@ -102,13 +102,8 @@
         notifyOnError(type, resourceName, error);
     }
 
-<<<<<<< HEAD
     final void notifyOnError(XdsType type, String resourceName, Status error) {
-        for (SnapshotWatcher<S> watcher : watchers) {
-=======
-    final void notifyOnError(XdsType type, Status error) {
         for (SnapshotWatcher<? super S> watcher : watchers) {
->>>>>>> 35b4274d
             try {
                 watcher.onError(type, resourceName, error);
             } catch (Exception e) {
