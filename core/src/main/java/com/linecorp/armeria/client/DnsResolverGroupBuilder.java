/*
 * Copyright 2019 LINE Corporation
 *
 * LINE Corporation licenses this file to you under the Apache License,
 * version 2.0 (the "License"); you may not use this file except in compliance
 * with the License. You may obtain a copy of the License at:
 *
 *   https://www.apache.org/licenses/LICENSE-2.0
 *
 * Unless required by applicable law or agreed to in writing, software
 * distributed under the License is distributed on an "AS IS" BASIS, WITHOUT
 * WARRANTIES OR CONDITIONS OF ANY KIND, either express or implied. See the
 * License for the specific language governing permissions and limitations
 * under the License.
 */

package com.linecorp.armeria.client;

import static com.google.common.base.MoreObjects.firstNonNull;
import static com.google.common.base.Preconditions.checkArgument;
import static java.util.Objects.requireNonNull;

import java.time.Duration;
import java.util.List;
import java.util.function.Consumer;

import javax.annotation.Nullable;

import com.google.common.collect.ImmutableList;

import com.linecorp.armeria.client.retry.Backoff;
import com.linecorp.armeria.common.Flags;
import com.linecorp.armeria.internal.common.util.TransportType;

import io.micrometer.core.instrument.MeterRegistry;
import io.netty.channel.EventLoopGroup;
import io.netty.resolver.AddressResolver;
import io.netty.resolver.AddressResolverGroup;
import io.netty.resolver.HostsFileEntriesResolver;
import io.netty.resolver.ResolvedAddressTypes;
import io.netty.resolver.dns.DnsNameResolver;
import io.netty.resolver.dns.DnsNameResolverBuilder;
import io.netty.resolver.dns.DnsQueryLifecycleObserverFactory;
import io.netty.resolver.dns.DnsServerAddressStreamProvider;
import io.netty.resolver.dns.NoopAuthoritativeDnsServerCache;
import io.netty.resolver.dns.NoopDnsCache;
import io.netty.resolver.dns.NoopDnsCnameCache;

/**
 * Builds an {@link AddressResolverGroup} which builds {@link AddressResolver}s that update DNS caches
 * automatically. Standard {@link DnsNameResolver} will only expire a cache entry after TTL,
 * meaning DNS queries after TTL will always take time to resolve. A refreshing {@link AddressResolver}
 * on the other hand updates the DNS cache automatically when TTL elapses,
 * meaning DNS queries after TTL will retrieve a refreshed result right away. If refreshing fails,
 * the {@link AddressResolver} will retry with {@link #refreshBackoff(Backoff)}.
 *
 * <p>The refreshing {@link AddressResolver} will only start auto refresh for a given hostname
 * on the second access before TTL to avoid auto-refreshing for queries that only happen once
 * (e.g., requests during server startup).
 */
public final class DnsResolverGroupBuilder {

    private Backoff refreshBackoff = Backoff.ofDefault();

    private int minTtl = 1;
    private int maxTtl = Integer.MAX_VALUE;
    private int negativeTtl;

    // DnsNameResolverBuilder properties:

    private boolean traceEnabled = true;
    private long queryTimeoutMillis = 5000; // 5 seconds.

    @Nullable
    private ResolvedAddressTypes resolvedAddressTypes;
    @Nullable
    private Boolean recursionDesired;
    @Nullable
    private Integer maxQueriesPerResolve;
    @Nullable
    private Integer maxPayloadSize;
    @Nullable
    private Boolean optResourceEnabled;
    @Nullable
    private HostsFileEntriesResolver hostsFileEntriesResolver;
    @Nullable
    private DnsServerAddressStreamProvider dnsServerAddressStreamProvider;
    @Nullable
    private DnsQueryLifecycleObserverFactory dnsQueryLifecycleObserverFactory;
    @Nullable
    private List<String> searchDomains;
    @Nullable
    private Integer ndots;
    @Nullable
    private Boolean decodeIdn;
    @Nullable
<<<<<<< HEAD
    private MeterRegistry meterRegistry;
=======
    private String cacheSpec;
>>>>>>> 2a27bd26

    DnsResolverGroupBuilder() {}

    /**
     * Sets {@link Backoff} which is used when the {@link DnsNameResolver} fails to update the cache.
     */
    public DnsResolverGroupBuilder refreshBackoff(Backoff refreshBackoff) {
        this.refreshBackoff = requireNonNull(refreshBackoff, "refreshBackoff");
        return this;
    }

    /**
     * Sets the minimum and maximum TTL of the cached DNS resource records in seconds. If the TTL of the DNS
     * resource record returned by the DNS server is less than the minimum TTL or greater than the maximum TTL,
     * this resolver will ignore the TTL from the DNS server and use the minimum TTL or the maximum TTL instead
     * respectively.
     * The default value is {@code 1} and {@link Integer#MAX_VALUE}, which practically tells this resolver to
     * respect the TTL from the DNS server.
     */
    public DnsResolverGroupBuilder ttl(int minTtl, int maxTtl) {
        checkArgument(minTtl > 0 && minTtl <= maxTtl,
                      "minTtl: %s, maxTtl: %s (expected: 1 <= minTtl <= maxTtl)", minTtl, maxTtl);
        this.minTtl = minTtl;
        this.maxTtl = maxTtl;
        return this;
    }

    /**
     * Sets the TTL of the cache for the failed DNS queries in seconds. The default value is {@code 0} which
     * means that the {@link AddressResolver} does not cache when DNS queries are failed.
     */
    public DnsResolverGroupBuilder negativeTtl(int negativeTtl) {
        checkArgument(negativeTtl >= 0, "negativeTtl: %s, (expected: >= 0)", negativeTtl);
        this.negativeTtl = negativeTtl;
        return this;
    }

    /**
     * Sets if this resolver should generate detailed trace information in exception messages so that
     * it is easier to understand the cause of resolution failure. This flag is enabled by default.
     */
    public DnsResolverGroupBuilder traceEnabled(boolean traceEnabled) {
        this.traceEnabled = traceEnabled;
        return this;
    }

    /**
     * Sets the timeout of the DNS query performed by this resolver. {@code 0} disables the timeout.
     *
     * @see DnsNameResolverBuilder#queryTimeoutMillis(long)
     */
    public DnsResolverGroupBuilder queryTimeout(Duration queryTimeout) {
        requireNonNull(queryTimeout, "queryTimeout");
        checkArgument(!queryTimeout.isNegative(), "queryTimeout: %s (expected: >= 0)", queryTimeout);
        return queryTimeoutMillis(queryTimeout.toMillis());
    }

    /**
     * Sets the timeout of the DNS query performed by this resolver in milliseconds.
     * {@code 0} disables the timeout.
     *
     * @see DnsNameResolverBuilder#queryTimeoutMillis(long)
     */
    public DnsResolverGroupBuilder queryTimeoutMillis(long queryTimeoutMillis) {
        checkArgument(queryTimeoutMillis >= 0, "queryTimeoutMillis: %s (expected: >= 0)", queryTimeoutMillis);
        this.queryTimeoutMillis = queryTimeoutMillis;
        return this;
    }

    /**
     * Sets {@link ResolvedAddressTypes} which is the list of the protocol families of the address resolved.
     *
     * @see DnsNameResolverBuilder#resolvedAddressTypes(ResolvedAddressTypes)
     */
    public DnsResolverGroupBuilder resolvedAddressTypes(
            ResolvedAddressTypes resolvedAddressTypes) {
        this.resolvedAddressTypes = requireNonNull(resolvedAddressTypes, "resolvedAddressTypes");
        return this;
    }

    /**
     * Sets if this resolver has to send a DNS query with the RD (recursion desired) flag set.
     *
     * @see DnsNameResolverBuilder#recursionDesired(boolean)
     */
    public DnsResolverGroupBuilder recursionDesired(boolean recursionDesired) {
        this.recursionDesired = recursionDesired;
        return this;
    }

    /**
     * Returns the maximum allowed number of DNS queries to send when resolving a host name.
     *
     * @see DnsNameResolverBuilder#maxQueriesPerResolve(int)
     */
    public DnsResolverGroupBuilder maxQueriesPerResolve(int maxQueriesPerResolve) {
        checkArgument(maxQueriesPerResolve > 0,
                      "maxQueriesPerResolve: %s (expected: > 0)", maxQueriesPerResolve);
        this.maxQueriesPerResolve = maxQueriesPerResolve;
        return this;
    }

    /**
     * Sets the capacity of the datagram packet buffer in bytes.
     *
     * @see DnsNameResolverBuilder#maxPayloadSize(int)
     */
    public DnsResolverGroupBuilder maxPayloadSize(int maxPayloadSize) {
        this.maxPayloadSize = maxPayloadSize;
        return this;
    }

    /**
     * Enables the automatic inclusion of a optional records that tries to give the remote DNS server a hint
     * about how much data the resolver can read per response. Some DNSServer may not support this and so
     * fail to answer queries.
     *
     * @see DnsNameResolverBuilder#optResourceEnabled(boolean)
     */
    public DnsResolverGroupBuilder optResourceEnabled(boolean optResourceEnabled) {
        this.optResourceEnabled = optResourceEnabled;
        return this;
    }

    /**
     * Sets {@link HostsFileEntriesResolver} which is used to first check if the hostname is locally aliased.
     *
     * @see DnsNameResolverBuilder#hostsFileEntriesResolver(HostsFileEntriesResolver)
     */
    public DnsResolverGroupBuilder hostsFileEntriesResolver(
            HostsFileEntriesResolver hostsFileEntriesResolver) {
        this.hostsFileEntriesResolver = requireNonNull(hostsFileEntriesResolver, "hostsFileEntriesResolver");
        return this;
    }

    /**
     * Sets {@link DnsServerAddressStreamProvider} which is used to determine which DNS server is used to
     * resolve each hostname.
     *
     * @see DnsNameResolverBuilder#nameServerProvider(DnsServerAddressStreamProvider)
     */
    public DnsResolverGroupBuilder dnsServerAddressStreamProvider(
            DnsServerAddressStreamProvider dnsServerAddressStreamProvider) {
        this.dnsServerAddressStreamProvider =
                requireNonNull(dnsServerAddressStreamProvider, "dnsServerAddressStreamProvider");
        return this;
    }

    /**
     * Sets {@link DnsQueryLifecycleObserverFactory} that is used to generate objects which can observe
     * individual DNS queries.
     *
     * @see DnsNameResolverBuilder#dnsQueryLifecycleObserverFactory(DnsQueryLifecycleObserverFactory)
     */
    public DnsResolverGroupBuilder dnsQueryLifecycleObserverFactory(
            DnsQueryLifecycleObserverFactory dnsQueryLifecycleObserverFactory) {
        this.dnsQueryLifecycleObserverFactory =
                requireNonNull(dnsQueryLifecycleObserverFactory, "dnsQueryLifecycleObserverFactory");
        return this;
    }

    /**
     * Sets the list of search domains of the resolver.
     *
     * @see DnsNameResolverBuilder#searchDomains(Iterable)
     */
    public DnsResolverGroupBuilder searchDomains(Iterable<String> searchDomains) {
        this.searchDomains = ImmutableList.copyOf(requireNonNull(searchDomains, "searchDomains"));
        return this;
    }

    /**
     * Sets the search domains of the resolver.
     *
     * @see DnsNameResolverBuilder#searchDomains(Iterable)
     */
    public DnsResolverGroupBuilder searchDomains(String... searchDomains) {
        return searchDomains(ImmutableList.copyOf(requireNonNull(searchDomains, "searchDomains")));
    }

    /**
     * Sets the number of dots which must appear in a name before an initial absolute query is made.
     *
     * @see DnsNameResolverBuilder#ndots(int)
     */
    public DnsResolverGroupBuilder ndots(int ndots) {
        checkArgument(ndots >= 0, "ndots: %s (expected: >= 0)", ndots);
        this.ndots = ndots;
        return this;
    }

    /**
     * Sets if the domain and host names should be decoded to unicode when received.
     * See <a href="https://tools.ietf.org/html/rfc3492">rfc3492</a>. This flag is enabled by default.
     *
     * @see DnsNameResolverBuilder#decodeIdn(boolean)
     */
    public DnsResolverGroupBuilder decodeIdn(boolean decodeIdn) {
        this.decodeIdn = decodeIdn;
        return this;
    }

    /**
<<<<<<< HEAD
     * Sets {@link MeterRegistry} to collect the DNS query metrics.
     */
    DnsResolverGroupBuilder meterRegistry(MeterRegistry meterRegistry) {
        this.meterRegistry = meterRegistry;
=======
     * Sets the cache spec for caching resolved addresses.
     * {@link Flags#dnsCacheSpec()} is used by default.
     */
    public DnsResolverGroupBuilder cacheSpec(String cacheSpec) {
        this.cacheSpec = requireNonNull(cacheSpec, "cacheSpec");
>>>>>>> 2a27bd26
        return this;
    }

    RefreshingAddressResolverGroup build(EventLoopGroup eventLoopGroup) {
        final Consumer<DnsNameResolverBuilder> resolverConfigurator = builder -> {
            builder.channelType(TransportType.datagramChannelType(eventLoopGroup))
                   .socketChannelType(TransportType.socketChannelType(eventLoopGroup))
                   .resolveCache(NoopDnsCache.INSTANCE)
                   .authoritativeDnsServerCache(NoopAuthoritativeDnsServerCache.INSTANCE)
                   .cnameCache(NoopDnsCnameCache.INSTANCE)
                   .traceEnabled(traceEnabled)
                   .completeOncePreferredResolved(true);

            if (queryTimeoutMillis == 0) {
                builder.queryTimeoutMillis(Long.MAX_VALUE);
            } else {
                builder.queryTimeoutMillis(queryTimeoutMillis);
            }

            if (resolvedAddressTypes != null) {
                builder.resolvedAddressTypes(resolvedAddressTypes);
            }
            if (recursionDesired != null) {
                builder.recursionDesired(recursionDesired);
            }
            if (maxQueriesPerResolve != null) {
                builder.maxQueriesPerResolve(maxQueriesPerResolve);
            }
            if (maxPayloadSize != null) {
                builder.maxPayloadSize(maxPayloadSize);
            }
            if (optResourceEnabled != null) {
                builder.optResourceEnabled(optResourceEnabled);
            }
            if (hostsFileEntriesResolver != null) {
                builder.hostsFileEntriesResolver(hostsFileEntriesResolver);
            }
            if (dnsServerAddressStreamProvider != null) {
                builder.nameServerProvider(dnsServerAddressStreamProvider);
            }
            if (dnsQueryLifecycleObserverFactory != null) {
                builder.dnsQueryLifecycleObserverFactory(dnsQueryLifecycleObserverFactory);
            }
            if (searchDomains != null) {
                builder.searchDomains(searchDomains);
            }
            if (ndots != null) {
                builder.ndots(ndots);
            }
            if (decodeIdn != null) {
                builder.decodeIdn(decodeIdn);
            }
        };
        final String cacheSpec = firstNonNull(this.cacheSpec, Flags.dnsCacheSpec());
        return new RefreshingAddressResolverGroup(resolverConfigurator, minTtl, maxTtl, negativeTtl,
<<<<<<< HEAD
                                                  queryTimeoutMillis, refreshBackoff,
                                                  resolvedAddressTypes, meterRegistry);
=======
                                                  queryTimeoutMillis, refreshBackoff, resolvedAddressTypes,
                                                  cacheSpec);
>>>>>>> 2a27bd26
    }
}<|MERGE_RESOLUTION|>--- conflicted
+++ resolved
@@ -94,11 +94,9 @@
     @Nullable
     private Boolean decodeIdn;
     @Nullable
-<<<<<<< HEAD
+    private String cacheSpec;
+    @Nullable
     private MeterRegistry meterRegistry;
-=======
-    private String cacheSpec;
->>>>>>> 2a27bd26
 
     DnsResolverGroupBuilder() {}
 
@@ -302,18 +300,19 @@
     }
 
     /**
-<<<<<<< HEAD
      * Sets {@link MeterRegistry} to collect the DNS query metrics.
      */
     DnsResolverGroupBuilder meterRegistry(MeterRegistry meterRegistry) {
         this.meterRegistry = meterRegistry;
-=======
+        return this;
+    }
+
+    /**
      * Sets the cache spec for caching resolved addresses.
      * {@link Flags#dnsCacheSpec()} is used by default.
      */
     public DnsResolverGroupBuilder cacheSpec(String cacheSpec) {
         this.cacheSpec = requireNonNull(cacheSpec, "cacheSpec");
->>>>>>> 2a27bd26
         return this;
     }
 
@@ -369,12 +368,7 @@
         };
         final String cacheSpec = firstNonNull(this.cacheSpec, Flags.dnsCacheSpec());
         return new RefreshingAddressResolverGroup(resolverConfigurator, minTtl, maxTtl, negativeTtl,
-<<<<<<< HEAD
-                                                  queryTimeoutMillis, refreshBackoff,
-                                                  resolvedAddressTypes, meterRegistry);
-=======
                                                   queryTimeoutMillis, refreshBackoff, resolvedAddressTypes,
-                                                  cacheSpec);
->>>>>>> 2a27bd26
+                                                  cacheSpec, meterRegistry);
     }
 }