/*
 * Copyright 2015 LINE Corporation
 *
 * LINE Corporation licenses this file to you under the Apache License,
 * version 2.0 (the "License"); you may not use this file except in compliance
 * with the License. You may obtain a copy of the License at:
 *
 *   https://www.apache.org/licenses/LICENSE-2.0
 *
 * Unless required by applicable law or agreed to in writing, software
 * distributed under the License is distributed on an "AS IS" BASIS, WITHOUT
 * WARRANTIES OR CONDITIONS OF ANY KIND, either express or implied. See the
 * License for the specific language governing permissions and limitations
 * under the License.
 */

package com.linecorp.armeria.server;

import static java.util.Objects.requireNonNull;

import java.nio.file.Path;
import java.util.Set;
import java.util.concurrent.Executor;
import java.util.concurrent.ScheduledExecutorService;
import java.util.function.Function;

import com.google.common.base.MoreObjects;
import com.google.common.base.MoreObjects.ToStringHelper;

import com.linecorp.armeria.common.SuccessFunction;
import com.linecorp.armeria.common.annotation.Nullable;
import com.linecorp.armeria.common.logging.RequestLog;
import com.linecorp.armeria.common.logging.RequestLogBuilder;
import com.linecorp.armeria.server.annotation.decorator.CorsDecorator;
import com.linecorp.armeria.server.cors.CorsService;
import com.linecorp.armeria.server.logging.AccessLogWriter;

/**
 * An {@link HttpService} configuration.
 *
 * @see ServerConfig#serviceConfigs()
 * @see VirtualHost#serviceConfigs()
 */
public final class ServiceConfig {

    @Nullable
    private final VirtualHost virtualHost;

    private final Route route;
    private final HttpService service;
    @Nullable
    private final String defaultServiceName;
    private final ServiceNaming defaultServiceNaming;
    @Nullable
    private final String defaultLogName;

    private final long requestTimeoutMillis;
    private final long maxRequestLength;
    private final boolean verboseResponses;

    private final AccessLogWriter accessLogWriter;
    private final boolean shutdownAccessLogWriterOnStop;
    private final Set<TransientServiceOption> transientServiceOptions;
    private final boolean handlesCorsPreflight;
    private final SuccessFunction successFunction;

    private final ScheduledExecutorService blockingTaskExecutor;
    private final boolean shutdownBlockingTaskExecutorOnStop;

    private final Path multipartUploadsLocation;

    /**
     * Creates a new instance.
     */
    ServiceConfig(Route route, HttpService service, @Nullable String defaultLogName,
                  @Nullable String defaultServiceName, ServiceNaming defaultServiceNaming,
                  long requestTimeoutMillis, long maxRequestLength,
                  boolean verboseResponses, AccessLogWriter accessLogWriter,
                  boolean shutdownAccessLogWriterOnStop,
                  ScheduledExecutorService blockingTaskExecutor,
                  boolean shutdownBlockingTaskExecutorOnStop,
<<<<<<< HEAD
                  Path multipartUploadsLocation) {
        this(null, route, service, defaultLogName, defaultServiceName, defaultServiceNaming,
             requestTimeoutMillis, maxRequestLength, verboseResponses, accessLogWriter,
             shutdownAccessLogWriterOnStop, extractTransientServiceOptions(service),
             blockingTaskExecutor, shutdownBlockingTaskExecutorOnStop, multipartUploadsLocation);
=======
                  SuccessFunction successFunction) {
        this(null, route, service, defaultLogName, defaultServiceName, defaultServiceNaming,
             requestTimeoutMillis, maxRequestLength, verboseResponses, accessLogWriter,
             shutdownAccessLogWriterOnStop, extractTransientServiceOptions(service),
             blockingTaskExecutor, shutdownBlockingTaskExecutorOnStop, successFunction);
>>>>>>> c8d1f5ef
    }

    /**
     * Creates a new instance.
     */
    private ServiceConfig(@Nullable VirtualHost virtualHost, Route route, HttpService service,
                          @Nullable String defaultLogName, @Nullable String defaultServiceName,
                          ServiceNaming defaultServiceNaming, long requestTimeoutMillis, long maxRequestLength,
                          boolean verboseResponses, AccessLogWriter accessLogWriter,
                          boolean shutdownAccessLogWriterOnStop,
                          Set<TransientServiceOption> transientServiceOptions,
                          ScheduledExecutorService blockingTaskExecutor,
                          boolean shutdownBlockingTaskExecutorOnStop,
<<<<<<< HEAD
                          Path multipartUploadsLocation) {
=======
                          SuccessFunction successFunction) {
>>>>>>> c8d1f5ef
        this.virtualHost = virtualHost;
        this.route = requireNonNull(route, "route");
        this.service = requireNonNull(service, "service");
        this.defaultLogName = defaultLogName;
        this.defaultServiceName = defaultServiceName;
        this.defaultServiceNaming = defaultServiceNaming;
        this.requestTimeoutMillis = validateRequestTimeoutMillis(requestTimeoutMillis);
        this.maxRequestLength = validateMaxRequestLength(maxRequestLength);
        this.verboseResponses = verboseResponses;
        this.accessLogWriter = requireNonNull(accessLogWriter, "accessLogWriter");
        this.shutdownAccessLogWriterOnStop = shutdownAccessLogWriterOnStop;
        this.transientServiceOptions = requireNonNull(transientServiceOptions, "transientServiceOptions");
        this.blockingTaskExecutor = requireNonNull(blockingTaskExecutor, "blockingTaskExecutor");
        this.shutdownBlockingTaskExecutorOnStop = shutdownBlockingTaskExecutorOnStop;
<<<<<<< HEAD
        this.multipartUploadsLocation = multipartUploadsLocation;
=======
        this.successFunction = requireNonNull(successFunction, "successFunction");
>>>>>>> c8d1f5ef

        handlesCorsPreflight = service.as(CorsService.class) != null;
    }

    private static Set<TransientServiceOption> extractTransientServiceOptions(HttpService service) {
        @SuppressWarnings("rawtypes")
        final TransientService transientService = service.as(TransientService.class);
        if (transientService == null) {
            return TransientServiceOption.allOf();
        }
        @SuppressWarnings("unchecked")
        final Set<TransientServiceOption> transientServiceOptions =
                (Set<TransientServiceOption>) transientService.transientServiceOptions();
        return transientServiceOptions;
    }

    static long validateRequestTimeoutMillis(long requestTimeoutMillis) {
        if (requestTimeoutMillis < 0) {
            throw new IllegalArgumentException(
                    "requestTimeoutMillis: " + requestTimeoutMillis + " (expected: >= 0)");
        }
        return requestTimeoutMillis;
    }

    static long validateMaxRequestLength(long maxRequestLength) {
        if (maxRequestLength < 0) {
            throw new IllegalArgumentException("maxRequestLength: " + maxRequestLength + " (expected: >= 0)");
        }
        return maxRequestLength;
    }

    ServiceConfig withVirtualHost(VirtualHost virtualHost) {
        requireNonNull(virtualHost, "virtualHost");
        return new ServiceConfig(virtualHost, route, service, defaultLogName, defaultServiceName,
                                 defaultServiceNaming, requestTimeoutMillis, maxRequestLength, verboseResponses,
                                 accessLogWriter, shutdownAccessLogWriterOnStop, transientServiceOptions,
<<<<<<< HEAD
                                 blockingTaskExecutor, shutdownBlockingTaskExecutorOnStop,
                                 multipartUploadsLocation);
=======
                                 blockingTaskExecutor, shutdownBlockingTaskExecutorOnStop, successFunction);
>>>>>>> c8d1f5ef
    }

    ServiceConfig withDecoratedService(Function<? super HttpService, ? extends HttpService> decorator) {
        requireNonNull(decorator, "decorator");
        return new ServiceConfig(virtualHost, route, service.decorate(decorator), defaultLogName,
                                 defaultServiceName, defaultServiceNaming, requestTimeoutMillis,
                                 maxRequestLength, verboseResponses,
                                 accessLogWriter, shutdownAccessLogWriterOnStop, transientServiceOptions,
<<<<<<< HEAD
                                 blockingTaskExecutor, shutdownBlockingTaskExecutorOnStop,
                                 multipartUploadsLocation);
=======
                                 blockingTaskExecutor, shutdownBlockingTaskExecutorOnStop, successFunction);
>>>>>>> c8d1f5ef
    }

    ServiceConfig withRoute(Route route) {
        requireNonNull(route, "route");
        return new ServiceConfig(virtualHost, route, service, defaultLogName, defaultServiceName,
                                 defaultServiceNaming, requestTimeoutMillis, maxRequestLength, verboseResponses,
                                 accessLogWriter, shutdownAccessLogWriterOnStop, transientServiceOptions,
<<<<<<< HEAD
                                 blockingTaskExecutor, shutdownBlockingTaskExecutorOnStop,
                                 multipartUploadsLocation);
=======
                                 blockingTaskExecutor, shutdownBlockingTaskExecutorOnStop, successFunction);
>>>>>>> c8d1f5ef
    }

    /**
     * Returns the {@link VirtualHost} the {@link #service()} belongs to.
     */
    public VirtualHost virtualHost() {
        if (virtualHost == null) {
            throw new IllegalStateException("Server has not been configured yet.");
        }
        return virtualHost;
    }

    /**
     * Returns the {@link Server} the {@link #service()} belongs to.
     */
    public Server server() {
        return virtualHost().server();
    }

    /**
     * Returns the {@link Route} of the {@link #service()}.
     */
    public Route route() {
        return route;
    }

    /**
     * Returns the {@link HttpService}.
     */
    public HttpService service() {
        return service;
    }

    /**
     * Returns the default value of the {@link RequestLog#serviceName()} property which is used when
     * no service name was set via {@link RequestLogBuilder#name(String, String)}.
     * If {@code null}, one of the following values will be used instead:
     * <ul>
     *   <li>gRPC - a service name (e.g, {@code com.foo.GrpcService})</li>
     *   <li>Thrift - a service type (e.g, {@code com.foo.ThriftService$AsyncIface} or
     *       {@code com.foo.ThriftService$Iface})</li>
     *   <li>{@link HttpService} and annotated service - an innermost class name</li>
     * </ul>
     *
     * @deprecated Use {@link #defaultServiceNaming()} instead.
     */
    @Nullable
    @Deprecated
    public String defaultServiceName() {
        return defaultServiceName;
    }

    /**
     * Returns a default naming rule for the name of services.
     *
     * @see VirtualHost#defaultServiceNaming()
     */
    public ServiceNaming defaultServiceNaming() {
        return defaultServiceNaming;
    }

    /**
     * Returns the default value of the {@link RequestLog#name()} property which is used when no name was set
     * via {@link RequestLogBuilder#name(String, String)}.
     * If {@code null}, one of the following values will be used instead:
     * <ul>
     *   <li>gRPC - A capitalized method name defined in {@code io.grpc.MethodDescriptor}
     *       (e.g, {@code GetItems})</li>
     *   <li>Thrift and annotated service - a method name (e.g, {@code getItems})</li>
     *   <li>{@link HttpService} - an HTTP method name</li>
     * </ul>
     */
    @Nullable
    public String defaultLogName() {
        return defaultLogName;
    }

    /**
     * Returns the timeout of a request.
     *
     * @see VirtualHost#requestTimeoutMillis()
     */
    public long requestTimeoutMillis() {
        return requestTimeoutMillis;
    }

    /**
     * Returns the maximum allowed length of the content decoded at the session layer.
     * e.g. the content length of an HTTP request.
     *
     * @see VirtualHost#maxRequestLength()
     */
    public long maxRequestLength() {
        return maxRequestLength;
    }

    /**
     * Returns whether the verbose response mode is enabled. When enabled, the service response will contain
     * the exception type and its full stack trace, which may be useful for debugging while potentially
     * insecure. When disabled, the service response will not expose such server-side details to the client.
     *
     * @see VirtualHost#verboseResponses()
     */
    public boolean verboseResponses() {
        return verboseResponses;
    }

    /**
     * Returns the access log writer.
     *
     * @see VirtualHost#accessLogWriter()
     */
    public AccessLogWriter accessLogWriter() {
        return accessLogWriter;
    }

    /**
     * Tells whether the {@link AccessLogWriter} is shut down when the {@link Server} stops.
     *
     * @see VirtualHost#shutdownAccessLogWriterOnStop()
     */
    public boolean shutdownAccessLogWriterOnStop() {
        return shutdownAccessLogWriterOnStop;
    }

    /**
     * Returns the {@link Set} of {@link TransientServiceOption}s that are enabled for the {@link #service()}.
     * This method always returns {@link TransientServiceOption#allOf()} for a non-{@link TransientService}
     * because only a {@link TransientService} can opt in and out using
     * {@link TransientServiceBuilder#transientServiceOptions(TransientServiceOption...)}.
     */
    public Set<TransientServiceOption> transientServiceOptions() {
        return transientServiceOptions;
    }

    /**
     * Returns {@code true} if the service has {@link CorsDecorator} in the decorator chain.
     */
    boolean handlesCorsPreflight() {
        return handlesCorsPreflight;
    }

    /**
     * Returns the {@link ScheduledExecutorService} dedicated to the execution of blocking tasks or invocations
     * within this route.
     * Note that the {@link ScheduledExecutorService} returned by this method does not set the
     * {@link ServiceRequestContext} when executing a submitted task.
     * Use {@link ServiceRequestContext#blockingTaskExecutor()} if possible.
     */
    public ScheduledExecutorService blockingTaskExecutor() {
        return blockingTaskExecutor;
    }

    /**
     * Returns whether the blocking task {@link Executor} is shut down when the {@link Server} stops.
     *
     * @see VirtualHost#shutdownBlockingTaskExecutorOnStop()
     */
    public boolean shutdownBlockingTaskExecutorOnStop() {
        return shutdownBlockingTaskExecutorOnStop;
    }

    /**
<<<<<<< HEAD
     * Returns the {@link Path} that is used to store uploaded file through multipart/form-data.
     */
    public Path multipartUploadsLocation() {
        return multipartUploadsLocation;
=======
     * Returns the {@link SuccessFunction} that determines whether a request was
     * handled successfully or not.
     */
    public SuccessFunction successFunction() {
        return successFunction;
>>>>>>> c8d1f5ef
    }

    @Override
    public String toString() {
        final ToStringHelper toStringHelper = MoreObjects.toStringHelper(this).omitNullValues();
        if (virtualHost != null) {
            toStringHelper.add("hostnamePattern", virtualHost.hostnamePattern());
        }
        return toStringHelper.add("route", route)
                             .add("service", service)
                             .add("defaultServiceNaming", defaultServiceNaming)
                             .add("defaultLogName", defaultLogName)
                             .add("requestTimeoutMillis", requestTimeoutMillis)
                             .add("maxRequestLength", maxRequestLength)
                             .add("verboseResponses", verboseResponses)
                             .add("accessLogWriter", accessLogWriter)
                             .add("shutdownAccessLogWriterOnStop", shutdownAccessLogWriterOnStop)
                             .add("blockingTaskExecutor", blockingTaskExecutor)
                             .add("shutdownBlockingTaskExecutorOnStop", shutdownBlockingTaskExecutorOnStop)
<<<<<<< HEAD
                             .add("multipartUploadsLocation", multipartUploadsLocation)
=======
                             .add("successFunction", successFunction)
>>>>>>> c8d1f5ef
                             .toString();
    }
}<|MERGE_RESOLUTION|>--- conflicted
+++ resolved
@@ -79,19 +79,13 @@
                   boolean shutdownAccessLogWriterOnStop,
                   ScheduledExecutorService blockingTaskExecutor,
                   boolean shutdownBlockingTaskExecutorOnStop,
-<<<<<<< HEAD
+                  SuccessFunction successFunction,
                   Path multipartUploadsLocation) {
         this(null, route, service, defaultLogName, defaultServiceName, defaultServiceNaming,
              requestTimeoutMillis, maxRequestLength, verboseResponses, accessLogWriter,
              shutdownAccessLogWriterOnStop, extractTransientServiceOptions(service),
-             blockingTaskExecutor, shutdownBlockingTaskExecutorOnStop, multipartUploadsLocation);
-=======
-                  SuccessFunction successFunction) {
-        this(null, route, service, defaultLogName, defaultServiceName, defaultServiceNaming,
-             requestTimeoutMillis, maxRequestLength, verboseResponses, accessLogWriter,
-             shutdownAccessLogWriterOnStop, extractTransientServiceOptions(service),
-             blockingTaskExecutor, shutdownBlockingTaskExecutorOnStop, successFunction);
->>>>>>> c8d1f5ef
+             blockingTaskExecutor, shutdownBlockingTaskExecutorOnStop, successFunction,
+             multipartUploadsLocation);
     }
 
     /**
@@ -105,11 +99,8 @@
                           Set<TransientServiceOption> transientServiceOptions,
                           ScheduledExecutorService blockingTaskExecutor,
                           boolean shutdownBlockingTaskExecutorOnStop,
-<<<<<<< HEAD
+                          SuccessFunction successFunction,
                           Path multipartUploadsLocation) {
-=======
-                          SuccessFunction successFunction) {
->>>>>>> c8d1f5ef
         this.virtualHost = virtualHost;
         this.route = requireNonNull(route, "route");
         this.service = requireNonNull(service, "service");
@@ -124,11 +115,8 @@
         this.transientServiceOptions = requireNonNull(transientServiceOptions, "transientServiceOptions");
         this.blockingTaskExecutor = requireNonNull(blockingTaskExecutor, "blockingTaskExecutor");
         this.shutdownBlockingTaskExecutorOnStop = shutdownBlockingTaskExecutorOnStop;
-<<<<<<< HEAD
+        this.successFunction = requireNonNull(successFunction, "successFunction");
         this.multipartUploadsLocation = multipartUploadsLocation;
-=======
-        this.successFunction = requireNonNull(successFunction, "successFunction");
->>>>>>> c8d1f5ef
 
         handlesCorsPreflight = service.as(CorsService.class) != null;
     }
@@ -165,12 +153,8 @@
         return new ServiceConfig(virtualHost, route, service, defaultLogName, defaultServiceName,
                                  defaultServiceNaming, requestTimeoutMillis, maxRequestLength, verboseResponses,
                                  accessLogWriter, shutdownAccessLogWriterOnStop, transientServiceOptions,
-<<<<<<< HEAD
-                                 blockingTaskExecutor, shutdownBlockingTaskExecutorOnStop,
+                                 blockingTaskExecutor, shutdownBlockingTaskExecutorOnStop, successFunction,
                                  multipartUploadsLocation);
-=======
-                                 blockingTaskExecutor, shutdownBlockingTaskExecutorOnStop, successFunction);
->>>>>>> c8d1f5ef
     }
 
     ServiceConfig withDecoratedService(Function<? super HttpService, ? extends HttpService> decorator) {
@@ -179,12 +163,8 @@
                                  defaultServiceName, defaultServiceNaming, requestTimeoutMillis,
                                  maxRequestLength, verboseResponses,
                                  accessLogWriter, shutdownAccessLogWriterOnStop, transientServiceOptions,
-<<<<<<< HEAD
-                                 blockingTaskExecutor, shutdownBlockingTaskExecutorOnStop,
+                                 blockingTaskExecutor, shutdownBlockingTaskExecutorOnStop, successFunction,
                                  multipartUploadsLocation);
-=======
-                                 blockingTaskExecutor, shutdownBlockingTaskExecutorOnStop, successFunction);
->>>>>>> c8d1f5ef
     }
 
     ServiceConfig withRoute(Route route) {
@@ -192,12 +172,8 @@
         return new ServiceConfig(virtualHost, route, service, defaultLogName, defaultServiceName,
                                  defaultServiceNaming, requestTimeoutMillis, maxRequestLength, verboseResponses,
                                  accessLogWriter, shutdownAccessLogWriterOnStop, transientServiceOptions,
-<<<<<<< HEAD
-                                 blockingTaskExecutor, shutdownBlockingTaskExecutorOnStop,
+                                 blockingTaskExecutor, shutdownBlockingTaskExecutorOnStop, successFunction,
                                  multipartUploadsLocation);
-=======
-                                 blockingTaskExecutor, shutdownBlockingTaskExecutorOnStop, successFunction);
->>>>>>> c8d1f5ef
     }
 
     /**
@@ -361,18 +337,18 @@
     }
 
     /**
-<<<<<<< HEAD
+     * Returns the {@link SuccessFunction} that determines whether a request was
+     * handled successfully or not.
+     */
+    public SuccessFunction successFunction() {
+        return successFunction;
+    }
+
+    /**
      * Returns the {@link Path} that is used to store uploaded file through multipart/form-data.
      */
     public Path multipartUploadsLocation() {
         return multipartUploadsLocation;
-=======
-     * Returns the {@link SuccessFunction} that determines whether a request was
-     * handled successfully or not.
-     */
-    public SuccessFunction successFunction() {
-        return successFunction;
->>>>>>> c8d1f5ef
     }
 
     @Override
@@ -392,11 +368,8 @@
                              .add("shutdownAccessLogWriterOnStop", shutdownAccessLogWriterOnStop)
                              .add("blockingTaskExecutor", blockingTaskExecutor)
                              .add("shutdownBlockingTaskExecutorOnStop", shutdownBlockingTaskExecutorOnStop)
-<<<<<<< HEAD
+                             .add("successFunction", successFunction)
                              .add("multipartUploadsLocation", multipartUploadsLocation)
-=======
-                             .add("successFunction", successFunction)
->>>>>>> c8d1f5ef
                              .toString();
     }
 }