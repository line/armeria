--- conflicted
+++ resolved
@@ -43,14 +43,10 @@
                                   null, null, ServiceNaming.fullTypeName(), 0, 0, false,
                                   AccessLogWriter.common(), CommonPools.blockingTaskExecutor(),
                                   SuccessFunction.always(),
-<<<<<<< HEAD
-                                  Files.newTemporaryFolder().toPath(), CommonPools.workerGroup(),
-                                  ImmutableList.of());
-=======
-                                  0, Files.newTemporaryFolder().toPath(), ImmutableList.of(), HttpHeaders.of(),
-                                  routingCtx -> RequestId.of(1L),
-                                  ServerErrorHandler.ofDefault().asServiceErrorHandler());
->>>>>>> 1c93feef
+                                  0, Files.newTemporaryFolder().toPath(), CommonPools.workerGroup(),
+                                  ImmutableList.of(), HttpHeaders.of(),
+                                  routingCtx -> RequestId.of(1L),
+                                  ServerErrorHandler.ofDefault().asServiceErrorHandler());
         when(ctx.config()).thenReturn(config);
         final String serviceName = ServiceNaming.fullTypeName().serviceName(ctx);
         assertThat(serviceName).isEqualTo(HealthCheckService.class.getName());
@@ -64,14 +60,10 @@
                                   null, null, ServiceNaming.fullTypeName(), 0, 0, false,
                                   AccessLogWriter.common(), CommonPools.blockingTaskExecutor(),
                                   SuccessFunction.always(),
-<<<<<<< HEAD
-                                  Files.newTemporaryFolder().toPath(), CommonPools.workerGroup(),
-                                  ImmutableList.of());
-=======
-                                  0, Files.newTemporaryFolder().toPath(), ImmutableList.of(), HttpHeaders.of(),
-                                  routingCtx -> RequestId.of(1L),
-                                  ServerErrorHandler.ofDefault().asServiceErrorHandler());
->>>>>>> 1c93feef
+                                  0, Files.newTemporaryFolder().toPath(), CommonPools.workerGroup(),
+                                  ImmutableList.of(), HttpHeaders.of(),
+                                  routingCtx -> RequestId.of(1L),
+                                  ServerErrorHandler.ofDefault().asServiceErrorHandler());
         when(ctx.config()).thenReturn(config);
         final String serviceName = ServiceNaming.fullTypeName().serviceName(ctx);
         assertThat(serviceName)
@@ -86,14 +78,10 @@
                                   null, null, ServiceNaming.fullTypeName(), 0, 0, false,
                                   AccessLogWriter.common(), CommonPools.blockingTaskExecutor(),
                                   SuccessFunction.always(),
-<<<<<<< HEAD
-                                  Files.newTemporaryFolder().toPath(), CommonPools.workerGroup(),
-                                  ImmutableList.of());
-=======
-                                  0, Files.newTemporaryFolder().toPath(), ImmutableList.of(), HttpHeaders.of(),
-                                  routingCtx -> RequestId.of(1L),
-                                  ServerErrorHandler.ofDefault().asServiceErrorHandler());
->>>>>>> 1c93feef
+                                  0, Files.newTemporaryFolder().toPath(), CommonPools.workerGroup(),
+                                  ImmutableList.of(), HttpHeaders.of(),
+                                  routingCtx -> RequestId.of(1L),
+                                  ServerErrorHandler.ofDefault().asServiceErrorHandler());
         when(ctx.config()).thenReturn(config);
         final String serviceName = ServiceNaming.fullTypeName().serviceName(ctx);
         assertThat(serviceName).isEqualTo(ServiceNamingTest.class.getName() + "$TrailingDollarSign");
@@ -107,14 +95,10 @@
                                   null, null, ServiceNaming.fullTypeName(), 0, 0, false,
                                   AccessLogWriter.common(), CommonPools.blockingTaskExecutor(),
                                   SuccessFunction.always(),
-<<<<<<< HEAD
-                                  Files.newTemporaryFolder().toPath(), CommonPools.workerGroup(),
-                                  ImmutableList.of());
-=======
-                                  0, Files.newTemporaryFolder().toPath(), ImmutableList.of(), HttpHeaders.of(),
-                                  routingCtx -> RequestId.of(1L),
-                                  ServerErrorHandler.ofDefault().asServiceErrorHandler());
->>>>>>> 1c93feef
+                                  0, Files.newTemporaryFolder().toPath(), CommonPools.workerGroup(),
+                                  ImmutableList.of(), HttpHeaders.of(),
+                                  routingCtx -> RequestId.of(1L),
+                                  ServerErrorHandler.ofDefault().asServiceErrorHandler());
         when(ctx.config()).thenReturn(config);
         final String serviceName = ServiceNaming.fullTypeName().serviceName(ctx);
         assertThat(serviceName).isEqualTo(ServiceNamingTest.class.getName() + "$TrailingDollarSign");
@@ -128,14 +112,10 @@
                                   null, null, ServiceNaming.fullTypeName(), 0, 0, false,
                                   AccessLogWriter.common(), CommonPools.blockingTaskExecutor(),
                                   SuccessFunction.always(),
-<<<<<<< HEAD
-                                  Files.newTemporaryFolder().toPath(), CommonPools.workerGroup(),
-                                  ImmutableList.of());
-=======
-                                  0, Files.newTemporaryFolder().toPath(), ImmutableList.of(), HttpHeaders.of(),
-                                  routingCtx -> RequestId.of(1L),
-                                  ServerErrorHandler.ofDefault().asServiceErrorHandler());
->>>>>>> 1c93feef
+                                  0, Files.newTemporaryFolder().toPath(), CommonPools.workerGroup(),
+                                  ImmutableList.of(), HttpHeaders.of(),
+                                  routingCtx -> RequestId.of(1L),
+                                  ServerErrorHandler.ofDefault().asServiceErrorHandler());
         when(ctx.config()).thenReturn(config);
         final String serviceName = ServiceNaming.fullTypeName().serviceName(ctx);
         assertThat(serviceName).isEqualTo(ServiceNamingTest.class.getName());
@@ -149,14 +129,10 @@
                                   null, null, ServiceNaming.fullTypeName(), 0, 0, false,
                                   AccessLogWriter.common(), CommonPools.blockingTaskExecutor(),
                                   SuccessFunction.always(),
-<<<<<<< HEAD
-                                  Files.newTemporaryFolder().toPath(), CommonPools.workerGroup(),
-                                  ImmutableList.of());
-=======
-                                  0, Files.newTemporaryFolder().toPath(), ImmutableList.of(), HttpHeaders.of(),
-                                  routingCtx -> RequestId.of(1L),
-                                  ServerErrorHandler.ofDefault().asServiceErrorHandler());
->>>>>>> 1c93feef
+                                  0, Files.newTemporaryFolder().toPath(), CommonPools.workerGroup(),
+                                  ImmutableList.of(), HttpHeaders.of(),
+                                  routingCtx -> RequestId.of(1L),
+                                  ServerErrorHandler.ofDefault().asServiceErrorHandler());
         when(ctx.config()).thenReturn(config);
         final String serviceName = ServiceNaming.simpleTypeName().serviceName(ctx);
         assertThat(serviceName).isEqualTo(HealthCheckService.class.getSimpleName());
@@ -170,14 +146,10 @@
                                   null, null, ServiceNaming.fullTypeName(), 0, 0, false,
                                   AccessLogWriter.common(), CommonPools.blockingTaskExecutor(),
                                   SuccessFunction.always(),
-<<<<<<< HEAD
-                                  Files.newTemporaryFolder().toPath(), CommonPools.workerGroup(),
-                                  ImmutableList.of());
-=======
-                                  0, Files.newTemporaryFolder().toPath(), ImmutableList.of(), HttpHeaders.of(),
-                                  routingCtx -> RequestId.of(1L),
-                                  ServerErrorHandler.ofDefault().asServiceErrorHandler());
->>>>>>> 1c93feef
+                                  0, Files.newTemporaryFolder().toPath(), CommonPools.workerGroup(),
+                                  ImmutableList.of(), HttpHeaders.of(),
+                                  routingCtx -> RequestId.of(1L),
+                                  ServerErrorHandler.ofDefault().asServiceErrorHandler());
         when(ctx.config()).thenReturn(config);
         final String serviceName = ServiceNaming.simpleTypeName().serviceName(ctx);
         assertThat(serviceName)
@@ -192,14 +164,10 @@
                                   null, null, ServiceNaming.fullTypeName(), 0, 0, false,
                                   AccessLogWriter.common(), CommonPools.blockingTaskExecutor(),
                                   SuccessFunction.always(),
-<<<<<<< HEAD
-                                  Files.newTemporaryFolder().toPath(), CommonPools.workerGroup(),
-                                  ImmutableList.of());
-=======
-                                  0, Files.newTemporaryFolder().toPath(), ImmutableList.of(), HttpHeaders.of(),
-                                  routingCtx -> RequestId.of(1L),
-                                  ServerErrorHandler.ofDefault().asServiceErrorHandler());
->>>>>>> 1c93feef
+                                  0, Files.newTemporaryFolder().toPath(), CommonPools.workerGroup(),
+                                  ImmutableList.of(), HttpHeaders.of(),
+                                  routingCtx -> RequestId.of(1L),
+                                  ServerErrorHandler.ofDefault().asServiceErrorHandler());
         when(ctx.config()).thenReturn(config);
         final String serviceName = ServiceNaming.simpleTypeName().serviceName(ctx);
         assertThat(serviceName).isEqualTo(ServiceNamingTest.class.getSimpleName() + "$TrailingDollarSign");
@@ -213,14 +181,10 @@
                                   null, null, ServiceNaming.fullTypeName(), 0, 0, false,
                                   AccessLogWriter.common(), CommonPools.blockingTaskExecutor(),
                                   SuccessFunction.always(),
-<<<<<<< HEAD
-                                  Files.newTemporaryFolder().toPath(), CommonPools.workerGroup(),
-                                  ImmutableList.of());
-=======
-                                  0, Files.newTemporaryFolder().toPath(), ImmutableList.of(), HttpHeaders.of(),
-                                  routingCtx -> RequestId.of(1L),
-                                  ServerErrorHandler.ofDefault().asServiceErrorHandler());
->>>>>>> 1c93feef
+                                  0, Files.newTemporaryFolder().toPath(), CommonPools.workerGroup(),
+                                  ImmutableList.of(), HttpHeaders.of(),
+                                  routingCtx -> RequestId.of(1L),
+                                  ServerErrorHandler.ofDefault().asServiceErrorHandler());
         when(ctx.config()).thenReturn(config);
         final String serviceName = ServiceNaming.simpleTypeName().serviceName(ctx);
         assertThat(serviceName).isEqualTo(ServiceNamingTest.class.getSimpleName() + "$TrailingDollarSign");
@@ -234,14 +198,10 @@
                                   null, null, ServiceNaming.fullTypeName(), 0, 0, false,
                                   AccessLogWriter.common(), CommonPools.blockingTaskExecutor(),
                                   SuccessFunction.always(),
-<<<<<<< HEAD
-                                  Files.newTemporaryFolder().toPath(), CommonPools.workerGroup(),
-                                  ImmutableList.of());
-=======
-                                  0, Files.newTemporaryFolder().toPath(), ImmutableList.of(), HttpHeaders.of(),
-                                  routingCtx -> RequestId.of(1L),
-                                  ServerErrorHandler.ofDefault().asServiceErrorHandler());
->>>>>>> 1c93feef
+                                  0, Files.newTemporaryFolder().toPath(), CommonPools.workerGroup(),
+                                  ImmutableList.of(), HttpHeaders.of(),
+                                  routingCtx -> RequestId.of(1L),
+                                  ServerErrorHandler.ofDefault().asServiceErrorHandler());
         when(ctx.config()).thenReturn(config);
         final String serviceName = ServiceNaming.simpleTypeName().serviceName(ctx);
         assertThat(serviceName).isEqualTo(ServiceNamingTest.class.getSimpleName());
@@ -255,14 +215,10 @@
                                   null, null, ServiceNaming.fullTypeName(), 0, 0, false,
                                   AccessLogWriter.common(), CommonPools.blockingTaskExecutor(),
                                   SuccessFunction.always(),
-<<<<<<< HEAD
-                                  Files.newTemporaryFolder().toPath(), CommonPools.workerGroup(),
-                                  ImmutableList.of());
-=======
-                                  0, Files.newTemporaryFolder().toPath(), ImmutableList.of(), HttpHeaders.of(),
-                                  routingCtx -> RequestId.of(1L),
-                                  ServerErrorHandler.ofDefault().asServiceErrorHandler());
->>>>>>> 1c93feef
+                                  0, Files.newTemporaryFolder().toPath(), CommonPools.workerGroup(),
+                                  ImmutableList.of(), HttpHeaders.of(),
+                                  routingCtx -> RequestId.of(1L),
+                                  ServerErrorHandler.ofDefault().asServiceErrorHandler());
         when(ctx.config()).thenReturn(config);
         final String serviceName = ServiceNaming.shorten().serviceName(ctx);
         assertThat(serviceName).isEqualTo("c.l.a.s.h." + HealthCheckService.class.getSimpleName());
@@ -276,14 +232,10 @@
                                   null, null, ServiceNaming.fullTypeName(), 0, 0, false,
                                   AccessLogWriter.common(), CommonPools.blockingTaskExecutor(),
                                   SuccessFunction.always(),
-<<<<<<< HEAD
-                                  Files.newTemporaryFolder().toPath(), CommonPools.workerGroup(),
-                                  ImmutableList.of());
-=======
-                                  0, Files.newTemporaryFolder().toPath(), ImmutableList.of(), HttpHeaders.of(),
-                                  routingCtx -> RequestId.of(1L),
-                                  ServerErrorHandler.ofDefault().asServiceErrorHandler());
->>>>>>> 1c93feef
+                                  0, Files.newTemporaryFolder().toPath(), CommonPools.workerGroup(),
+                                  ImmutableList.of(), HttpHeaders.of(),
+                                  routingCtx -> RequestId.of(1L),
+                                  ServerErrorHandler.ofDefault().asServiceErrorHandler());
         when(ctx.config()).thenReturn(config);
         final String serviceName = ServiceNaming.shorten().serviceName(ctx);
         assertThat(serviceName).isEqualTo("c.l.a.s." + ServiceNamingTest.class.getSimpleName() + '$' +
@@ -298,14 +250,10 @@
                                   null, null, ServiceNaming.fullTypeName(), 0, 0, false,
                                   AccessLogWriter.common(), CommonPools.blockingTaskExecutor(),
                                   SuccessFunction.always(),
-<<<<<<< HEAD
-                                  Files.newTemporaryFolder().toPath(), CommonPools.workerGroup(),
-                                  ImmutableList.of());
-=======
-                                  0, Files.newTemporaryFolder().toPath(), ImmutableList.of(), HttpHeaders.of(),
-                                  routingCtx -> RequestId.of(1L),
-                                  ServerErrorHandler.ofDefault().asServiceErrorHandler());
->>>>>>> 1c93feef
+                                  0, Files.newTemporaryFolder().toPath(), CommonPools.workerGroup(),
+                                  ImmutableList.of(), HttpHeaders.of(),
+                                  routingCtx -> RequestId.of(1L),
+                                  ServerErrorHandler.ofDefault().asServiceErrorHandler());
         when(ctx.config()).thenReturn(config);
         final String serviceName = ServiceNaming.shorten().serviceName(ctx);
         assertThat(serviceName)
@@ -320,14 +268,10 @@
                                   null, null, ServiceNaming.fullTypeName(), 0, 0, false,
                                   AccessLogWriter.common(), CommonPools.blockingTaskExecutor(),
                                   SuccessFunction.always(),
-<<<<<<< HEAD
-                                  Files.newTemporaryFolder().toPath(), CommonPools.workerGroup(),
-                                  ImmutableList.of());
-=======
-                                  0, Files.newTemporaryFolder().toPath(), ImmutableList.of(), HttpHeaders.of(),
-                                  routingCtx -> RequestId.of(1L),
-                                  ServerErrorHandler.ofDefault().asServiceErrorHandler());
->>>>>>> 1c93feef
+                                  0, Files.newTemporaryFolder().toPath(), CommonPools.workerGroup(),
+                                  ImmutableList.of(), HttpHeaders.of(),
+                                  routingCtx -> RequestId.of(1L),
+                                  ServerErrorHandler.ofDefault().asServiceErrorHandler());
         when(ctx.config()).thenReturn(config);
         final String serviceName = ServiceNaming.shorten().serviceName(ctx);
         assertThat(serviceName)
@@ -342,14 +286,10 @@
                                   null, null, ServiceNaming.fullTypeName(), 0, 0, false,
                                   AccessLogWriter.common(), CommonPools.blockingTaskExecutor(),
                                   SuccessFunction.always(),
-<<<<<<< HEAD
-                                  Files.newTemporaryFolder().toPath(), CommonPools.workerGroup(),
-                                  ImmutableList.of());
-=======
-                                  0, Files.newTemporaryFolder().toPath(), ImmutableList.of(), HttpHeaders.of(),
-                                  routingCtx -> RequestId.of(1L),
-                                  ServerErrorHandler.ofDefault().asServiceErrorHandler());
->>>>>>> 1c93feef
+                                  0, Files.newTemporaryFolder().toPath(), CommonPools.workerGroup(),
+                                  ImmutableList.of(), HttpHeaders.of(),
+                                  routingCtx -> RequestId.of(1L),
+                                  ServerErrorHandler.ofDefault().asServiceErrorHandler());
         when(ctx.config()).thenReturn(config);
         final String serviceName = ServiceNaming.shorten().serviceName(ctx);
         assertThat(serviceName)
