--- conflicted
+++ resolved
@@ -23,7 +23,6 @@
 import static org.mockito.ArgumentMatchers.anyString;
 import static org.mockito.Mockito.doThrow;
 import static org.mockito.Mockito.mock;
-import static org.mockito.Mockito.never;
 import static org.mockito.Mockito.only;
 import static org.mockito.Mockito.times;
 import static org.mockito.Mockito.verify;
@@ -74,7 +73,6 @@
     private final HelloService.Iface serviceHandler = mock(HelloService.Iface.class);
     private final DevNullService.Iface devNullServiceHandler = mock(DevNullService.Iface.class);
     private final AtomicInteger serviceRetryCount = new AtomicInteger();
-    private final AtomicInteger serviceSleepMillis = new AtomicInteger();
 
     @RegisterExtension
     final ServerExtension server = new ServerExtension() {
@@ -329,113 +327,33 @@
     }
 
     @Test
-<<<<<<< HEAD
-    void doNotRetryWhenResponseIsCancelledAfterRequestCompletes() throws Exception {
-        final AtomicInteger subscriberCancelServiceCallCounterWhenCancelled = new AtomicInteger(-1);
-
-=======
     void doNotRetryWhenResponseIsCancelled() throws Exception {
         serviceRetryCount.set(0);
->>>>>>> 59b41fb7
         try (ClientFactory factory = ClientFactory.builder().build()) {
             final AtomicReference<ClientRequestContext> context = new AtomicReference<>();
             final HelloService.Iface client =
                     ThriftClients.builder(server.httpUri())
                                  .path("/thrift")
                                  .factory(factory)
-                                 .rpcDecorator(RetryingRpcClient
-                                                       .builder((ctx, response, cause) ->
-                                                                        UnmodifiableFuture.completedFuture(
-                                                                                RetryDecision.retry(
-                                                                                        Backoff.fixed(5)
-                                                                                )
-                                                                        )
-                                                       )
-                                                       .maxTotalAttempts(2 * (1000 / 5))
-                                                       .newDecorator())
+                                 .rpcDecorator(RetryingRpcClient.builder(retryAlways).newDecorator())
                                  .rpcDecorator((delegate, ctx, req) -> {
+                                     context.set(ctx);
                                      final RpcResponse res = delegate.execute(ctx, req);
-                                     ctx.eventLoop().schedule(() -> {
-                                         // (A)
-                                         subscriberCancelServiceCallCounterWhenCancelled.set(
-                                                 serviceRetryCount.get());
-                                         res.cancel(true);
-                                     }, 1000, TimeUnit.MILLISECONDS);
-                                     context.set(ClientRequestContext.current());
+                                     res.cancel(true);
                                      return res;
                                  })
                                  .build(HelloService.Iface.class);
             when(serviceHandler.hello(anyString())).thenThrow(new IllegalArgumentException());
 
-            // We retry very often until (A) gets scheduled and we cancel the request.
             assertThatThrownBy(() -> client.hello("hello")).isInstanceOf(CancellationException.class);
 
             await().untilAsserted(() -> {
-                assertThat(serviceRetryCount.get()).isGreaterThanOrEqualTo(1);
-                // After we cancelled we do not expect further service calls.
-                // We allow an additional request in case we cancelled concurrently with an outgoing request.
-                assertThat(subscriberCancelServiceCallCounterWhenCancelled.get()).isIn(
-                        serviceRetryCount.get() - 1, serviceRetryCount.get());
-                verify(serviceHandler, times(serviceRetryCount.get())).hello("hello");
+                verify(serviceHandler, only()).hello("hello");
             });
-<<<<<<< HEAD
-
-            final RequestLog log = context.get().log().whenComplete().join();
-
-            // The request was made successfully.
-            assertThat(log.requestCause()).isNull();
-            assertThat(log.responseCause()).isExactlyInstanceOf(CancellationException.class);
-
-            // Sleep 1 second more to check if there was another retry.
-            TimeUnit.SECONDS.sleep(1);
-            verify(serviceHandler, times(serviceRetryCount.get())).hello("hello");
-        }
-    }
-
-    @Test
-    void doNotRetryWhenResponseIsCancelledBeforeRequestCompletes() throws Exception {
-        final AtomicInteger subscriberCancelServiceCallCounterWhenCancelled = new AtomicInteger(-1);
-
-        try (ClientFactory factory = ClientFactory.builder().build()) {
-            final AtomicReference<ClientRequestContext> context = new AtomicReference<>();
-            final HelloService.Iface client =
-                    ThriftClients.builder(server.httpUri())
-                                 .path("/thrift")
-                                 .factory(factory)
-                                 .rpcDecorator(RetryingRpcClient
-                                                       .builder(retryAlways)
-                                                       .maxTotalAttempts(10_000)
-                                                       .newDecorator())
-                                 .rpcDecorator((delegate, ctx, req) -> {
-                                     final RpcResponse res = delegate.execute(ctx, req);
-                                     subscriberCancelServiceCallCounterWhenCancelled.set(
-                                             serviceRetryCount.get());
-                                     res.cancel(true);
-                                     context.set(ClientRequestContext.current());
-                                     return res;
-                                 })
-                                 .build(HelloService.Iface.class);
-            when(serviceHandler.hello(anyString())).thenThrow(new IllegalArgumentException());
-
-            assertThatThrownBy(() -> client.hello("hello")).isInstanceOf(CancellationException.class);
-
-            verify(serviceHandler, never()).hello("hello");
-
-            final RequestLog log = context.get().log().whenComplete().join();
-
-            // The request was cancelled midst processing in the decorator.
-            assertThat(log.requestCause()).isExactlyInstanceOf(CancellationException.class);
-            assertThat(log.responseCause()).isExactlyInstanceOf(CancellationException.class);
-
-            // Sleep 1 second more to check if there was another retry.
-            TimeUnit.SECONDS.sleep(1);
-            verify(serviceHandler, never()).hello("hello");
-=======
             // Sleep 1 second more to check if there was another retry.
             TimeUnit.SECONDS.sleep(1);
             verify(serviceHandler, only()).hello("hello");
             assertThat(serviceRetryCount).hasValue(1);
->>>>>>> 59b41fb7
         }
     }
 }