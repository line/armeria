/*
 * Copyright 2024 LINE Corporation
 *
 * LINE Corporation licenses this file to you under the Apache License,
 * version 2.0 (the "License"); you may not use this file except in compliance
 * with the License. You may obtain a copy of the License at:
 *
 *   https://www.apache.org/licenses/LICENSE-2.0
 *
 * Unless required by applicable law or agreed to in writing, software
 * distributed under the License is distributed on an "AS IS" BASIS, WITHOUT
 * WARRANTIES OR CONDITIONS OF ANY KIND, either express or implied. See the
 * License for the specific language governing permissions and limitations
 * under the License.
 */

package com.linecorp.armeria.client;

import static org.assertj.core.api.Assertions.assertThat;
import static org.assertj.core.api.Assertions.assertThatThrownBy;
import static org.awaitility.Awaitility.await;

import java.util.Map;

import org.junit.jupiter.api.Test;
import org.junit.jupiter.api.extension.RegisterExtension;

import com.linecorp.armeria.common.HttpResponse;
import com.linecorp.armeria.common.TlsKeyPair;
import com.linecorp.armeria.common.TlsProvider;
import com.linecorp.armeria.common.metric.MoreMeters;
import com.linecorp.armeria.internal.common.util.CertificateUtil;
import com.linecorp.armeria.internal.testing.MockAddressResolverGroup;
import com.linecorp.armeria.server.ServerBuilder;
import com.linecorp.armeria.server.ServerTlsConfig;
import com.linecorp.armeria.testing.junit5.server.SelfSignedCertificateExtension;
import com.linecorp.armeria.testing.junit5.server.ServerExtension;

import io.micrometer.core.instrument.MeterRegistry;
import io.micrometer.core.instrument.simple.SimpleMeterRegistry;
import io.netty.handler.ssl.ClientAuth;

class ClientTlsProviderTest {

    @RegisterExtension
    static final SelfSignedCertificateExtension server0DefaultCert = new SelfSignedCertificateExtension();
    @RegisterExtension
    static final SelfSignedCertificateExtension server0FooCert = new SelfSignedCertificateExtension(
            "foo.com");
    @RegisterExtension
    static final SelfSignedCertificateExtension server0SubFooCert = new SelfSignedCertificateExtension(
            "sub.foo.com");
    @RegisterExtension
    static final SelfSignedCertificateExtension server1DefaultCert = new SelfSignedCertificateExtension();
    @RegisterExtension
    static final SelfSignedCertificateExtension server1BarCert = new SelfSignedCertificateExtension("bar.com");
    @RegisterExtension
    static final SelfSignedCertificateExtension clientFooCert = new SelfSignedCertificateExtension("foo.com");
    @RegisterExtension
    static final SelfSignedCertificateExtension clientSubFooCert =
            new SelfSignedCertificateExtension("sub.foo.com");
    @RegisterExtension
    static final SelfSignedCertificateExtension clientBarCert = new SelfSignedCertificateExtension("bar.com");

    @RegisterExtension
    static final ServerExtension server0 = new ServerExtension() {
        @Override
        protected void configure(ServerBuilder sb) {
            final TlsProvider tlsProvider =
                    TlsProvider.builder()
<<<<<<< HEAD
                               .keyPair(server0DefaultCert.tlsKeyPair())
                               .keyPair("foo.com", server0FooCert.tlsKeyPair())
                               .keyPair("*.foo.com", server0SubFooCert.tlsKeyPair())
                               .trustedCertificates(clientFooCert.certificate())
=======
                               .setDefault(server0DefaultCert.tlsKeyPair())
                               .set("foo.com", server0FooCert.tlsKeyPair())
                               .set("*.foo.com", server0SubFooCert.tlsKeyPair())
                               .trustedCertificates(clientFooCert.certificate(), clientSubFooCert.certificate())
>>>>>>> d9f1f4a9
                               .build();

            final ServerTlsConfig tlsConfig = ServerTlsConfig.builder()
                                                             .clientAuth(ClientAuth.REQUIRE)
                                                             .build();
            sb.https(0)
              .tlsProvider(tlsProvider, tlsConfig)
              .service("/", (ctx, req) -> {
                  final String commonName = CertificateUtil.getCommonName(ctx.sslSession());
                  return HttpResponse.of("default:" + commonName);
              })
              .virtualHost("foo.com")
              .service("/", (ctx, req) -> {
                  final String commonName = CertificateUtil.getCommonName(ctx.sslSession());
                  return HttpResponse.of("foo:" + commonName);
              })
              .and()
              .virtualHost("sub.foo.com")
              .service("/", (ctx, req) -> {
                  final String commonName = CertificateUtil.getCommonName(ctx.sslSession());
                  return HttpResponse.of("sub.foo:" + commonName);
              });
        }
    };

    @RegisterExtension
    static final ServerExtension server1 = new ServerExtension() {
        @Override
        protected void configure(ServerBuilder sb) {
            final TlsProvider tlsProvider =
                    TlsProvider.builder()
                               .keyPair(server1DefaultCert.tlsKeyPair())
                               .keyPair("bar.com", server1BarCert.tlsKeyPair())
                               .trustedCertificates(clientFooCert.certificate())
                               .build();
            final ServerTlsConfig tlsConfig = ServerTlsConfig.builder()
                                                             .clientAuth(ClientAuth.REQUIRE)
                                                             .build();

            sb.https(0)
              .tlsProvider(tlsProvider, tlsConfig)
              .service("/", (ctx, req) -> {
                  final String commonName = CertificateUtil.getCommonName(ctx.sslSession());
                  return HttpResponse.of("default:" + commonName);
              })
              .virtualHost("bar.com")
              .service("/", (ctx, req) -> {
                  final String commonName = CertificateUtil.getCommonName(ctx.sslSession());
                  return HttpResponse.of("virtual:" + commonName);
              });
        }
    };

    @RegisterExtension
    static final ServerExtension serverNoMtls = new ServerExtension() {
        @Override
        protected void configure(ServerBuilder sb) {
            final TlsProvider tlsProvider =
                    TlsProvider.builder()
                               .keyPair(server0DefaultCert.tlsKeyPair())
                               .keyPair("bar.com", server1BarCert.tlsKeyPair())
                               .build();

            sb.https(0)
              .tlsProvider(tlsProvider)
              .service("/", (ctx, req) -> {
                  final String commonName = CertificateUtil.getCommonName(ctx.sslSession());
                  return HttpResponse.of("default:" + commonName);
              })
              .virtualHost("bar.com")
              .service("/", (ctx, req) -> {
                  final String commonName = CertificateUtil.getCommonName(ctx.sslSession());
                  return HttpResponse.of("virtual:" + commonName);
              });
        }
    };

    @Test
    void testExactMatch() {
        final TlsProvider tlsProvider =
                TlsProvider.builder()
<<<<<<< HEAD
                           .keyPair("*.foo.com", clientFooCert.tlsKeyPair())
                           .keyPair("bar.com", clientBarCert.tlsKeyPair())
                           .keyPair(TlsKeyPair.of(clientFooCert.privateKey(),
                                                  clientFooCert.certificate()))
                           .trustedCertificates("foo.com", server0FooCert.certificate())
                           .trustedCertificates("bar.com", server1BarCert.certificate())
                           .trustedCertificates("sub.foo.com", server0SubFooCert.certificate())
                           .trustedCertificates(server0DefaultCert.certificate())
=======
                           .set("*.foo.com", clientSubFooCert.tlsKeyPair())
                           .set("bar.com", clientBarCert.tlsKeyPair())
                           .setDefault(TlsKeyPair.of(clientFooCert.privateKey(),
                                                     clientFooCert.certificate()))
                           .trustedCertificates(
                                   server0DefaultCert.certificate(),
                                   server0FooCert.certificate(),
                                   server0SubFooCert.certificate(),
                                   server1BarCert.certificate())
>>>>>>> d9f1f4a9
                           .build();

        final MeterRegistry meterRegistry = new SimpleMeterRegistry();
        try (ClientFactory factory = ClientFactory.builder()
                                                  .tlsProvider(tlsProvider)
                                                  .meterRegistry(meterRegistry)
                                                  .addressResolverGroupFactory(
                                                          unused -> MockAddressResolverGroup.localhost())
                                                  .build()) {
            // clientFooCert should be chosen by TlsProvider.
            BlockingWebClient client = WebClient.builder("https://foo.com:" + server0.httpsPort())
                                                .factory(factory)
                                                .build()
                                                .blocking();
            assertThat(client.get("/").contentUtf8()).isEqualTo("foo:foo.com");
            client = WebClient.builder("https://sub.foo.com:" + server0.httpsPort())
                              .factory(factory)
                              .build()
                              .blocking();
            assertThat(client.get("/").contentUtf8()).isEqualTo("sub.foo:sub.foo.com");
            client = WebClient.builder("https://127.0.0.1:" + server0.httpsPort())
                              .factory(factory)
                              .build()
                              .blocking();
            assertThat(client.get("/").contentUtf8()).isEqualTo("default:localhost");

            await().untilAsserted(() -> {
                final Map<String, Double> metrics = MoreMeters.measureAll(meterRegistry);
                // Make sure that the metrics for the certificates generated from TlsProvider are exported.
                assertThat(metrics.get("armeria.client.tls.certificate.validity#value{common.name=foo.com}"))
                        .isEqualTo(1.0);
                assertThat(
                        metrics.get("armeria.client.tls.certificate.validity#value{common.name=sub.foo.com}"))
                        .isEqualTo(1.0);
            });
        }

        await().untilAsserted(() -> {
            final Map<String, Double> metrics = MoreMeters.measureAll(meterRegistry);
            // The metrics for the certificates should be closed when the associated connections are closed.
            assertThat(metrics.get("armeria.client.tls.certificate.validity#value{common.name=foo.com}"))
                    .isNull();
            assertThat(metrics.get("armeria.client.tls.certificate.validity#value{common.name=sub.foo.com}"))
                    .isNull();
        });
    }

    @Test
    void testWildcardMatch() {
        final TlsProvider tlsProvider =
                TlsProvider.builder()
                           .keyPair("foo.com", clientFooCert.tlsKeyPair())
                           .keyPair("*.foo.com", clientFooCert.tlsKeyPair())
                           .trustedCertificates(server0FooCert.certificate(),
                                                server0SubFooCert.certificate())
                           .build();

        try (
                ClientFactory factory = ClientFactory.builder()
                                                     .tlsProvider(tlsProvider)
                                                     .addressResolverGroupFactory(
                                                             unused -> MockAddressResolverGroup.localhost())
                                                     .build()) {
            // clientFooCert should be chosen by TlsProvider.
            BlockingWebClient client = WebClient.builder("https://foo.com:" + server0.httpsPort())
                                                .factory(factory)
                                                .build()
                                                .blocking();
            assertThat(client.get("/").contentUtf8()).isEqualTo("foo:foo.com");
            client = WebClient.builder("https://sub.foo.com:" + server0.httpsPort())
                              .factory(factory)
                              .build()
                              .blocking();
            assertThat(client.get("/").contentUtf8()).isEqualTo("sub.foo:sub.foo.com");
        }
    }

    @Test
    void testNoMtls() {
        final TlsProvider tlsProvider =
                TlsProvider.builder()
                           .keyPair("foo.com", clientFooCert.tlsKeyPair())
                           .trustedCertificates(server0DefaultCert.certificate(),
                                                server1BarCert.certificate())
                           .build();

        try (ClientFactory factory = ClientFactory.builder()
                                                  .tlsProvider(tlsProvider)
                                                  .addressResolverGroupFactory(
                                                          unused -> MockAddressResolverGroup.localhost())
                                                  .build()) {
            // clientFooCert should be chosen by TlsProvider.
            BlockingWebClient client = WebClient.builder("https://bar.com:" + serverNoMtls.httpsPort())
                                                .factory(factory)
                                                .build()
                                                .blocking();
            assertThat(client.get("/").contentUtf8()).isEqualTo("virtual:bar.com");

            client = WebClient.builder("https://127.0.0.1:" + serverNoMtls.httpsPort())
                              .factory(factory)
                              .build()
                              .blocking();
            assertThat(client.get("/").contentUtf8()).isEqualTo("default:localhost");
        }
    }

    @Test
    void disallowTlsProviderWhenTlsSettingsIsSet() {
        final TlsProvider tlsProvider =
                TlsProvider.of(TlsKeyPair.ofSelfSigned());

        assertThatThrownBy(() -> {
            ClientFactory.builder()
                         .tlsProvider(tlsProvider)
                         .tls(TlsKeyPair.ofSelfSigned());
        }).isInstanceOf(IllegalStateException.class)
          .hasMessageContaining("Cannot configure TLS settings because a TlsProvider has been set.");

        assertThatThrownBy(() -> {
            ClientFactory.builder()
                         .tlsProvider(tlsProvider)
                         .tlsCustomizer(b -> {
                         });
        }).isInstanceOf(IllegalStateException.class)
          .hasMessageContaining("Cannot configure TLS settings because a TlsProvider has been set.");

        assertThatThrownBy(() -> {
            ClientFactory.builder()
                         .tlsProvider(tlsProvider)
                         .tlsNoVerify();
        }).isInstanceOf(IllegalStateException.class)
          .hasMessageContaining("Cannot configure TLS settings because a TlsProvider has been set.");

        assertThatThrownBy(() -> {
            ClientFactory.builder()
                         .tlsProvider(tlsProvider)
                         .tlsNoVerifyHosts("example.com");
        }).isInstanceOf(IllegalStateException.class)
          .hasMessageContaining("Cannot configure TLS settings because a TlsProvider has been set.");

        assertThatThrownBy(() -> {
            ClientFactory.builder()
                         .tls(TlsKeyPair.ofSelfSigned())
                         .tlsProvider(tlsProvider);
        }).isInstanceOf(IllegalStateException.class)
          .hasMessageContaining(
                  "Cannot configure the TlsProvider because static TLS settings have been set already.");
    }
}<|MERGE_RESOLUTION|>--- conflicted
+++ resolved
@@ -68,17 +68,10 @@
         protected void configure(ServerBuilder sb) {
             final TlsProvider tlsProvider =
                     TlsProvider.builder()
-<<<<<<< HEAD
                                .keyPair(server0DefaultCert.tlsKeyPair())
                                .keyPair("foo.com", server0FooCert.tlsKeyPair())
                                .keyPair("*.foo.com", server0SubFooCert.tlsKeyPair())
-                               .trustedCertificates(clientFooCert.certificate())
-=======
-                               .setDefault(server0DefaultCert.tlsKeyPair())
-                               .set("foo.com", server0FooCert.tlsKeyPair())
-                               .set("*.foo.com", server0SubFooCert.tlsKeyPair())
                                .trustedCertificates(clientFooCert.certificate(), clientSubFooCert.certificate())
->>>>>>> d9f1f4a9
                                .build();
 
             final ServerTlsConfig tlsConfig = ServerTlsConfig.builder()
@@ -160,7 +153,6 @@
     void testExactMatch() {
         final TlsProvider tlsProvider =
                 TlsProvider.builder()
-<<<<<<< HEAD
                            .keyPair("*.foo.com", clientFooCert.tlsKeyPair())
                            .keyPair("bar.com", clientBarCert.tlsKeyPair())
                            .keyPair(TlsKeyPair.of(clientFooCert.privateKey(),
@@ -169,17 +161,6 @@
                            .trustedCertificates("bar.com", server1BarCert.certificate())
                            .trustedCertificates("sub.foo.com", server0SubFooCert.certificate())
                            .trustedCertificates(server0DefaultCert.certificate())
-=======
-                           .set("*.foo.com", clientSubFooCert.tlsKeyPair())
-                           .set("bar.com", clientBarCert.tlsKeyPair())
-                           .setDefault(TlsKeyPair.of(clientFooCert.privateKey(),
-                                                     clientFooCert.certificate()))
-                           .trustedCertificates(
-                                   server0DefaultCert.certificate(),
-                                   server0FooCert.certificate(),
-                                   server0SubFooCert.certificate(),
-                                   server1BarCert.certificate())
->>>>>>> d9f1f4a9
                            .build();
 
         final MeterRegistry meterRegistry = new SimpleMeterRegistry();
@@ -301,8 +282,7 @@
         assertThatThrownBy(() -> {
             ClientFactory.builder()
                          .tlsProvider(tlsProvider)
-                         .tlsCustomizer(b -> {
-                         });
+                         .tlsCustomizer(b -> {});
         }).isInstanceOf(IllegalStateException.class)
           .hasMessageContaining("Cannot configure TLS settings because a TlsProvider has been set.");
 
