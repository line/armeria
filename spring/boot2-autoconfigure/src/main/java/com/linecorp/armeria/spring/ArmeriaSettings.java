/*
 * Copyright 2017 LINE Corporation
 *
 * LINE Corporation licenses this file to you under the Apache License,
 * version 2.0 (the "License"); you may not use this file except in compliance
 * with the License. You may obtain a copy of the License at:
 *
 *   https://www.apache.org/licenses/LICENSE-2.0
 *
 * Unless required by applicable law or agreed to in writing, software
 * distributed under the License is distributed on an "AS IS" BASIS, WITHOUT
 * WARRANTIES OR CONDITIONS OF ANY KIND, either express or implied. See the
 * License for the specific language governing permissions and limitations
 * under the License.
 */
package com.linecorp.armeria.spring;

import java.time.Duration;
import java.util.ArrayList;
import java.util.List;

import org.springframework.boot.context.properties.ConfigurationProperties;
import org.springframework.boot.context.properties.NestedConfigurationProperty;
import org.springframework.validation.annotation.Validated;

import com.codahale.metrics.json.MetricsModule;
import com.google.common.collect.ImmutableList;

import com.linecorp.armeria.common.SessionProtocol;
import com.linecorp.armeria.common.annotation.Nullable;
import com.linecorp.armeria.server.HttpService;
import com.linecorp.armeria.server.Server;
import com.linecorp.armeria.server.ServerBuilder;
import com.linecorp.armeria.server.VirtualHost;
import com.linecorp.armeria.server.docs.DocService;
import com.linecorp.armeria.server.healthcheck.HealthCheckService;
import com.linecorp.armeria.server.metric.MetricCollectingService;
import com.linecorp.armeria.server.metric.PrometheusExpositionService;

import io.micrometer.core.instrument.dropwizard.DropwizardMeterRegistry;
import io.micrometer.prometheus.PrometheusMeterRegistry;
import io.netty.channel.EventLoopGroup;

/**
 * Settings for armeria servers. For example:
 * <pre>{@code
 * armeria:
 *   ports:
 *     - port: 8080
 *       protocol: HTTP
 *     - ip: 127.0.0.1
 *       port: 8081
 *       protocol:HTTP
 *     - port: 8443
 *       protocol: HTTPS
 *   ssl:
 *     key-alias: "host.name.com"
 *     key-store: "keystore.jks"
 *     key-store-password: "changeme"
 *     trust-store: "truststore.jks"
 *     trust-store-password: "changeme"
 *   compression:
 *     enabled: true
 *     mime-types: text/*, application/json
 *     excluded-user-agents: some-user-agent, another-user-agent
 *     min-response-size: 1KB
 *   internal-services:
 *     - port: 18080
 *     - include: docs, health, metrics
 * }</pre>
 */
@ConfigurationProperties(prefix = "armeria")
@Validated
public class ArmeriaSettings {

    // TODO(ide) Adds virtualhost settings

    /**
     * Port and protocol settings.
     */
    public static class Port {
        /**
         * IP address to bind to. If not set, will bind to all addresses, e.g. {@code 0.0.0.0}.
         */
        @Nullable
        private String ip;

        /**
         * Network interface to bind to. If not set, will bind to the first detected network interface.
         */
        @Nullable
        private String iface;

        /**
         * Port that {@link Server} binds to.
         */
        private int port;

        /**
         * Protocol that will be used in this ip/iface and port.
         */
        @Nullable
        private List<SessionProtocol> protocols;

        /**
         * Returns the IP address that the {@link Server} uses.
         */
        @Nullable
        public String getIp() {
            return ip;
        }

        /**
         * Registers an IP address that the {@link Server} uses.
         */
        public Port setIp(String ip) {
            this.ip = ip;
            return this;
        }

        /**
         * Returns the network interface that the {@link Server} uses.
         */
        @Nullable
        public String getIface() {
            return iface;
        }

        /**
         * Registers a network interface that the {@link Server} uses.
         */
        public Port setIface(String iface) {
            this.iface = iface;
            return this;
        }

        /**
         * Returns the port that the {@link Server} uses.
         */
        public int getPort() {
            return port;
        }

        /**
         * Registers a port that the {@link Server} uses.
         */
        public Port setPort(int port) {
            this.port = port;
            return this;
        }

        /**
         * Returns the list of {@link SessionProtocol}s that the {@link Server} uses.
         */
        @Nullable
        public List<SessionProtocol> getProtocols() {
            return protocols;
        }

        /**
         * Registers a list of {@link SessionProtocol}s that the {@link Server} uses.
         */
        public Port setProtocols(List<SessionProtocol> protocols) {
            this.protocols = ImmutableList.copyOf(protocols);
            return this;
        }

        /**
         * Registers a {@link SessionProtocol} that the {@link Server} uses.
         */
        public Port setProtocol(SessionProtocol protocol) {
            protocols = ImmutableList.of(protocol);
            return this;
        }
    }

    /**
     * Configurations for the HTTP content encoding.
     */
    public static class Compression {
        /**
         * Specifies whether the HTTP content encoding is enabled.
         */
        private boolean enabled;

        /**
         * The MIME Types of an HTTP response which are applicable for the HTTP content encoding.
         */
        private String[] mimeTypes = {
                "text/html", "text/xml", "text/plain", "text/css", "text/javascript",
                "application/javascript", "application/json", "application/xml"
        };

        /**
         * The {@code "user-agent"} header values which are not applicable for the HTTP content encoding.
         */
        @Nullable
        private String[] excludedUserAgents;

        /**
         * The minimum bytes for encoding the content of an HTTP response.
         */
        private String minResponseSize = "1024";

        /**
         * Returns {@code true} if the HTTP content encoding is enabled.
         */
        public boolean isEnabled() {
            return enabled;
        }

        /**
         * Sets whether the HTTP content encoding is enabled.
         */
        public void setEnabled(boolean enabled) {
            this.enabled = enabled;
        }

        /**
         * Returns the MIME Types of an HTTP response which are applicable for the HTTP content encoding.
         */
        public String[] getMimeTypes() {
            return mimeTypes;
        }

        /**
         * Sets the MIME Types of an HTTP response which are applicable for the HTTP content encoding.
         */
        public void setMimeTypes(String[] mimeTypes) {
            this.mimeTypes = mimeTypes;
        }

        /**
         * Returns the {@code "user-agent"} header values which are not applicable for the HTTP content
         * encoding.
         */
        @Nullable
        public String[] getExcludedUserAgents() {
            return excludedUserAgents;
        }

        /**
         * Sets the {@code "user-agent"} header values which are not applicable for the HTTP content encoding.
         */
        public void setExcludedUserAgents(String[] excludedUserAgents) {
            this.excludedUserAgents = excludedUserAgents;
        }

        /**
         * Returns the minimum bytes for encoding the content of an HTTP response.
         */
        public String getMinResponseSize() {
            return minResponseSize;
        }

        /**
         * Sets the minimum bytes for encoding the content of an HTTP response.
         */
        public void setMinResponseSize(String minResponseSize) {
            this.minResponseSize = minResponseSize;
        }
    }

    /**
<<<<<<< HEAD
     * Properties for internal services such as {@link DocService}, {@link PrometheusExpositionService}, and
     * {@link HealthCheckService}.
     */
    public static class InternalServiceProperties extends Port {

        /**
         * The {@code include} properties to secure the internal services from normal
         * {@linkplain #getPorts() ports}.
         */
        @Nullable
        private List<InternalServiceId> include = InternalServiceId.defaultServiceIds();

        /**
         * Returns the {@code include} property to secure the HTTP endpoints from normal
         * {@linkplain #getPorts() ports}.
         */
        @Nullable
        public List<InternalServiceId> getInclude() {
            return include;
        }

        /**
         * Sets the IDs of the {@link HttpService}s to secure from normal {@linkplain #getPorts() ports}.
         *
         * <table>
         * <caption>Supported service IDs</caption>
         *   <tbody>
         *     <tr>
         *       <th>ID</th>
         *       <th>Service</th>
         *     </tr>
         *     <tr>
         *       <td>{@code docs}</td>
         *       <td>{@link DocService}</td>
         *     </tr>
         *     <tr>
         *       <td>{@code metrics}</td>
         *       <td>{@link PrometheusExpositionService}</td>
         *     </tr>
         *     <tr>
         *       <td>{@code health}</td>
         *       <td>{@link HealthCheckService}</td>
         *     </tr>
         *   </tbody>
         * </table>
         *
         * <p>{@link InternalServiceId#ALL} can be used to include all internal {@link HttpService}s.
         *
         * @see InternalServiceId
         */
        public void setInclude(List<InternalServiceId> include) {
            this.include = include;
=======
     * Configurations for the access log.
     */
    public static class AccessLog {

        /**
         * The access log type that is supposed to be one of
         * {@code "common"}, {@code "combined"}, {@code "disabled"} or {@code "custom"}.
         * The default is {@code "disabled"}.
         */
        private String type = "disabled";

        /**
         * The access log format.
         */
        @Nullable
        private String format;

        /**
         * Returns the access log type.
         */
        public String getType() {
            return type;
        }

        /**
         * Sets the access log type that is supposed to be one of
         * {@code "common"}, {@code "combined"}, {@code "disabled"} or {@code "custom"}.
         */
        public void setType(String type) {
            this.type = type;
        }

        /**
         * Returns the access log format.
         * Please note that this format is used only when the specified {@code type} is {@code "custom"}.
         */
        @Nullable
        public String getFormat() {
            return format;
        }

        /**
         * Sets the access log format.
         * Please note that this format is used only when the specified {@code type} is {@code "custom"}.
         */
        public void setFormat(@Nullable String format) {
            this.format = format;
>>>>>>> 2caa0f88
        }
    }

    /**
     * Whether to auto configure and start the Armeria server.
     * The default is {@code true}.
     */
    private boolean serverEnabled = true;

    /**
     * The ports to listen on for requests. If not specified, will listen on
     * port 8080 for HTTP (not SSL).
     */
    private List<Port> ports = new ArrayList<>();

    /**
     * The path to serve health check requests on. Should correspond to what is
     * registered in the load balancer. If not set, health check service will not
     * be registered.
     */
    @Nullable
    private String healthCheckPath = "/internal/healthcheck";

    /**
     * The path to serve the documentation service on. Should not be exposed
     * to the external network. If not set, documentation service will not be
     * registered.
     */
    @Nullable
    private String docsPath = "/internal/docs/";

    /**
     * The path to serve a json dump of instantaneous metrics. Should not be
     * exposed to the external network. If not set, metrics will not be exported
     * on an http path (any registered reporters will still function).
     */
    @Nullable
    private String metricsPath = "/internal/metrics";

    /**
     * The properties for internal services that should not be exposed to the external network.
     * If not specified, the paths such as {@link #getDocsPath()}, {@link #getMetricsPath()} and
     * {@link #getHealthCheckPath()} will be served on the normal service {@linkplain #getPorts() ports}.
     */
    @Nullable
    private InternalServiceProperties internalServices;

    /**
     * The number of milliseconds to wait after the last processed request to
     * be considered safe for shutdown. This should be set at least as long as
     * the slowest possible request to guarantee graceful shutdown. If {@code -1},
     * graceful shutdown will be disabled.
     */
    private long gracefulShutdownQuietPeriodMillis = 5000;

    /**
     * The number of milliseconds to wait after going unhealthy before forcing
     * the server to shutdown regardless of if it is still processing requests.
     * This should be set as long as the maximum time for the load balancer to
     * turn off requests to the server. If {@code -1}, graceful shutdown will
     * be disabled.
     */
    private long gracefulShutdownTimeoutMillis = 40000;

    /**
     * Whether to decorate all services with {@link MetricCollectingService}.
     * The default is {@code true}.
     */
    private boolean enableMetrics = true;

    /**
     * SSL configuration that the {@link Server} uses.
     */
    @Nullable
    @NestedConfigurationProperty
    private Ssl ssl;

    /**
     * Compression configuration that the {@link Server} uses.
     */
    @Nullable
    private Compression compression;

    /**
     * The number of threads for {@link EventLoopGroup} that the {@link Server} uses.
     */
    @Nullable
    private Integer workerGroup;

    /**
     * The number of threads dedicated to the execution of blocking tasks or invocations.
     */
    @Nullable
    private Integer blockingTaskExecutor;

    /**
     * The maximum allowed number of open connections.
     */
    @Nullable
    private Integer maxNumConnections;

    /**
     * The idle timeout of a connection for keep-alive.
     */
    @Nullable
    private Duration idleTimeout;

    /**
     * The interval of the HTTP/2 PING frame.
     */
    @Nullable
    private Duration pingInterval;

    /**
     * The maximum allowed age of a connection for keep-alive.
     */
    @Nullable
    private Duration maxConnectionAge;

    /**
     * The maximum allowed number of requests that can be served through one connection.
     */
    @Nullable
    private Integer maxNumRequestsPerConnection;

    /**
     * The initial connection-level HTTP/2 flow control window size.
     */
    @Nullable
    private String http2InitialConnectionWindowSize;

    /**
     * The initial stream-level HTTP/2 flow control window size.
     */
    @Nullable
    private String http2InitialStreamWindowSize;

    /**
     * The maximum number of concurrent streams per HTTP/2 connection.
     */
    @Nullable
    private Long http2MaxStreamsPerConnection;

    /**
     * The maximum size of HTTP/2 frame that can be received.
     */
    @Nullable
    private String http2MaxFrameSize;

    /**
     * The maximum size of headers that can be received.
     */
    @Nullable
    private String http2MaxHeaderListSize;

    /**
     * The maximum length of an HTTP/1 response initial line.
     */
    @Nullable
    private String http1MaxInitialLineLength;

    /**
     * The maximum length of all headers in an HTTP/1 response.
     */
    @Nullable
    private String http1MaxHeaderSize;

    /**
     * The maximum length of each chunk in an HTTP/1 response content.
     */
    @Nullable
    private String http1MaxChunkSize;

    /**
     * The {@link Server}'s access log configuration.
     */
    @Nullable
    private AccessLog accessLog;

    /**
     * The default access logger name for all {@link VirtualHost}s.
     */
    @Nullable
    private String accessLogger;

    /**
     * The timeout of a request.
     */
    @Nullable
    private Duration requestTimeout;

    /**
     * The maximum allowed length of the content decoded at the session layer.
     */
    @Nullable
    private String maxRequestLength;

    /**
     * Whether the verbose response mode is enabled.
     */
    @Nullable
    private Boolean verboseResponses;

    /**
     * Returns the {@link Port}s of the {@link Server}.
     */
    public List<Port> getPorts() {
        return ports;
    }

    /**
     * Sets the {@link Port}s of the {@link Server}.
     */
    public void setPorts(List<Port> ports) {
        this.ports = ports;
    }

    /**
     * Returns the path of the {@link HealthCheckService}.
     */
    @Nullable
    public String getHealthCheckPath() {
        return healthCheckPath;
    }

    /**
     * Sets the path of the {@link HealthCheckService}.
     */
    public void setHealthCheckPath(@Nullable String healthCheckPath) {
        this.healthCheckPath = healthCheckPath;
    }

    /**
     * Returns the path of the {@link DocService}.
     */
    @Nullable
    public String getDocsPath() {
        return docsPath;
    }

    /**
     * Sets the path of the {@link DocService}.
     */
    public void setDocsPath(@Nullable String docsPath) {
        this.docsPath = docsPath;
    }

    /**
     * Returns the path of the metrics exposition service. {@link PrometheusExpositionService} will be used if
     * {@link PrometheusMeterRegistry} is available. Otherwise, Dropwizard's {@link MetricsModule} will be used
     * if {@link DropwizardMeterRegistry} is available.
     */
    @Nullable
    public String getMetricsPath() {
        return metricsPath;
    }

    /**
     * Sets the path of the metrics exposition service. {@link PrometheusExpositionService} will be used if
     * {@link PrometheusMeterRegistry} is available. Otherwise, Dropwizard's {@link MetricsModule} will be used
     * if {@link DropwizardMeterRegistry} is available.
     */
    public void setMetricsPath(@Nullable String metricsPath) {
        this.metricsPath = metricsPath;
    }

    /**
     * Sets the properties of internal services that should not be exposed to the external network.
     */
    public void setInternalServices(InternalServiceProperties internalServices) {
        this.internalServices = internalServices;
    }

    /**
     * Returns the properties of internal services that should not be exposed to the external network.
     */
    @Nullable
    public InternalServiceProperties getInternalServices() {
        return internalServices;
    }

    /**
     * Returns the number of milliseconds to wait for active requests to go end before shutting down.
     *
     * @see #getGracefulShutdownTimeoutMillis()
     * @see ServerBuilder#gracefulShutdownTimeout(Duration, Duration)
     */
    public long getGracefulShutdownQuietPeriodMillis() {
        return gracefulShutdownQuietPeriodMillis;
    }

    /**
     * Sets the number of milliseconds to wait for active requests to go end before shutting down.
     *
     * @see #setGracefulShutdownTimeoutMillis(long)
     * @see ServerBuilder#gracefulShutdownTimeout(Duration, Duration)
     */
    public void setGracefulShutdownQuietPeriodMillis(long gracefulShutdownQuietPeriodMillis) {
        this.gracefulShutdownQuietPeriodMillis = gracefulShutdownQuietPeriodMillis;
    }

    /**
     * Returns the number of milliseconds to wait before shutting down the server regardless of active requests.
     *
     * @see #getGracefulShutdownQuietPeriodMillis()
     * @see ServerBuilder#gracefulShutdownTimeout(Duration, Duration)
     */
    public long getGracefulShutdownTimeoutMillis() {
        return gracefulShutdownTimeoutMillis;
    }

    /**
     * Sets the number of milliseconds to wait before shutting down the server regardless of active requests.
     *
     * @see #setGracefulShutdownQuietPeriodMillis(long)
     * @see ServerBuilder#gracefulShutdownTimeout(Duration, Duration)
     */
    public void setGracefulShutdownTimeoutMillis(long gracefulShutdownTimeoutMillis) {
        this.gracefulShutdownTimeoutMillis = gracefulShutdownTimeoutMillis;
    }

    /**
     * Returns whether to enable metrics exposition service at the path specified via
     * {@link #setMetricsPath(String)}.
     */
    public boolean isEnableMetrics() {
        return enableMetrics;
    }

    /**
     * Sets whether to enable metrics exposition service at the path specified via
     * {@link #setMetricsPath(String)}.
     */
    public void setEnableMetrics(boolean enableMetrics) {
        this.enableMetrics = enableMetrics;
    }

    /**
     * Returns the {@link Ssl} configuration that the {@link Server} uses.
     */
    @Nullable
    public Ssl getSsl() {
        return ssl;
    }

    /**
     * Sets the {@link Ssl} configuration that the {@link Server} uses.
     */
    public void setSsl(Ssl ssl) {
        this.ssl = ssl;
    }

    /**
     * Returns the HTTP content encoding configuration that the {@link Server} uses.
     */
    @Nullable
    public Compression getCompression() {
        return compression;
    }

    /**
     * Sets the HTTP content encoding configuration that the {@link Server} uses.
     */
    public void setCompression(Compression compression) {
        this.compression = compression;
    }

    /**
     * Returns the number of threads for {@link EventLoopGroup} that the {@link Server} uses.
     */
    @Nullable
    public Integer getWorkerGroup() {
        return workerGroup;
    }

    /**
     * Sets the number of threads for {@link EventLoopGroup} that the {@link Server} uses.
     */
    public void setWorkerGroup(@Nullable Integer workerGroup) {
        this.workerGroup = workerGroup;
    }

    /**
     * Returns the number of threads dedicated to the execution of blocking tasks or invocations.
     */
    @Nullable
    public Integer getBlockingTaskExecutor() {
        return blockingTaskExecutor;
    }

    /**
     * Sets the number of threads dedicated to the execution of blocking tasks or invocations.
     */
    public void setBlockingTaskExecutor(@Nullable Integer blockingTaskExecutor) {
        this.blockingTaskExecutor = blockingTaskExecutor;
    }

    /**
     * Returns the maximum allowed number of open connections.
     */
    @Nullable
    public Integer getMaxNumConnections() {
        return maxNumConnections;
    }

    /**
     * Sets the maximum allowed number of open connections.
     */
    public void setMaxNumConnections(@Nullable Integer maxNumConnections) {
        this.maxNumConnections = maxNumConnections;
    }

    /**
     * Returns the idle timeout of a connection for keep-alive.
     */
    @Nullable
    public Duration getIdleTimeout() {
        return idleTimeout;
    }

    /**
     * Sets the idle timeout of a connection for keep-alive.
     */
    public void setIdleTimeout(@Nullable Duration idleTimeout) {
        this.idleTimeout = idleTimeout;
    }

    /**
     * Returns the interval of the HTTP/2 PING frame.
     */
    @Nullable
    public Duration getPingInterval() {
        return pingInterval;
    }

    /**
     * Sets the interval of the HTTP/2 PING frame.
     */
    public void setPingInterval(@Nullable Duration pingInterval) {
        this.pingInterval = pingInterval;
    }

    /**
     * Returns the maximum allowed age of a connection for keep-alive.
     */
    @Nullable
    public Duration getMaxConnectionAge() {
        return maxConnectionAge;
    }

    /**
     * Sets the maximum allowed age of a connection for keep-alive.
     */
    public void setMaxConnectionAge(@Nullable Duration maxConnectionAge) {
        this.maxConnectionAge = maxConnectionAge;
    }

    /**
     * Returns the maximum allowed number of requests that can be served through one connection.
     */
    @Nullable
    public Integer getMaxNumRequestsPerConnection() {
        return maxNumRequestsPerConnection;
    }

    /**
     * Sets the maximum allowed number of requests that can be served through one connection.
     */
    public void setMaxNumRequestsPerConnection(@Nullable Integer maxNumRequestsPerConnection) {
        this.maxNumRequestsPerConnection = maxNumRequestsPerConnection;
    }

    /**
     * Returns the initial connection-level HTTP/2 flow control window size.
     */
    @Nullable
    public String getHttp2InitialConnectionWindowSize() {
        return http2InitialConnectionWindowSize;
    }

    /**
     * Sets the initial connection-level HTTP/2 flow control window size.
     */
    public void setHttp2InitialConnectionWindowSize(@Nullable String http2InitialConnectionWindowSize) {
        this.http2InitialConnectionWindowSize = http2InitialConnectionWindowSize;
    }

    /**
     * Returns the initial stream-level HTTP/2 flow control window size.
     */
    @Nullable
    public String getHttp2InitialStreamWindowSize() {
        return http2InitialStreamWindowSize;
    }

    /**
     * Sets the initial stream-level HTTP/2 flow control window size.
     */
    public void setHttp2InitialStreamWindowSize(@Nullable String http2InitialStreamWindowSize) {
        this.http2InitialStreamWindowSize = http2InitialStreamWindowSize;
    }

    /**
     * Returns the maximum number of concurrent streams per HTTP/2 connection.
     */
    @Nullable
    public Long getHttp2MaxStreamsPerConnection() {
        return http2MaxStreamsPerConnection;
    }

    /**
     * Sets the maximum number of concurrent streams per HTTP/2 connection.
     */
    public void setHttp2MaxStreamsPerConnection(@Nullable Long http2MaxStreamsPerConnection) {
        this.http2MaxStreamsPerConnection = http2MaxStreamsPerConnection;
    }

    /**
     * Returns the maximum size of HTTP/2 frame that can be received.
     */
    @Nullable
    public String getHttp2MaxFrameSize() {
        return http2MaxFrameSize;
    }

    /**
     * Sets the maximum size of HTTP/2 frame that can be received.
     */
    public void setHttp2MaxFrameSize(@Nullable String http2MaxFrameSize) {
        this.http2MaxFrameSize = http2MaxFrameSize;
    }

    /**
     * Returns the maximum size of headers that can be received.
     */
    @Nullable
    public String getHttp2MaxHeaderListSize() {
        return http2MaxHeaderListSize;
    }

    /**
     * Sets the maximum size of headers that can be received.
     */
    public void setHttp2MaxHeaderListSize(@Nullable String http2MaxHeaderListSize) {
        this.http2MaxHeaderListSize = http2MaxHeaderListSize;
    }

    /**
     * Returns the maximum length of an HTTP/1 response initial line.
     */
    @Nullable
    public String getHttp1MaxInitialLineLength() {
        return http1MaxInitialLineLength;
    }

    /**
     * Sets the maximum length of an HTTP/1 response initial line.
     */
    public void setHttp1MaxInitialLineLength(@Nullable String http1MaxInitialLineLength) {
        this.http1MaxInitialLineLength = http1MaxInitialLineLength;
    }

    /**
     * Returns the maximum length of all headers in an HTTP/1 response.
     */
    @Nullable
    public String getHttp1MaxHeaderSize() {
        return http1MaxHeaderSize;
    }

    /**
     * Sets the maximum length of all headers in an HTTP/1 response.
     */
    public void setHttp1MaxHeaderSize(@Nullable String http1MaxHeaderSize) {
        this.http1MaxHeaderSize = http1MaxHeaderSize;
    }

    /**
     * Returns the maximum length of each chunk in an HTTP/1 response content.
     */
    @Nullable
    public String getHttp1MaxChunkSize() {
        return http1MaxChunkSize;
    }

    /**
     * Sets the maximum length of each chunk in an HTTP/1 response content.
     */
    public void setHttp1MaxChunkSize(@Nullable String http1MaxChunkSize) {
        this.http1MaxChunkSize = http1MaxChunkSize;
    }

    /**
     * Returns the {@link Server}'s access log configuration.
     */
    @Nullable
    public AccessLog getAccessLog() {
        return accessLog;
    }

    /**
     * Sets the {@link Server}'s access log configuration.
     */
    public void setAccessLog(@Nullable AccessLog accessLog) {
        this.accessLog = accessLog;
    }

    /**
     * Returns the default access logger name for all {@link VirtualHost}s.
     */
    @Nullable
    public String getAccessLogger() {
        return accessLogger;
    }

    /**
     * Sets the default access logger name for all {@link VirtualHost}s.
     */
    public void setAccessLogger(@Nullable String accessLogger) {
        this.accessLogger = accessLogger;
    }

    /**
     * Returns the timeout of a request.
     */
    @Nullable
    public Duration getRequestTimeout() {
        return requestTimeout;
    }

    /**
     * Sets the timeout of a request.
     */
    public void setRequestTimeout(@Nullable Duration requestTimeout) {
        this.requestTimeout = requestTimeout;
    }

    /**
     * Returns the maximum allowed length of the content decoded at the session layer.
     */
    @Nullable
    public String getMaxRequestLength() {
        return maxRequestLength;
    }

    /**
     * Sets the maximum allowed length of the content decoded at the session layer.
     */
    public void setMaxRequestLength(@Nullable String maxRequestLength) {
        this.maxRequestLength = maxRequestLength;
    }

    /**
     * Returns whether the verbose response mode is enabled.
     */
    @Nullable
    public Boolean getVerboseResponses() {
        return verboseResponses;
    }

    /**
     * Sets whether the verbose response mode is enabled.
     */
    public void setVerboseResponses(@Nullable Boolean verboseResponses) {
        this.verboseResponses = verboseResponses;
    }
}<|MERGE_RESOLUTION|>--- conflicted
+++ resolved
@@ -262,7 +262,6 @@
     }
 
     /**
-<<<<<<< HEAD
      * Properties for internal services such as {@link DocService}, {@link PrometheusExpositionService}, and
      * {@link HealthCheckService}.
      */
@@ -315,7 +314,10 @@
          */
         public void setInclude(List<InternalServiceId> include) {
             this.include = include;
-=======
+        }
+    }
+
+    /**
      * Configurations for the access log.
      */
     public static class AccessLog {
@@ -363,7 +365,6 @@
          */
         public void setFormat(@Nullable String format) {
             this.format = format;
->>>>>>> 2caa0f88
         }
     }
 
