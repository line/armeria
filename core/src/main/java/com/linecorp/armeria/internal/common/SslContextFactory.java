/*
 * Copyright 2024 LINE Corporation
 *
 * LINE Corporation licenses this file to you under the Apache License,
 * version 2.0 (the "License"); you may not use this file except in compliance
 * with the License. You may obtain a copy of the License at:
 *
 *   https://www.apache.org/licenses/LICENSE-2.0
 *
 * Unless required by applicable law or agreed to in writing, software
 * distributed under the License is distributed on an "AS IS" BASIS, WITHOUT
 * WARRANTIES OR CONDITIONS OF ANY KIND, either express or implied. See the
 * License for the specific language governing permissions and limitations
 * under the License.
 */

package com.linecorp.armeria.internal.common;

import static com.google.common.base.MoreObjects.firstNonNull;
import static com.linecorp.armeria.internal.common.util.SslContextUtil.createSslContext;

import java.security.cert.X509Certificate;
import java.util.HashMap;
import java.util.List;
import java.util.Map;
import java.util.Objects;

import com.google.common.annotations.VisibleForTesting;
import com.google.common.base.MoreObjects;
import com.google.common.collect.ImmutableList;

import com.linecorp.armeria.client.ClientTlsConfig;
import com.linecorp.armeria.common.AbstractTlsConfig;
import com.linecorp.armeria.common.TlsKeyPair;
import com.linecorp.armeria.common.TlsProvider;
import com.linecorp.armeria.common.annotation.Nullable;
import com.linecorp.armeria.common.metric.CloseableMeterBinder;
import com.linecorp.armeria.common.metric.MeterIdPrefix;
import com.linecorp.armeria.common.metric.MoreMeterBinders;
import com.linecorp.armeria.common.util.TlsEngineType;
import com.linecorp.armeria.internal.common.util.ReentrantShortLock;
import com.linecorp.armeria.server.ServerTlsConfig;

import io.micrometer.core.instrument.MeterRegistry;
import io.netty.handler.ssl.SslContext;
import io.netty.handler.ssl.SslContextBuilder;
import io.netty.handler.ssl.SslProvider;
import io.netty.handler.ssl.util.InsecureTrustManagerFactory;
import io.netty.util.ReferenceCountUtil;

public final class SslContextFactory {

    private static final MeterIdPrefix SERVER_METER_ID_PREFIX =
            new MeterIdPrefix("armeria.server", "hostname.pattern", "UNKNOWN");
    private static final MeterIdPrefix CLIENT_METER_ID_PREFIX =
            new MeterIdPrefix("armeria.client");

    private final Map<CacheKey, SslContextHolder> cache = new HashMap<>();
    private final Map<SslContext, CacheKey> reverseCache = new HashMap<>();

    private final TlsProvider tlsProvider;
    private final TlsEngineType engineType;
    private final MeterRegistry meterRegistry;
    @Nullable
    private final AbstractTlsConfig tlsConfig;
    @Nullable
    private final MeterIdPrefix meterIdPrefix;
    private final boolean allowsUnsafeCiphers;

    private final ReentrantShortLock lock = new ReentrantShortLock();

    public SslContextFactory(TlsProvider tlsProvider, TlsEngineType engineType,
                             @Nullable AbstractTlsConfig tlsConfig, MeterRegistry meterRegistry) {
        // TODO(ikhoon): Support OPENSSL_REFCNT engine type.
        assert engineType.sslProvider() != SslProvider.OPENSSL_REFCNT;

        this.tlsProvider = tlsProvider;
        this.engineType = engineType;
        this.meterRegistry = meterRegistry;
        if (tlsConfig != null) {
            this.tlsConfig = tlsConfig;
            meterIdPrefix = tlsConfig.meterIdPrefix();
            allowsUnsafeCiphers = tlsConfig.allowsUnsafeCiphers();
        } else {
            this.tlsConfig = null;
            meterIdPrefix = null;
            allowsUnsafeCiphers = false;
        }
    }

    /**
     * Returns an {@link SslContext} for the specified {@link SslContextMode} and {@link TlsKeyPair}.
     * Note that the returned {@link SslContext} should be released via
     * {@link ReferenceCountUtil#release(Object)} when it is no longer used.
     */
    public SslContext getOrCreate(SslContextMode mode, String hostname) {
        lock.lock();
        try {
            final TlsKeyPair tlsKeyPair = findTlsKeyPair(mode, hostname);
            final List<X509Certificate> trustedCertificates = findTrustedCertificates(hostname);
            final CacheKey cacheKey = new CacheKey(mode, tlsKeyPair, trustedCertificates);
            final SslContextHolder contextHolder = cache.computeIfAbsent(cacheKey, this::create);
            contextHolder.retain();
            reverseCache.putIfAbsent(contextHolder.sslContext(), cacheKey);
            return contextHolder.sslContext();
        } finally {
            lock.unlock();
        }
    }

    public void release(SslContext sslContext) {
        lock.lock();
        try {
            final CacheKey cacheKey = reverseCache.get(sslContext);
            final SslContextHolder contextHolder = cache.get(cacheKey);
            assert contextHolder != null : "sslContext not found in the cache: " + sslContext;

            if (contextHolder.release()) {
                final SslContextHolder removed = cache.remove(cacheKey);
                assert removed == contextHolder;
                reverseCache.remove(sslContext);
                contextHolder.destroy();
            }
        } finally {
            lock.unlock();
        }
    }

    @Nullable
    private TlsKeyPair findTlsKeyPair(SslContextMode mode, String hostname) {
        TlsKeyPair tlsKeyPair = tlsProvider.keyPair(hostname);
        if (tlsKeyPair == null) {
            // Try to find the default TLS key pair.
            tlsKeyPair = tlsProvider.keyPair("*");
        }
        if (mode == SslContextMode.SERVER && tlsKeyPair == null) {
            // A TlsKeyPair must exist for a server.
            throw new IllegalStateException("No TLS key pair found for " + hostname);
        }
        return tlsKeyPair;
    }

    private List<X509Certificate> findTrustedCertificates(String hostname) {
        List<X509Certificate> certs = tlsProvider.trustedCertificates(hostname);
        if (certs == null) {
            certs = tlsProvider.trustedCertificates("*");
        }
        return firstNonNull(certs, ImmutableList.of());
    }

    private SslContextHolder create(CacheKey key) {
        final MeterIdPrefix meterIdPrefix = meterIdPrefix(key.mode);
        final SslContext sslContext = newSslContext(key);
        final ImmutableList.Builder<X509Certificate> builder = ImmutableList.builder();
        if (key.tlsKeyPair != null) {
<<<<<<< HEAD
            builder.addAll(key.tlsKeyPair.certificateChain());
        }
        if (!key.trustedCertificates.isEmpty()) {
            builder.addAll(key.trustedCertificates);
        }
        final List<X509Certificate> certs = builder.build();
        CloseableMeterBinder meterBinder = null;
        if (!certs.isEmpty()) {
            meterBinder = MoreMeterBinders.certificateMetrics(certs, meterIdPrefix);
=======
            meterBinder = MoreMeterBinders.certificateMetrics(key.tlsKeyPair.certificateChain(), meterIdPrefix);
            meterBinder.bindTo(meterRegistry);
        } else {
            meterBinder = null;
>>>>>>> d9f1f4a9
        }
        return new SslContextHolder(sslContext, meterBinder);
    }

    private SslContext newSslContext(CacheKey key) {
        final SslContextMode mode = key.mode();
        final TlsKeyPair tlsKeyPair = key.tlsKeyPair();
        final List<X509Certificate> trustedCerts = key.trustedCertificates();
        if (mode == SslContextMode.SERVER) {
            assert tlsKeyPair != null;
            return createSslContext(
                    () -> {
                        final SslContextBuilder contextBuilder = SslContextBuilder.forServer(
                                tlsKeyPair.privateKey(),
                                tlsKeyPair.certificateChain());
                        if (!trustedCerts.isEmpty()) {
                            contextBuilder.trustManager(trustedCerts);
                        }
                        applyTlsConfig(contextBuilder);
                        return contextBuilder;
                    },
                    false, engineType, allowsUnsafeCiphers,
                    null, null);
        } else {
            final boolean forceHttp1 = mode == SslContextMode.CLIENT_HTTP1_ONLY;
            return createSslContext(
                    () -> {
                        final SslContextBuilder contextBuilder = SslContextBuilder.forClient();
                        if (tlsKeyPair != null) {
                            contextBuilder.keyManager(tlsKeyPair.privateKey(), tlsKeyPair.certificateChain());
                        }
                        if (!trustedCerts.isEmpty()) {
                            contextBuilder.trustManager(trustedCerts);
                        }
                        applyTlsConfig(contextBuilder);
                        return contextBuilder;
                    },
                    forceHttp1, engineType, allowsUnsafeCiphers, null, null);
        }
    }

    private void applyTlsConfig(SslContextBuilder contextBuilder) {
        if (tlsConfig == null) {
            return;
        }

        if (tlsConfig instanceof ServerTlsConfig) {
            final ServerTlsConfig serverTlsConfig = (ServerTlsConfig) tlsConfig;
            contextBuilder.clientAuth(serverTlsConfig.clientAuth());
        } else {
            final ClientTlsConfig clientTlsConfig = (ClientTlsConfig) tlsConfig;
            if (clientTlsConfig.tlsNoVerifySet()) {
                contextBuilder.trustManager(InsecureTrustManagerFactory.INSTANCE);
            } else if (!clientTlsConfig.insecureHosts().isEmpty()) {
                contextBuilder.trustManager(IgnoreHostsTrustManager.of(clientTlsConfig.insecureHosts()));
            }
        }
        tlsConfig.tlsCustomizer().accept(contextBuilder);
    }

    private MeterIdPrefix meterIdPrefix(SslContextMode mode) {
        MeterIdPrefix meterIdPrefix = this.meterIdPrefix;
        if (meterIdPrefix == null) {
            if (mode == SslContextMode.SERVER) {
                meterIdPrefix = SERVER_METER_ID_PREFIX;
            } else {
                meterIdPrefix = CLIENT_METER_ID_PREFIX;
            }
        }
        return meterIdPrefix;
    }

    @VisibleForTesting
    public int numCachedContexts() {
        return cache.size();
    }

    public enum SslContextMode {
        SERVER,
        CLIENT_HTTP1_ONLY,
        CLIENT
    }

    private static final class CacheKey {
        private final SslContextMode mode;
        @Nullable
        private final TlsKeyPair tlsKeyPair;

        private final List<X509Certificate> trustedCertificates;

        private CacheKey(SslContextMode mode, @Nullable TlsKeyPair tlsKeyPair,
                         List<X509Certificate> trustedCertificates) {
            this.mode = mode;
            this.tlsKeyPair = tlsKeyPair;
            this.trustedCertificates = trustedCertificates;
        }

        SslContextMode mode() {
            return mode;
        }

        @Nullable
        TlsKeyPair tlsKeyPair() {
            return tlsKeyPair;
        }

        public List<X509Certificate> trustedCertificates() {
            return trustedCertificates;
        }

        @Override
        public boolean equals(Object o) {
            if (this == o) {
                return true;
            }
            if (!(o instanceof CacheKey)) {
                return false;
            }
            final CacheKey that = (CacheKey) o;
            return mode == that.mode &&
                   Objects.equals(tlsKeyPair, that.tlsKeyPair) &&
                   trustedCertificates.equals(that.trustedCertificates);
        }

        @Override
        public int hashCode() {
            return Objects.hash(mode, tlsKeyPair, trustedCertificates);
        }

        @Override
        public String toString() {
            return MoreObjects.toStringHelper(this)
                              .omitNullValues()
                              .add("mode", mode)
                              .add("tlsKeyPair", tlsKeyPair)
                              .add("trustedCertificates", trustedCertificates)
                              .toString();
        }
    }

    private static final class SslContextHolder {
        private final SslContext sslContext;
        @Nullable
        private final CloseableMeterBinder meterBinder;
        private long refCnt;

        SslContextHolder(SslContext sslContext, @Nullable CloseableMeterBinder meterBinder) {
            this.sslContext = sslContext;
            this.meterBinder = meterBinder;
        }

        SslContext sslContext() {
            return sslContext;
        }

        void retain() {
            refCnt++;
        }

        boolean release() {
            refCnt--;
            assert refCnt >= 0 : "refCount: " + refCnt;
            return refCnt == 0;
        }

        void destroy() {
            if (meterBinder != null) {
                meterBinder.close();
            }
        }
    }
}<|MERGE_RESOLUTION|>--- conflicted
+++ resolved
@@ -153,7 +153,6 @@
         final SslContext sslContext = newSslContext(key);
         final ImmutableList.Builder<X509Certificate> builder = ImmutableList.builder();
         if (key.tlsKeyPair != null) {
-<<<<<<< HEAD
             builder.addAll(key.tlsKeyPair.certificateChain());
         }
         if (!key.trustedCertificates.isEmpty()) {
@@ -163,12 +162,7 @@
         CloseableMeterBinder meterBinder = null;
         if (!certs.isEmpty()) {
             meterBinder = MoreMeterBinders.certificateMetrics(certs, meterIdPrefix);
-=======
-            meterBinder = MoreMeterBinders.certificateMetrics(key.tlsKeyPair.certificateChain(), meterIdPrefix);
             meterBinder.bindTo(meterRegistry);
-        } else {
-            meterBinder = null;
->>>>>>> d9f1f4a9
         }
         return new SslContextHolder(sslContext, meterBinder);
     }
