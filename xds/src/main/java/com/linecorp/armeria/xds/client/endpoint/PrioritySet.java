/*
 * Copyright 2024 LINE Corporation
 *
 * LINE Corporation licenses this file to you under the Apache License,
 * version 2.0 (the "License"); you may not use this file except in compliance
 * with the License. You may obtain a copy of the License at:
 *
 *   https://www.apache.org/licenses/LICENSE-2.0
 *
 * Unless required by applicable law or agreed to in writing, software
 * distributed under the License is distributed on an "AS IS" BASIS, WITHOUT
 * WARRANTIES OR CONDITIONS OF ANY KIND, either express or implied. See the
 * License for the specific language governing permissions and limitations
 * under the License.
 */

package com.linecorp.armeria.xds.client.endpoint;

import java.util.List;
import java.util.Map;
import java.util.SortedSet;
import java.util.TreeSet;

import com.google.common.base.MoreObjects;
import com.google.common.collect.ImmutableMap;

import com.linecorp.armeria.client.Endpoint;
<<<<<<< HEAD
import com.linecorp.armeria.common.annotation.Nullable;

import io.envoyproxy.envoy.config.cluster.v3.Cluster;
import io.envoyproxy.envoy.config.cluster.v3.Cluster.CommonLbConfig;
import io.envoyproxy.envoy.config.endpoint.v3.ClusterLoadAssignment;

final class PrioritySet {
    private final Map<Integer, HostSet> hostSets;
    private final SortedSet<Integer> priorities;
    private final List<Endpoint> origEndpoints;
    private final Cluster cluster;
    private final int panicThreshold;

    PrioritySet(Cluster cluster, Map<Integer, HostSet> hostSets, List<Endpoint> origEndpoints) {
        this.cluster = cluster;
        panicThreshold = EndpointUtil.panicThreshold(cluster);
        this.hostSets = hostSets;
        priorities = new TreeSet<>(hostSets.keySet());
        this.origEndpoints = origEndpoints;
    }

    boolean failTrafficOnPanic() {
        final CommonLbConfig commonLbConfig = commonLbConfig();
        if (commonLbConfig == null) {
            return false;
        }
        if (!commonLbConfig.hasZoneAwareLbConfig()) {
            return false;
        }
        return commonLbConfig.getZoneAwareLbConfig().getFailTrafficOnPanic();
    }

    @Nullable
    private CommonLbConfig commonLbConfig() {
        if (!cluster.hasCommonLbConfig()) {
            return null;
        }
        return cluster.getCommonLbConfig();
    }

    boolean localityWeightedBalancing() {
        final CommonLbConfig commonLbConfig = commonLbConfig();
        if (commonLbConfig == null) {
            return false;
        }
        return commonLbConfig.hasLocalityWeightedLbConfig();
    }

    int panicThreshold() {
        return panicThreshold;
=======
import com.linecorp.armeria.xds.ClusterSnapshot;

final class PrioritySet {
    private final List<Endpoint> endpoints;
    private final ClusterSnapshot clusterSnapshot;

    PrioritySet(List<Endpoint> endpoints, ClusterSnapshot clusterSnapshot) {
        this.endpoints = ImmutableList.copyOf(endpoints);
        this.clusterSnapshot = clusterSnapshot;
>>>>>>> 3117ad84
    }

    SortedSet<Integer> priorities() {
        return priorities;
    }

    Map<Integer, HostSet> hostSets() {
        return hostSets;
    }

    /**
     * Returns the original list of endpoints this priority set was created with.
     * This method acts as a temporary measure to keep backwards compatibility with
     * {@link SubsetLoadBalancer}. It will be removed once {@link SubsetLoadBalancer}
     * is fully implemented.
     */
    List<Endpoint> endpoints() {
        return origEndpoints;
    }

    Cluster cluster() {
        return cluster;
    }

    @Override
    public String toString() {
        return MoreObjects.toStringHelper(this)
                          .add("hostSets", hostSets)
                          .add("cluster", cluster)
                          .toString();
    }

    static final class PrioritySetBuilder {

        private final ImmutableMap.Builder<Integer, HostSet> hostSetsBuilder = ImmutableMap.builder();
        private final Cluster cluster;
        private final ClusterLoadAssignment clusterLoadAssignment;
        private final List<Endpoint> origEndpoints;

        PrioritySetBuilder(Cluster cluster, ClusterLoadAssignment clusterLoadAssignment,
                           List<Endpoint> origEndpoints) {
            this.cluster = cluster;
            this.clusterLoadAssignment = clusterLoadAssignment;
            this.origEndpoints = origEndpoints;
        }

        void createHostSet(int priority, UpdateHostsParam params) {
            final HostSet hostSet = new HostSet(params, clusterLoadAssignment);
            hostSetsBuilder.put(priority, hostSet);
        }

        PrioritySet build() {
            return new PrioritySet(cluster, hostSetsBuilder.build(), origEndpoints);
        }
    }

    ClusterSnapshot clusterSnapshot() {
        return clusterSnapshot;
    }
}<|MERGE_RESOLUTION|>--- conflicted
+++ resolved
@@ -25,8 +25,8 @@
 import com.google.common.collect.ImmutableMap;
 
 import com.linecorp.armeria.client.Endpoint;
-<<<<<<< HEAD
 import com.linecorp.armeria.common.annotation.Nullable;
+import com.linecorp.armeria.xds.ClusterSnapshot;
 
 import io.envoyproxy.envoy.config.cluster.v3.Cluster;
 import io.envoyproxy.envoy.config.cluster.v3.Cluster.CommonLbConfig;
@@ -36,11 +36,13 @@
     private final Map<Integer, HostSet> hostSets;
     private final SortedSet<Integer> priorities;
     private final List<Endpoint> origEndpoints;
+    private final ClusterSnapshot clusterSnapshot;
     private final Cluster cluster;
     private final int panicThreshold;
 
-    PrioritySet(Cluster cluster, Map<Integer, HostSet> hostSets, List<Endpoint> origEndpoints) {
-        this.cluster = cluster;
+    PrioritySet(ClusterSnapshot clusterSnapshot, Map<Integer, HostSet> hostSets, List<Endpoint> origEndpoints) {
+        this.clusterSnapshot = clusterSnapshot;
+        cluster = clusterSnapshot.xdsResource().resource();
         panicThreshold = EndpointUtil.panicThreshold(cluster);
         this.hostSets = hostSets;
         priorities = new TreeSet<>(hostSets.keySet());
@@ -76,17 +78,6 @@
 
     int panicThreshold() {
         return panicThreshold;
-=======
-import com.linecorp.armeria.xds.ClusterSnapshot;
-
-final class PrioritySet {
-    private final List<Endpoint> endpoints;
-    private final ClusterSnapshot clusterSnapshot;
-
-    PrioritySet(List<Endpoint> endpoints, ClusterSnapshot clusterSnapshot) {
-        this.endpoints = ImmutableList.copyOf(endpoints);
-        this.clusterSnapshot = clusterSnapshot;
->>>>>>> 3117ad84
     }
 
     SortedSet<Integer> priorities() {
@@ -109,6 +100,10 @@
 
     Cluster cluster() {
         return cluster;
+    }
+
+    ClusterSnapshot clusterSnapshot() {
+        return clusterSnapshot;
     }
 
     @Override
@@ -142,8 +137,4 @@
             return new PrioritySet(cluster, hostSetsBuilder.build(), origEndpoints);
         }
     }
-
-    ClusterSnapshot clusterSnapshot() {
-        return clusterSnapshot;
-    }
 }