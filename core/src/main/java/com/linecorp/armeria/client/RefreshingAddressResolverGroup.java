--- conflicted
+++ resolved
@@ -98,21 +98,15 @@
     private final Backoff refreshBackoff;
     private final List<DnsRecordType> dnsRecordTypes;
     private final Consumer<DnsNameResolverBuilder> resolverConfigurator;
-<<<<<<< HEAD
+    private final Cache<String, CompletableFuture<CacheEntry>> cache;
     private final MeterRegistry meterRegistry;
-=======
-    private final Cache<String, CompletableFuture<CacheEntry>> cache;
->>>>>>> 2a27bd26
 
     RefreshingAddressResolverGroup(Consumer<DnsNameResolverBuilder> resolverConfigurator,
                                    int minTtl, int maxTtl, int negativeTtl, long queryTimeoutMillis,
                                    Backoff refreshBackoff,
                                    @Nullable ResolvedAddressTypes resolvedAddressTypes,
-<<<<<<< HEAD
+                                   String cacheSpec,
                                    MeterRegistry meterRegistry) {
-=======
-                                   String cacheSpec) {
->>>>>>> 2a27bd26
         this.resolverConfigurator = resolverConfigurator;
         this.minTtl = minTtl;
         this.maxTtl = maxTtl;
@@ -124,12 +118,8 @@
         } else {
             dnsRecordTypes = dnsRecordTypes(resolvedAddressTypes);
         }
-<<<<<<< HEAD
-
+        cache = buildCache(cacheSpec);
         this.meterRegistry = meterRegistry;
-=======
-        cache = buildCache(cacheSpec);
->>>>>>> 2a27bd26
     }
 
     @VisibleForTesting
