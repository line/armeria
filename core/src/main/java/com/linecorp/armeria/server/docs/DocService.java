/*
 * Copyright 2016 LINE Corporation
 *
 * LINE Corporation licenses this file to you under the Apache License,
 * version 2.0 (the "License"); you may not use this file except in compliance
 * with the License. You may obtain a copy of the License at:
 *
 *   https://www.apache.org/licenses/LICENSE-2.0
 *
 * Unless required by applicable law or agreed to in writing, software
 * distributed under the License is distributed on an "AS IS" BASIS, WITHOUT
 * WARRANTIES OR CONDITIONS OF ANY KIND, either express or implied. See the
 * License for the specific language governing permissions and limitations
 * under the License.
 */

package com.linecorp.armeria.server.docs;

import static com.google.common.collect.ImmutableList.toImmutableList;
import static com.google.common.collect.ImmutableMap.toImmutableMap;
import static com.google.common.collect.ImmutableSet.toImmutableSet;
import static java.util.Objects.requireNonNull;

import java.time.Clock;
import java.util.List;
import java.util.Map;
import java.util.Map.Entry;
import java.util.ServiceLoader;
import java.util.Set;
import java.util.concurrent.ConcurrentHashMap;
import java.util.concurrent.Executor;
import java.util.function.BiFunction;
import java.util.stream.Collectors;
import java.util.stream.Stream;

import org.slf4j.Logger;
import org.slf4j.LoggerFactory;

import com.fasterxml.jackson.annotation.JsonInclude.Include;
import com.fasterxml.jackson.databind.ObjectMapper;
import com.google.common.collect.ImmutableList;
import com.google.common.collect.ImmutableListMultimap;
import com.google.common.collect.ImmutableMap;
import com.google.common.collect.Iterables;
import com.google.common.collect.ListMultimap;
import com.google.common.collect.Streams;

import com.linecorp.armeria.common.HttpData;
import com.linecorp.armeria.common.HttpHeaderNames;
import com.linecorp.armeria.common.HttpHeaders;
import com.linecorp.armeria.common.HttpHeadersBuilder;
import com.linecorp.armeria.common.HttpRequest;
import com.linecorp.armeria.common.HttpResponse;
import com.linecorp.armeria.common.MediaType;
import com.linecorp.armeria.common.ServerCacheControl;
import com.linecorp.armeria.common.annotation.Nullable;
import com.linecorp.armeria.common.util.Version;
import com.linecorp.armeria.server.HttpService;
import com.linecorp.armeria.server.Server;
import com.linecorp.armeria.server.ServerConfig;
import com.linecorp.armeria.server.ServerListenerAdapter;
import com.linecorp.armeria.server.Service;
import com.linecorp.armeria.server.ServiceConfig;
import com.linecorp.armeria.server.ServiceRequestContext;
import com.linecorp.armeria.server.SimpleDecoratingHttpService;
import com.linecorp.armeria.server.VirtualHost;
import com.linecorp.armeria.server.file.AbstractHttpVfs;
import com.linecorp.armeria.server.file.AggregatedHttpFile;
import com.linecorp.armeria.server.file.FileService;
import com.linecorp.armeria.server.file.HttpFile;
import com.linecorp.armeria.server.file.HttpFileBuilder;
import com.linecorp.armeria.server.file.HttpVfs;
import com.linecorp.armeria.server.file.MediaTypeResolver;

/**
 * An {@link HttpService} that provides information about the {@link Service}s running in a
 * {@link Server}. It does not require any configuration besides adding it to a {@link VirtualHost}; it
 * discovers all the eligible {@link Service}s automatically.
 *
 * <h2>How is the documentation generated?</h2>
 *
 * <p>{@link DocService} looks up the {@link DocServicePlugin}s available in the current JVM
 * using Java SPI (Service Provider Interface). The {@link DocServicePlugin} implementations will
 * generate {@link ServiceSpecification}s for the {@link Service}s they support.
 *
 * @see DocServiceBuilder#include(DocServiceFilter)
 * @see DocServiceBuilder#exclude(DocServiceFilter)
 */
public final class DocService extends SimpleDecoratingHttpService {

    private static final Logger logger = LoggerFactory.getLogger(DocService.class);

    private static final ObjectMapper jsonMapper = new ObjectMapper()
            .setSerializationInclusion(Include.NON_ABSENT);

    static final List<DocServicePlugin> plugins = ImmutableList.copyOf(ServiceLoader.load(
            DocServicePlugin.class, DocService.class.getClassLoader()));

    static final List<NamedTypeInfoProvider> spiNamedTypeInfoProviders =
            ImmutableList.copyOf(ServiceLoader.load(
                    NamedTypeInfoProvider.class, DocService.class.getClassLoader()));

    static {
        logger.debug("Available {}s: {}", DocServicePlugin.class.getSimpleName(), plugins);
        logger.debug("Available {}s: {}", NamedTypeInfoProvider.class.getSimpleName(),
                     spiNamedTypeInfoProviders);
    }

    /**
     * Returns a new {@link DocServiceBuilder}.
     */
    public static DocServiceBuilder builder() {
        return new DocServiceBuilder();
    }

    private final Map<String, ListMultimap<String, HttpHeaders>> exampleHeaders;
    private final Map<String, ListMultimap<String, String>> exampleRequests;
    private final Map<String, ListMultimap<String, String>> examplePaths;
    private final Map<String, ListMultimap<String, String>> exampleQueries;
    private final List<BiFunction<ServiceRequestContext, HttpRequest, String>> injectedScriptSuppliers;
    private final DocServiceFilter filter;
    private final NamedTypeInfoProvider namedTypeInfoProvider;

    @Nullable
    private Server server;

    /**
     * Creates a new instance.
     */
    public DocService() {
        this(/* exampleHeaders */ ImmutableMap.of(), /* exampleRequests */ ImmutableMap.of(),
                /* examplePaths */ ImmutableMap.of(), /* exampleQueries */ ImmutableMap.of(),
<<<<<<< HEAD
                /* injectedScriptSuppliers */ ImmutableList.of(), DocServiceBuilder.ALL_SERVICES,
                                  null);
=======
                /* injectedScriptSuppliers */ ImmutableList.of(), DocServiceBuilder.ALL_SERVICES);
>>>>>>> f01b02b9
    }

    /**
     * Creates a new instance with example HTTP headers and example requests and injected scripts.
     */
    DocService(Map<String, ListMultimap<String, HttpHeaders>> exampleHeaders,
               Map<String, ListMultimap<String, String>> exampleRequests,
               Map<String, ListMultimap<String, String>> examplePaths,
               Map<String, ListMultimap<String, String>> exampleQueries,
               List<BiFunction<ServiceRequestContext, HttpRequest, String>> injectedScriptSuppliers,
               DocServiceFilter filter, @Nullable NamedTypeInfoProvider namedTypeInfoProvider) {

        super(FileService.builder(new DocServiceVfs())
                         .serveCompressedFiles(true)
                         .autoDecompress(true)
                         .build());

        this.exampleHeaders = immutableCopyOf(exampleHeaders, "exampleHeaders");
        this.exampleRequests = immutableCopyOf(exampleRequests, "exampleRequests");
        this.examplePaths = immutableCopyOf(examplePaths, "examplePaths");
        this.exampleQueries = immutableCopyOf(exampleQueries, "exampleQueries");
        this.injectedScriptSuppliers = requireNonNull(injectedScriptSuppliers, "injectedScriptSuppliers");
        this.filter = requireNonNull(filter, "filter");
        this.namedTypeInfoProvider = composeNamedTypeInfoProvider(namedTypeInfoProvider);
    }

    private static <T> Map<String, ListMultimap<String, T>> immutableCopyOf(
            Map<String, ListMultimap<String, T>> map, String name) {
        requireNonNull(map, name);

        return map.entrySet().stream().collect(toImmutableMap(
                Entry::getKey, e -> ImmutableListMultimap.copyOf(e.getValue())));
    }

    private static NamedTypeInfoProvider composeNamedTypeInfoProvider(
            @Nullable NamedTypeInfoProvider namedTypeInfoProvider) {
        return typeDescriptor -> {
            if (namedTypeInfoProvider != null) {
                // Respect user-defined provider first.
                final NamedTypeInfo namedTypeInfo = namedTypeInfoProvider.newNamedTypeInfo(typeDescriptor);
                if (namedTypeInfo != null) {
                    return namedTypeInfo;
                }
            }

            for (NamedTypeInfoProvider provider : spiNamedTypeInfoProviders) {
                final NamedTypeInfo namedTypeInfo = provider.newNamedTypeInfo(typeDescriptor);
                if (namedTypeInfo != null) {
                    return namedTypeInfo;
                }
            }
            return null;
        };
    }

    @Override
    public void serviceAdded(ServiceConfig cfg) throws Exception {
        super.serviceAdded(cfg);

        if (server != null) {
            if (server != cfg.server()) {
                throw new IllegalStateException("cannot be added to more than one server");
            } else {
                return;
            }
        }

        server = cfg.server();

        // Build the Specification after all the services are added to the server.
        server.addListener(new ServerListenerAdapter() {
            @Override
            public void serverStarting(Server server) throws Exception {
                final ServerConfig config = server.config();
                final List<VirtualHost> virtualHosts = config.findVirtualHosts(DocService.this);

                final List<ServiceConfig> services =
                        config.serviceConfigs().stream()
                              .filter(se -> virtualHosts.contains(se.virtualHost()))
                              .collect(toImmutableList());

                ServiceSpecification spec = generate(services);

                spec = addDocStrings(spec, services);
                spec = addExamples(spec);

                final List<Version> versions = ImmutableList.copyOf(
                        Version.getAll(DocService.class.getClassLoader()).values());

                vfs().put("/specification.json",
                          jsonMapper.writerWithDefaultPrettyPrinter().writeValueAsBytes(spec));
                vfs().put("/versions.json",
                          jsonMapper.writerWithDefaultPrettyPrinter().writeValueAsBytes(versions));
            }
        });
    }

    private ServiceSpecification generate(List<ServiceConfig> services) {
        return ServiceSpecification.merge(
                plugins.stream()
                       .map(plugin -> plugin.generateSpecification(
                               findSupportedServices(plugin, services), filter, namedTypeInfoProvider))
                       .collect(toImmutableList()));
    }

    private static ServiceSpecification addDocStrings(ServiceSpecification spec, List<ServiceConfig> services) {
        final Map<String, DescriptionInfo> descriptionInfos =
                plugins.stream()
                       .flatMap(plugin -> plugin.loadDocStrings(findSupportedServices(plugin, services))
                                                .entrySet().stream())
                       .collect(toImmutableMap(Entry::getKey, Entry::getValue, (a, b) -> a));

        return new ServiceSpecification(
                spec.services().stream()
                    .map(service -> addServiceDocStrings(service, descriptionInfos))
                    .collect(toImmutableList()),
                spec.enums().stream()
                    .map(e -> addEnumDocStrings(e, descriptionInfos))
                    .collect(toImmutableList()),
                spec.structs().stream()
                    .map(s -> addStructDocStrings(s, descriptionInfos))
                    .collect(toImmutableList()),
                spec.exceptions().stream()
                    .map(e -> addExceptionDocStrings(e, descriptionInfos))
                    .collect(toImmutableList()),
                spec.exampleHeaders());
    }

    private static ServiceInfo addServiceDocStrings(ServiceInfo service,
                                                    Map<String, DescriptionInfo> descriptionInfos) {
        final DescriptionInfo descriptionInfo =
                findDescription(service.name(), service.descriptionInfo(), descriptionInfos);
        return new ServiceInfo(
                service.name(),
                service.methods().stream()
                       .map(method -> addMethodDocStrings(service, method, descriptionInfos))
                       .collect(toImmutableList()),
                service.exampleHeaders(),
                descriptionInfo);
    }

    private static MethodInfo addMethodDocStrings(ServiceInfo service, MethodInfo method,
                                                  Map<String, DescriptionInfo> descriptionInfos) {
        final DescriptionInfo descriptionInfo =
                findDescription(service.name() + '/' + method.name(), method.descriptionInfo(),
                                descriptionInfos);
        return new MethodInfo(method.name(),
                              method.returnTypeSignature(),
                              method.parameters().stream()
                                    .map(field -> addParameterDocString(service, method,
                                                                        field, descriptionInfos))
                                    .collect(toImmutableList()),
                              method.exceptionTypeSignatures(),
                              method.endpoints(),
                              method.exampleHeaders(),
                              method.exampleRequests(),
                              method.examplePaths(),
                              method.exampleQueries(),
                              method.httpMethod(),
                              descriptionInfo);
    }

    private static FieldInfo addParameterDocString(ServiceInfo service, MethodInfo method, FieldInfo field,
                                                   Map<String, DescriptionInfo> descriptionInfos) {
        final DescriptionInfo descriptionInfo =
                findDescription(service.name() + '/' + method.name() + '/' + field.name(),
                                field.descriptionInfo(), descriptionInfos);
        return new FieldInfo(field.name(),
                             field.location(),
                             field.requirement(),
                             field.typeSignature(),
                             field.childFieldInfos(),
                             descriptionInfo);
    }

    private static EnumInfo addEnumDocStrings(EnumInfo e, Map<String, DescriptionInfo> descriptionInfos) {
        final DescriptionInfo descriptionInfo =
                findDescription(e.name(), e.descriptionInfo(), descriptionInfos);
        return new EnumInfo(e.name(),
                            e.values().stream()
                             .map(v -> addEnumValueDocString(e, v, descriptionInfos))
                             .collect(toImmutableList()),
                            descriptionInfo);
    }

    private static EnumValueInfo addEnumValueDocString(EnumInfo e, EnumValueInfo v,
                                                       Map<String, DescriptionInfo> descriptionInfos) {
        final DescriptionInfo descriptionInfo =
                findDescription(e.name() + '/' + v.name(), v.descriptionInfo(), descriptionInfos);
        return new EnumValueInfo(v.name(), v.intValue(), descriptionInfo);
    }

    private static StructInfo addStructDocStrings(StructInfo struct,
                                                  Map<String, DescriptionInfo> descriptionInfos) {
        final DescriptionInfo descriptionInfo =
                findDescription(struct.name(), struct.descriptionInfo(), descriptionInfos);
        return new StructInfo(struct.name(),
                              struct.fields().stream()
                                    .map(field -> addFieldDocString(struct, field, descriptionInfos))
                                    .collect(toImmutableList()),
                              descriptionInfo);
    }

    private static ExceptionInfo addExceptionDocStrings(ExceptionInfo e,
                                                        Map<String, DescriptionInfo> descriptionInfos) {
        final DescriptionInfo descriptionInfo =
                findDescription(e.name(), e.descriptionInfo(), descriptionInfos);
        return new ExceptionInfo(e.name(),
                                 e.fields().stream()
                                  .map(field -> addFieldDocString(e, field, descriptionInfos))
                                  .collect(toImmutableList()), descriptionInfo);
    }

    private static FieldInfo addFieldDocString(NamedTypeInfo parent, FieldInfo field,
                                               Map<String, DescriptionInfo> descriptionInfos) {
        final DescriptionInfo descriptionInfo =
                findDescription(parent.name() + '/' + field.name(), field.descriptionInfo(),
                                descriptionInfos);
        return new FieldInfo(field.name(),
                             field.location(),
                             field.requirement(),
                             field.typeSignature(),
                             field.childFieldInfos(),
                             descriptionInfo);
    }

    @Nullable
    private static DescriptionInfo findDescription(String key, @Nullable DescriptionInfo currentDescriptionInfo,
                                                   Map<String, DescriptionInfo> descriptionInfos) {
        if (currentDescriptionInfo != null) {
            return currentDescriptionInfo;
        }

        return descriptionInfos.get(key);
    }

    private ServiceSpecification addExamples(ServiceSpecification spec) {
        return new ServiceSpecification(
                spec.services().stream()
                    .map(this::addServiceExamples)
                    .collect(toImmutableList()),
                spec.enums(), spec.structs(), spec.exceptions(),
                Iterables.concat(spec.exampleHeaders(),
                                 exampleHeaders.getOrDefault("", ImmutableListMultimap.of()).get("")));
    }

    private ServiceInfo addServiceExamples(ServiceInfo service) {
        final ListMultimap<String, HttpHeaders> exampleHeaders =
                this.exampleHeaders.getOrDefault(service.name(), ImmutableListMultimap.of());
        final ListMultimap<String, String> exampleRequests =
                this.exampleRequests.getOrDefault(service.name(), ImmutableListMultimap.of());
        final ListMultimap<String, String> examplePaths =
                this.examplePaths.getOrDefault(service.name(), ImmutableListMultimap.of());
        final ListMultimap<String, String> exampleQueries =
                this.exampleQueries.getOrDefault(service.name(), ImmutableListMultimap.of());

        // Reconstruct ServiceInfo with the examples.
        return new ServiceInfo(
                service.name(),
                // Reconstruct MethodInfos with the examples.
                service.methods().stream().map(m -> new MethodInfo(
                        m.name(), m.returnTypeSignature(), m.parameters(), m.exceptionTypeSignatures(),
                        m.endpoints(),
                        // Show the examples added via `DocServiceBuilder` before the examples
                        // generated by the plugin.
                        concatAndDedup(exampleHeaders.get(m.name()), m.exampleHeaders()),
                        concatAndDedup(exampleRequests.get(m.name()), m.exampleRequests()),
                        concatAndDedup(examplePaths.get(m.name()), m.examplePaths()),
                        concatAndDedup(exampleQueries.get(m.name()), m.exampleQueries()),
                        m.httpMethod(), m.descriptionInfo()))::iterator,
                Iterables.concat(service.exampleHeaders(), exampleHeaders.get("")),
                service.descriptionInfo());
    }

    private static <T> Iterable<T> concatAndDedup(Iterable<T> first, Iterable<T> second) {
        return Stream.concat(Streams.stream(first), Streams.stream(second)).distinct()
                     .collect(toImmutableList());
    }

    private DocServiceVfs vfs() {
        return (DocServiceVfs) ((FileService) unwrap()).config().vfs();
    }

    private static Set<ServiceConfig> findSupportedServices(
            DocServicePlugin plugin, List<ServiceConfig> services) {
        final Set<Class<? extends Service<?, ?>>> supportedServiceTypes = plugin.supportedServiceTypes();
        return services.stream()
                       .filter(serviceCfg -> isSupported(serviceCfg, supportedServiceTypes))
                       .collect(toImmutableSet());
    }

    private static boolean isSupported(
            ServiceConfig serviceCfg, Set<Class<? extends Service<?, ?>>> supportedServiceTypes) {
        return supportedServiceTypes.stream().anyMatch(type -> serviceCfg.service().as(type) != null);
    }

    @Override
    public HttpResponse serve(ServiceRequestContext ctx, HttpRequest req) throws Exception {
        if ("/injected.js".equals(ctx.mappedPath())) {
            return HttpResponse.of(MediaType.JAVASCRIPT_UTF_8,
                                   injectedScriptSuppliers.stream()
                                                          .map(f -> f.apply(ctx, req))
                                                          .collect(Collectors.joining("\n")));
        }

        return unwrap().serve(ctx, req);
    }

    static final class DocServiceVfs extends AbstractHttpVfs {

        private final HttpVfs staticFiles = HttpVfs.of(DocService.class.getClassLoader(),
                                                       "com/linecorp/armeria/server/docs");

        private final Map<String, AggregatedHttpFile> files = new ConcurrentHashMap<>();

        @Deprecated
        @Override
        public HttpFile get(
                Executor fileReadExecutor, String path, Clock clock,
                @Nullable String contentEncoding, HttpHeaders additionalHeaders) {
            return get(fileReadExecutor, path, clock, contentEncoding, additionalHeaders,
                       MediaTypeResolver.ofDefault());
        }

        @Override
        public HttpFile get(
                Executor fileReadExecutor, String path, Clock clock,
                @Nullable String contentEncoding, HttpHeaders additionalHeaders,
                MediaTypeResolver mediaTypeResolver) {
            final AggregatedHttpFile file = files.get(path);
            if (file != null) {
                assert file != AggregatedHttpFile.nonExistent();

                final HttpFileBuilder builder = HttpFile.builder(file.content(),
                                                                 file.attributes().lastModifiedMillis());
                builder.autoDetectedContentType(false);
                builder.clock(clock);
                builder.setHeaders(file.headers());
                builder.setHeaders(additionalHeaders);
                if (contentEncoding != null) {
                    builder.setHeader(HttpHeaderNames.CONTENT_ENCODING, contentEncoding);
                }
                return builder.build();
            }

            final HttpHeadersBuilder headers = additionalHeaders.toBuilder();
            headers.set(HttpHeaderNames.CACHE_CONTROL, ServerCacheControl.REVALIDATED.asHeaderValue());

            return staticFiles.get(fileReadExecutor, path, clock, contentEncoding,
                                   headers.build(), MediaTypeResolver.ofDefault());
        }

        @Override
        public String meterTag() {
            return DocService.class.getSimpleName();
        }

        void put(String path, byte[] content) {
            put(path, content, MediaType.JSON_UTF_8);
        }

        private void put(String path, byte[] content, MediaType mediaType) {
            files.put(path, AggregatedHttpFile.builder(HttpData.wrap(content))
                                              .contentType(mediaType)
                                              .cacheControl(ServerCacheControl.REVALIDATED)
                                              .build());
        }
    }
}<|MERGE_RESOLUTION|>--- conflicted
+++ resolved
@@ -130,12 +130,8 @@
     public DocService() {
         this(/* exampleHeaders */ ImmutableMap.of(), /* exampleRequests */ ImmutableMap.of(),
                 /* examplePaths */ ImmutableMap.of(), /* exampleQueries */ ImmutableMap.of(),
-<<<<<<< HEAD
                 /* injectedScriptSuppliers */ ImmutableList.of(), DocServiceBuilder.ALL_SERVICES,
                                   null);
-=======
-                /* injectedScriptSuppliers */ ImmutableList.of(), DocServiceBuilder.ALL_SERVICES);
->>>>>>> f01b02b9
     }
 
     /**
