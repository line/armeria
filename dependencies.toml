[versions]
akka = "2.6.20"
akka-http-cors = "1.0.0"
akka-grpc-runtime = "1.0.3"
apache-httpclient5 = "5.2.1"
apache-httpclient4 = "4.5.14"
assertj = "3.24.2"
awaitility = "4.2.0"
bouncycastle = "1.70"
brave = "5.15.0"
brotli4j = "1.11.0"
bucket4j = "7.6.0"
caffeine = "2.9.3"
cglib = "3.3.0"
checkerframework = "2.5.5"
checkstyle = "10.3.2"
consul = "2.2.1"
curator = "5.4.0"
dagger = "2.45"
dgs = "5.5.0"
dropwizard1 = "1.3.29"
dropwizard2 = "2.1.5"
dropwizard-metrics = "4.2.18"
errorprone = "2.18.0"
errorprone-gradle-plugin = "3.0.1"
eureka = "2.0.0"
fastutil = "8.5.12"
finagle = "22.12.0"
findbugs = "3.0.2"
futures-completable = "0.3.5"
futures-extra = "4.3.1"
gax-grpc = "2.20.1"
graphql-java = "20.0"
graphql-kotlin = "6.4.0"
groovy = "3.0.16"
grpc-java = "1.49.1"
grpc-kotlin = "1.3.0"
guava = "31.1-jre"
hamcrest = "2.2"
hbase = "1.2.6"
<<<<<<< HEAD
hibernate-validator = "6.2.3.Final"
j2objc = "1.3"
jackson = "2.14.1"
java-websocket = "1.5.3"
=======
hibernate-validator6 = "6.2.5.Final"
hibernate-validator8 = "8.0.0.Final"
j2objc = "2.8"
jackson = "2.14.2"
jakarta-inject = "2.0.1"
jakarta-validation = "3.0.2"
jakarta-websocket= "2.1.0"
>>>>>>> 62349aba
javax-annotation = "1.3.2"
javax-inject = "1"
javax-jsr311 = "1.1.1"
javax-validation = "2.0.1.Final"
jctools = "4.0.1"
jetty93 = '9.3.30.v20211001'
jetty94 = "9.4.50.v20221201"
jetty-alpn-api = "1.1.3.v20160715"
jetty-alpn-agent = "2.0.10"
jmh-core = "1.36"
jmh-extras = "0.3.7"
jmh-gradle-plugin = "0.7.0"
joor = "0.9.14"
json-unit = "2.37.0"
jsoup = "1.15.3"
junit4 = "4.13.2"
junit5 = "5.9.2"
junit-pioneer = "1.9.1"
jwt = "4.3.0"
kafka = "3.4.0"
kotlin = "1.8.10"
kotlin-coroutine = "1.6.4"
ktlint-gradle-plugin = "11.1.0"
logback = "1.2.11"
micrometer = "1.10.5"
micrometer13 = "1.3.20"
mockito = "4.11.0"
monix = "3.4.1"
munit = "0.7.29"
netty = "4.1.91.Final"
netty-incubator-transport-native-io_uring = "0.0.19.Final"
nexus-publish = "1.3.0"
node-gradle-plugin = "3.5.1"
okhttp2 = "2.7.5"
okhttp3 = { strictly = "3.14.9" }
okhttp4 = "4.10.0"
opensaml = "3.4.6"
osdetector = "1.7.3"
proguard = "7.3.1"
prometheus = "0.16.0"
protobuf = "3.21.1"
protobuf-gradle-plugin = "0.8.19"
protobuf-jackson = "2.0.0"
reactive-grpc = "1.2.3"
reactive-streams = "1.0.4"
reactor = "3.5.1"
reactor-kotlin = "1.2.2"
reflections = "0.9.11"
resilience4j = "2.0.2"
resteasy = "5.0.5.Final"
resteasy-jboss-logging = "3.4.3.Final"
resteasy-jboss-logging-annotations = "2.2.1.Final"
retrofit2 = "2.9.0"
rxjava2 = "2.2.21"
rxjava3 = "3.1.6"
sangria = "3.5.3"
sangria-slowlog = "2.0.5"
scala-collection-compat = "2.9.0"
scala-java8-compat = "1.0.2"
scala212 = "2.12.17"
scala213 = "2.13.10"
scala3 = "3.2.2"
scalafmt-gradle-plugin = "1.16.2"
scalapb = "0.11.13"
scalapb-json = "0.12.1"
shadow-gradle-plugin = "7.1.2"
shibboleth-utilities = "7.5.2"
snappy = "1.1.9.1"
slf4j = "1.7.36"
spring6 = "6.0.6"
spring-boot2 = "2.7.10"
spring-boot3 = "3.0.5"
testng = "7.5"
thrift09 = { strictly = "0.9.3-1" }
thrift012 = { strictly = "0.12.0" }
thrift013 = { strictly = "0.13.0" }
thrift014 = { strictly = "0.14.2" }
thrift015 = { strictly = "0.15.0" }
thrift016 = { strictly = "0.16.0" }
tomcat8 = "8.5.85"
tomcat9 = "9.0.71"
tomcat10 = "10.1.4"
xml-apis = "1.4.01"
zookeeper = "3.7.1"
zookeeper-junit = "1.2"

[boms]
brave = { module = "io.zipkin.brave:brave-bom", version.ref = "brave" }
dropwizard-metrics = { module = "io.dropwizard.metrics:metrics-bom", version.ref = "dropwizard-metrics" }
# Ensure that we use the same Protobuf version as what gRPC depends on.
# See: https://github.com/grpc/grpc-java/blob/master/gradle/libs.versions.toml
#      (Switch to the right tag and look for "protobuf".)
grpc-java = { module = "io.grpc:grpc-bom", version.ref = "grpc-java" }
jackson = { module = "com.fasterxml.jackson:jackson-bom", version.ref = "jackson" }
junit5 = { module = "org.junit:junit-bom", version.ref = "junit5" }
netty = { module = "io.netty:netty-bom", version.ref = "netty" }

# Akka is used only for testing in it:grpcweb module.
[libraries.akka-http-cors_v213]
module = "ch.megard:akka-http-cors_2.13"
version.ref = "akka-http-cors"
[libraries.akka-grpc-runtime_v213]
module = "com.lightbend.akka.grpc:akka-grpc-runtime_2.13"
version.ref = "akka-grpc-runtime"
[libraries.akka-actor-typed_v213]
module = "com.typesafe.akka:akka-actor-typed_2.13"
version.ref = "akka"
[libraries.akka-discovery_v213]
module = "com.typesafe.akka:akka-discovery_2.13"
version.ref = "akka"
[libraries.akka-stream_v213]
module = "com.typesafe.akka:akka-stream_2.13"
version.ref = "akka"

[libraries.apache-httpclient5]
module = "org.apache.httpcomponents.client5:httpclient5"
version.ref = "apache-httpclient5"
exclusions = "commons-logging:commons-logging"

# needed to test thrift apis
# https://github.com/apache/thrift/blob/master/lib/java/gradle.properties#L28
[libraries.apache-httpclient4]
module = "org.apache.httpcomponents:httpclient"
version.ref = "apache-httpclient4"
exclusions = "commons-logging:commons-logging"

[libraries.assertj]
module = "org.assertj:assertj-core"
version.ref = "assertj"

[libraries.awaitility]
module = "org.awaitility:awaitility"
version.ref = "awaitility"

[libraries.bouncycastle-bcpkix]
module = "org.bouncycastle:bcpkix-jdk15on"
version.ref = "bouncycastle"
relocations = { from = "org.bouncycastle", to = "com.linecorp.armeria.internal.shaded.bouncycastle" }
[libraries.bouncycastle-bcprov]
module = "org.bouncycastle:bcprov-jdk15on"
version.ref = "bouncycastle"
relocations = { from = "org.bouncycastle", to = "com.linecorp.armeria.internal.shaded.bouncycastle" }
[libraries.bouncycastle-bcutil]
module = "org.bouncycastle:bcutil-jdk15on"
version.ref = "bouncycastle"
relocations = { from = "org.bouncycastle", to = "com.linecorp.armeria.internal.shaded.bouncycastle" }

[libraries.brave]
module = "io.zipkin.brave:brave"
# ":site:javadoc" fails when we use a newer version of Javadoc.
javadocs = [
    "https://www.javadoc.io/doc/io.zipkin.brave/brave/5.6.3/",
    "https://www.javadoc.io/doc/io.zipkin.brave/brave-instrumentation-http/5.6.3/"]
[libraries.brave-context-slf4j]
module = 'io.zipkin.brave:brave-context-slf4j'
[libraries.brave-instrumentation-http]
module = "io.zipkin.brave:brave-instrumentation-http"
[libraries.brave-instrumentation-http-tests]
module = "io.zipkin.brave:brave-instrumentation-http-tests"

[libraries.brotli4j]
module = "com.aayushatharva.brotli4j:brotli4j"
version.ref = "brotli4j"
[libraries.brotli4j-linux]
module = "com.aayushatharva.brotli4j:native-linux-x86_64"
version.ref = "brotli4j"
[libraries.brotli4j-osx]
module = "com.aayushatharva.brotli4j:native-osx-x86_64"
version.ref = "brotli4j"
[libraries.brotli4j-osx-aarch64]
module = "com.aayushatharva.brotli4j:native-osx-aarch64"
version.ref = "brotli4j"
[libraries.brotli4j-windows]
module = "com.aayushatharva.brotli4j:native-windows-x86_64"
version.ref = "brotli4j"

[libraries.bucket4j]
module = "com.github.vladimir-bukhtoyarov:bucket4j-core"
version.ref = "bucket4j"
javadocs = "https://javadoc.io/doc/com.github.vladimir-bukhtoyarov/bucket4j-core/7.6.0/"

# Don"t upgrade Caffeine to 3.x that requires Java 11.
[libraries.caffeine]
module = "com.github.ben-manes.caffeine:caffeine"
version.ref = "caffeine"
exclusions = "com.google.errorprone:error_prone_annotations"
javadocs = "https://www.javadoc.io/doc/com.github.ben-manes.caffeine/caffeine/2.9.3/"
relocations = { from = "com.github.benmanes.caffeine", to = "com.linecorp.armeria.internal.shaded.caffeine" }

[libraries.cglib]
module = "cglib:cglib"
version.ref = "cglib"

[libraries.checkerframework]
module = "org.checkerframework:checker-compat-qual"
version.ref = "checkerframework"

[libraries.checkstyle]
module = "com.puppycrawl.tools:checkstyle"
version.ref = "checkstyle"

[libraries.consul]
module = "com.pszymczyk.consul:embedded-consul"
version.ref = "consul"

# Ensure that we use the same ZooKeeper version as what Curator depends on.
# See: https://github.com/apache/curator/blob/master/pom.xml
#      (Switch to the right tag to find out the right version.)
[libraries.curator-recipes]
module = "org.apache.curator:curator-recipes"
version.ref = "curator"
javadocs = [
    "https://www.javadoc.io/doc/org.apache.curator/curator-framework/5.3.0/",
    "https://www.javadoc.io/doc/org.apache.curator/curator-recipes/5.3.0/"]
exclusions = "org.apache.zookeeper:zookeeper"
[libraries.curator-discovery]
module = "org.apache.curator:curator-x-discovery"
version.ref = "curator"
javadocs = "https://www.javadoc.io/doc/org.apache.curator/curator-x-discovery/5.3.0/"

# This is only used for examples/context-propagation/dagger
[libraries.dagger]
module = "com.google.dagger:dagger"
version.ref = "dagger"
[libraries.dagger-compiler]
module = "com.google.dagger:dagger-compiler"
version.ref = "dagger"
[libraries.dagger-producers]
module = "com.google.dagger:dagger-producers"
version.ref = "dagger"

# DGS is used only for testing in it:dgs module.
# A minimum of java 17 is required for 6.x.x
[libraries.dgs]
module = "com.netflix.graphql.dgs:graphql-dgs-client"
version.ref = "dgs"
[libraries.dropwizard1-core]
module = "io.dropwizard:dropwizard-core"
version.ref = "dropwizard1"
[libraries.dropwizard1-util]
module = "io.dropwizard:dropwizard-util"
version.ref = "dropwizard1"
[libraries.dropwizard1-lifecycle]
module = "io.dropwizard:dropwizard-lifecycle"
version.ref = "dropwizard1"
[libraries.dropwizard1-jackson]
module = "io.dropwizard:dropwizard-jackson"
version.ref = "dropwizard1"
[libraries.dropwizard1-validation]
module = "io.dropwizard:dropwizard-validation"
version.ref = "dropwizard1"
[libraries.dropwizard1-jersey]
module = "io.dropwizard:dropwizard-jersey"
version.ref = "dropwizard1"
[libraries.dropwizard1-jetty]
module = "io.dropwizard:dropwizard-jetty"
version.ref = "dropwizard1"
[libraries.dropwizard1-testing]
module = "io.dropwizard:dropwizard-testing"
version.ref = "dropwizard1"

[libraries.dropwizard2-core]
module = "io.dropwizard:dropwizard-core"
version.ref = "dropwizard2"
javadocs = "https://www.javadoc.io/doc/io.dropwizard/dropwizard-core/2.1.4/"
[libraries.dropwizard2-jackson]
module = "io.dropwizard:dropwizard-jackson"
version.ref = "dropwizard2"
[libraries.dropwizard2-lifecycle]
module = "io.dropwizard:dropwizard-lifecycle"
version.ref = "dropwizard2"
[libraries.dropwizard2-jersey]
module = "io.dropwizard:dropwizard-jersey"
version.ref = "dropwizard2"
[libraries.dropwizard2-jetty]
module = "io.dropwizard:dropwizard-jetty"
version.ref = "dropwizard2"
[libraries.dropwizard2-testing]
module = "io.dropwizard:dropwizard-testing"
version.ref = "dropwizard2"
[libraries.dropwizard2-util]
module = "io.dropwizard:dropwizard-util"
version.ref = "dropwizard2"
[libraries.dropwizard2-validation]
module = "io.dropwizard:dropwizard-validation"
version.ref = "dropwizard2"

[libraries.dropwizard-metrics-core]
module = "io.dropwizard.metrics:metrics-core"
[libraries.dropwizard-metrics-json]
module = "io.dropwizard.metrics:metrics-json"

[libraries.errorprone-core]
module = "com.google.errorprone:error_prone_core"
version.ref = "errorprone"
[libraries.errorprone-annotations]
module = "com.google.errorprone:error_prone_annotations"
version.ref = "errorprone"

# Eureka is used only for testing in eureka module.
[libraries.eureka-client]
module = "com.netflix.eureka:eureka-client"
version.ref = "eureka"
[libraries.eureka-test-utils]
module = "com.netflix.eureka:eureka-test-utils"
version.ref = "eureka"

[libraries.fastutil]
module = "it.unimi.dsi:fastutil"
version.ref = "fastutil"
relocations = { from = "it.unimi.dsi.fastutil", to = "com.linecorp.armeria.internal.shaded.fastutil" }

# Finagle is used only for testing in zookeeper module.
[libraries.finagle-serversets_v213]
module = "com.twitter:finagle-serversets_2.13"
version.ref = "finagle"

[libraries.findbugs]
module = "com.google.code.findbugs:jsr305"
version.ref = "findbugs"

[libraries.futures-completable]
module = "com.spotify:completable-futures"
version.ref = "futures-completable"
relocations = { from = "com.spotify.futures", to = "com.linecorp.armeria.internal.shaded.futures" }
[libraries.futures-extra]
module = "com.spotify:futures-extra"
version.ref = "futures-extra"

# gax-grpc is only used for gRPC test module.
[libraries.gax-grpc]
module = "com.google.api:gax-grpc"
version.ref = "gax-grpc"

[libraries.graphql-java]
module = "com.graphql-java:graphql-java"
version.ref = "graphql-java"

[libraries.graphql-kotlin-client]
module = "com.expediagroup:graphql-kotlin-client"
version.ref = "graphql-kotlin"
[libraries.graphql-kotlin-client-jackson]
module = "com.expediagroup:graphql-kotlin-client-jackson"
version.ref = "graphql-kotlin"
[libraries.graphql-kotlin-client-serialization]
module = "com.expediagroup:graphql-kotlin-client-serialization"
version.ref = "graphql-kotlin"
[libraries.graphql-kotlin-schema-generator]
module = "com.expediagroup:graphql-kotlin-schema-generator"
version.ref = "graphql-kotlin"

# Groovy is only used for testing consul
[libraries.groovy-xml]
module = "org.codehaus.groovy:groovy-xml"
version.ref = "groovy"

[libraries.grpc-core]
module = "io.grpc:grpc-core"
javadocs = [
    "https://grpc.io/grpc-java/javadoc/",
    "https://developers.google.com/protocol-buffers/docs/reference/java/"]
exclusions = [
    "com.google.errorprone:error_prone_annotations",
    "org.codehaus.mojo:animal-sniffer-annotations"]
[libraries.grpc-interop-testing]
module = "io.grpc:grpc-interop-testing"
exclusions = [
    "com.google.errorprone:error_prone_annotations",
    "com.google.guava:guava-jdk5",
    "com.google.j2objc:j2objc-annotations",
    "io.grpc:grpc-alts",
    "io.grpc:grpc-xds",
    "io.netty:netty-codec-http",
    "io.netty:netty-codec-http2",
    "io.netty:netty-codec-socks",
    "io.netty:netty-handler-proxy",
    "io.netty:netty-transport",
    "io.netty:netty-tcnative-boringssl-static"]
[libraries.grpc-protobuf]
module = "io.grpc:grpc-protobuf"
[libraries.grpc-services]
module = "io.grpc:grpc-services"
[libraries.grpc-stub]
module = "io.grpc:grpc-stub"
[libraries.grpc-okhttp]
module = "io.grpc:grpc-okhttp"
[libraries.grpc-testing]
module = 'io.grpc:grpc-testing'
[libraries.grpc-netty-shaded]
module = "io.grpc:grpc-netty-shaded"

[libraries.grpc-kotlin]
module = "io.grpc:grpc-kotlin-stub"
version.ref = "grpc-kotlin"

[libraries.grpc-kotlin-protoc]
module = "io.grpc:protoc-gen-grpc-kotlin"
version.ref = "grpc-kotlin"

[libraries.guava]
module = "com.google.guava:guava"
version.ref = "guava"
exclusions = [
    "com.google.errorprone:error_prone_annotations",
    "com.google.j2objc:j2objc-annotations",
    "org.codehaus.mojo:animal-sniffer-annotations"]
relocations = [
    { from = "com.google.common", to = "com.linecorp.armeria.internal.shaded.guava" },
    { from = "com.google.thirdparty.publicsuffix", to = "com.linecorp.armeria.internal.shaded.publicsuffix" }]
[libraries.guava-testlib]
module = "com.google.guava:guava-testlib"
version.ref = "guava"
exclusions = ["com.google.errorprone:error_prone_annotations", "com.google.j2objc:j2objc-annotations"]
relocations = { from = "com.google.common", to = "com.linecorp.armeria.internal.shaded.guava" }
# A transitive dependency of Guava which needs relocation as well.
[libraries.guava-failureaccess]
module = "com.google.guava:failureaccess"
version = "1.0.1"
exclusions = ["com.google.errorprone:error_prone_annotations", "com.google.j2objc:j2objc-annotations"]
relocations = { from = "com.google.common", to = "com.linecorp.armeria.internal.shaded.guava" }

[libraries.hamcrest]
module = "org.hamcrest:hamcrest"
version.ref = "hamcrest"
[libraries.hamcrest-library]
module = "org.hamcrest:hamcrest-library"
version.ref = "hamcrest"

# This is only used for it/server test
[libraries.hbase]
module = "org.apache.hbase:hbase-shaded-client"
version.ref = "hbase"
exclusions = [
    "com.github.stephenc.findbugs:findbugs-annotations",
    "commons-logging:commons-logging",
    "log4j:log4j",
    "org.slf4j:slf4j-log4j12"]

# Validator is only used for examples and testings in Spring
# version 7 starts using jakarta api, which isn't compatible with spring-boot2
[libraries.hibernate-validator6]
module = "org.hibernate.validator:hibernate-validator"
version.ref = "hibernate-validator6"
[libraries.hibernate-validator8]
module = "org.hibernate.validator:hibernate-validator"
version.ref = "hibernate-validator8"

# We do not depend on j2objc-annotations. We just need this to stop Javadoc from
# complaining about "unknown enum constant Level.FULL".
[libraries.j2objc]
module = "com.google.j2objc:j2objc-annotations"
version.ref = "j2objc"

[libraries.jakarta-inject]
module = "jakarta.inject:jakarta.inject-api"
version.ref = "jakarta-inject"
[libraries.jakarta-validation]
module = "jakarta.validation:jakarta.validation-api"
version.ref = "jakarta-validation"
[libraries.jakarta-websocket]
module = "jakarta.websocket:jakarta.websocket-api"
version.ref = "jakarta-websocket"
[libraries.jakarta-websocket-client]
module = "jakarta.websocket:jakarta.websocket-client-api"
version.ref = "jakarta-websocket"

[libraries.jackson-annotations]
module = "com.fasterxml.jackson.core:jackson-annotations"
javadocs = "https://fasterxml.github.io/jackson-annotations/javadoc/2.13/"
[libraries.jackson-core]
module = "com.fasterxml.jackson.core:jackson-core"
javadocs = "https://fasterxml.github.io/jackson-core/javadoc/2.13/"
[libraries.jackson-databind]
module = "com.fasterxml.jackson.core:jackson-databind"
javadocs = "https://fasterxml.github.io/jackson-databind/javadoc/2.13/"
[libraries.jackson-datatype-jdk8]
module = "com.fasterxml.jackson.datatype:jackson-datatype-jdk8"
javadocs = "https://fasterxml.github.io/jackson-modules-java8/javadoc/datatypes/2.13/"
[libraries.jackson-datatype-jsr310]
module = "com.fasterxml.jackson.datatype:jackson-datatype-jsr310"
javadocs = "https://fasterxml.github.io/jackson-modules-java8/javadoc/datetime/2.13/"
[libraries.jackson-kotlin]
module = "com.fasterxml.jackson.module:jackson-module-kotlin"
[libraries.jackson-scala_v212]
module = "com.fasterxml.jackson.module:jackson-module-scala_2.12"
[libraries.jackson-scala_v213]
module = "com.fasterxml.jackson.module:jackson-module-scala_2.13"
[libraries.jackson-scala_v3]
module = "com.fasterxml.jackson.module:jackson-module-scala_3"


# java-websocket is only used for testing in it:websocket module.
[libraries.java-websocket]
module = "org.java-websocket:Java-WebSocket"
version.ref = "java-websocket"

[libraries.javax-annotation]
module = "javax.annotation:javax.annotation-api"
version.ref = "javax-annotation"
[libraries.javax-inject]
module = "javax.inject:javax.inject"
version.ref = "javax-inject"
[libraries.javax-jsr311]
module = "javax.ws.rs:jsr311-api"
version.ref = "javax-jsr311"
[libraries.javax-validation]
module = "javax.validation:validation-api"
version.ref = "javax-validation"
# Ensure that we use the same javax.ws.rs version as what eureka-client depends on.
# See: https://github.com/Netflix/eureka/blob/master/eureka-client/build.gradle

[libraries.jctools]
module = "org.jctools:jctools-core"
version.ref = "jctools"
relocations = { from = "org.jctools", to = "com.linecorp.armeria.internal.shaded.jctools" }

[libraries.jetty93-annotations]
module = "org.eclipse.jetty:jetty-annotations"
exclusions = ["org.ow2.asm:asm", "org.ow2.asm:asm-commons"]
version.ref = "jetty93"
[libraries.jetty93-server]
module = "org.eclipse.jetty:jetty-server"
javadocs = "https://javadoc.io/doc/org.eclipse.jetty/jetty-server/9.4.42.v20210604/"
version.ref = "jetty93"
# jetty-webapp for testing interoperability with other servers.
[libraries.jetty93-webapp]
module = "org.eclipse.jetty:jetty-webapp"
version.ref = "jetty93"
[libraries.jetty93-apache-jsp]
module = "org.eclipse.jetty:apache-jsp"
version.ref = "jetty93"
[libraries.jetty93-apache-jstl]
module = "org.eclipse.jetty:apache-jstl"
version.ref = "jetty93"

[libraries.jetty94-annotations]
module = "org.eclipse.jetty:jetty-annotations"
exclusions = ["org.ow2.asm:asm", "org.ow2.asm:asm-commons"]
version.ref = "jetty94"
[libraries.jetty94-server]
module = "org.eclipse.jetty:jetty-server"
javadocs = "https://javadoc.io/doc/org.eclipse.jetty/jetty-server/9.4.42.v20210604/"
version.ref = "jetty94"
# jetty-webapp for testing interoperability with other servers.
[libraries.jetty94-webapp]
module = "org.eclipse.jetty:jetty-webapp"
version.ref = "jetty94"
[libraries.jetty94-http2-server]
module = "org.eclipse.jetty.http2:http2-server"
version.ref = "jetty94"
[libraries.jetty94-apache-jsp]
module = "org.eclipse.jetty:apache-jsp"
version.ref = "jetty94"
[libraries.jetty94-apache-jstl]
module = "org.eclipse.jetty:apache-jstl"
version.ref = "jetty94"

[libraries.jetty-alpn-api]
module = "org.eclipse.jetty.alpn:alpn-api"
version.ref = "jetty-alpn-api"
[libraries.jetty-alpn-agent]
module = "org.mortbay.jetty.alpn:jetty-alpn-agent"
version.ref = "jetty-alpn-agent"

[libraries.jmh-extras]
module = "pl.project13.scala:sbt-jmh-extras"
version.ref = "jmh-extras"

[libraries.joor]
module = "org.jooq:joor"
version.ref = "joor"

[libraries.json-unit]
module = "net.javacrumbs.json-unit:json-unit"
version.ref = "json-unit"
[libraries.json-unit-fluent]
module = "net.javacrumbs.json-unit:json-unit-fluent"
version.ref = "json-unit"

# JSoup is only used for Gradle script and SAML testing.
[libraries.jsoup]
module = "org.jsoup:jsoup"
version.ref = "jsoup"

[libraries.junit4]
module = "junit:junit"
version.ref = "junit4"
javadocs = "https://junit.org/junit4/javadoc/4.13/"

[libraries.junit5-jupiter-api]
module = "org.junit.jupiter:junit-jupiter-api"
# ":site:javadoc" fails when we use a newer version of Javadoc.
javadocs = "https://junit.org/junit5/docs/5.5.2/api/"
[libraries.junit5-jupiter-params]
module = "org.junit.jupiter:junit-jupiter-params"
[libraries.junit5-jupiter-engine]
module = "org.junit.jupiter:junit-jupiter-engine"
[libraries.junit5-vintage-engine]
module = "org.junit.vintage:junit-vintage-engine"
[libraries.junit5-platform-commons]
module = "org.junit.platform:junit-platform-commons"
[libraries.junit5-platform-launcher]
module = "org.junit.platform:junit-platform-launcher"

# requires a minimum of java 11 for 2.x.x
[libraries.junit-pioneer]
module = "org.junit-pioneer:junit-pioneer"
version.ref = "junit-pioneer"

[libraries.jwt]
module = "com.auth0:java-jwt"
version.ref = "jwt"
javadocs = "https://www.javadoc.io/doc/com.auth0/java-jwt/4.0.0/"

[libraries.kafka]
module = "org.apache.kafka:kafka-clients"
version.ref = "kafka"
javadocs = "https://kafka.apache.org/30/javadoc/"

[libraries.kotlin-allopen]
module = "org.jetbrains.kotlin:kotlin-allopen"
version.ref = "kotlin"
[libraries.kotlin-stdlib-jdk8]
module = "org.jetbrains.kotlin:kotlin-stdlib-jdk8"
version.ref = "kotlin"
[libraries.kotlin-reflect]
module = "org.jetbrains.kotlin:kotlin-reflect"
version.ref = "kotlin"

[libraries.kotlin-coroutines-core]
module = "org.jetbrains.kotlinx:kotlinx-coroutines-core"
version.ref = "kotlin-coroutine"
[libraries.kotlin-coroutines-jdk8]
module = "org.jetbrains.kotlinx:kotlinx-coroutines-jdk8"
version.ref = "kotlin-coroutine"
# kotlinx-coroutines-reactor is only used for testing :it:spring:boot2-kotlin
[libraries.kotlin-coroutines-reactor]
module = "org.jetbrains.kotlinx:kotlinx-coroutines-reactor"
version.ref = "kotlin-coroutine"
[libraries.kotlin-coroutines-rx2]
module = "org.jetbrains.kotlinx:kotlinx-coroutines-rx2"
version.ref = "kotlin-coroutine"
[libraries.kotlin-coroutines-test]
module = "org.jetbrains.kotlinx:kotlinx-coroutines-test"
version.ref = "kotlin-coroutine"

# Don't upgrade Logback 1.4.0 which requires Java 11
# TODO(ikhoon): Upgrade Logback to 1.3.0 when Spring Boot 2 supports it.
[libraries.logback]
module = "ch.qos.logback:logback-classic"
version.ref = "logback"
javadocs = "https://www.javadoc.io/doc/ch.qos.logback/logback-classic/1.2.11/"

[libraries.micrometer-core]
module = "io.micrometer:micrometer-core"
version.ref = "micrometer"
javadocs = "https://www.javadoc.io/doc/io.micrometer/micrometer-core/1.10.5/"
[libraries.micrometer-prometheus]
module = "io.micrometer:micrometer-registry-prometheus"
version.ref = "micrometer"
javadocs = "https://www.javadoc.io/doc/io.micrometer/micrometer-registry-prometheus/1.10.5/"
[libraries.micrometer-spring-legacy]
module = "io.micrometer:micrometer-spring-legacy"
version.ref = "micrometer"
javadocs = "https://www.javadoc.io/doc/io.micrometer/micrometer-spring-legacy/1.3.9/"
exclusions = ["org.springframework:spring-web", "org.springframework:spring-webmvc"]

[libraries.micrometer13-core]
module = "io.micrometer:micrometer-core"
version.ref = "micrometer13"
[libraries.micrometer13-prometheus]
module = "io.micrometer:micrometer-registry-prometheus"
version.ref = "micrometer13"
[libraries.micrometer13-spring-legacy]
module = "io.micrometer:micrometer-spring-legacy"
version.ref = "micrometer13"
exclusions = ["org.springframework:spring-web", "org.springframework:spring-webmvc"]

# mockito 5.x.x requires java 11
[libraries.mockito]
module = "org.mockito:mockito-core"
version.ref = "mockito"
[libraries.mockito-junit-jupiter]
module = "org.mockito:mockito-junit-jupiter"
version.ref = "mockito"

[libraries.monix-reactive_v212]
module = "io.monix:monix-reactive_2.12"
version.ref = "monix"
[libraries.monix-reactive_v213]
module = "io.monix:monix-reactive_2.13"
version.ref = "monix"
[libraries.monix-reactive_v3]
module = "io.monix:monix-reactive_3"
version.ref = "monix"

[libraries.munit_v212]
module = "org.scalameta:munit_2.12"
version.ref = "munit"
[libraries.munit_v213]
module = "org.scalameta:munit_2.13"
version.ref = "munit"
[libraries.munit_v3]
module = "org.scalameta:munit_3"
version.ref = "munit"

[libraries.netty-codec-http2]
module = "io.netty:netty-codec-http2"
[libraries.netty-codec-haproxy]
module = "io.netty:netty-codec-haproxy"
[libraries.netty-common]
module = "io.netty:netty-common"
javadocs = "https://netty.io/4.1/api/"
[libraries.netty-handler-proxy]
module = "io.netty:netty-handler-proxy"
[libraries.netty-transport]
module = "io.netty:netty-transport"
[libraries.netty-resolver-dns]
module = "io.netty:netty-resolver-dns"
[libraries.netty-resolver-dns-native-macos]
module = "io.netty:netty-resolver-dns-native-macos"
[libraries.netty-transport-native-unix-common]
module = "io.netty:netty-transport-native-unix-common"
[libraries.netty-transport-native-epoll]
module = "io.netty:netty-transport-native-epoll"
[libraries.netty-tcnative-boringssl]
module = 'io.netty:netty-tcnative-boringssl-static'
[libraries.netty-io_uring]
module = "io.netty.incubator:netty-incubator-transport-native-io_uring"
version.ref = "netty-incubator-transport-native-io_uring"

[libraries.prometheus]
module = "io.prometheus:simpleclient_common"
version.ref = "prometheus"
javadocs = "https://prometheus.github.io/client_java/"

# Ensure that we use the same Protobuf version as what gRPC depends on.
# See: https://github.com/grpc/grpc-java/blob/master/build.gradle
#      (Switch to the right tag and look for "protobuf".)
#      e.g. https://github.com/grpc/grpc-java/blob/v1.48.0/gradle/libs.versions.toml
[libraries.protobuf-java]
module = "com.google.protobuf:protobuf-java"
version.ref = "protobuf"
[libraries.protobuf-java-util]
module = "com.google.protobuf:protobuf-java-util"
version.ref = "protobuf"
exclusions = "com.google.errorprone:error_prone_annotations"
[libraries.protobuf-protoc]
module = "com.google.protobuf:protoc"
version.ref = "protobuf"
[libraries.protobuf-gradle-plugin]
module = "com.google.protobuf:protobuf-gradle-plugin"
version.ref = "protobuf-gradle-plugin"

[libraries.protobuf-jackson]
module = "org.curioswitch.curiostack:protobuf-jackson"
version.ref = "protobuf-jackson"
exclusions = "javax.annotation:javax.annotation-api"
javadocs = "https://developers.curioswitch.org/apidocs/java/"

# Reactor 3.5 should be updated with Spring Boot 3
[libraries.reactor-core]
module = "io.projectreactor:reactor-core"
version.ref = "reactor"
javadocs = "https://projectreactor.io/docs/core/release/api/"
[libraries.reactor-test]
module = "io.projectreactor:reactor-test"
version.ref = "reactor"
[libraries.reactor-kotlin]
module = "io.projectreactor.kotlin:reactor-kotlin-extensions"
version.ref = "reactor-kotlin"

[libraries.reactor-grpc]
module = "com.salesforce.servicelibs:reactor-grpc"
version.ref = "reactive-grpc"
[libraries.reactor-grpc-stub]
module = "com.salesforce.servicelibs:reactor-grpc-stub"
version.ref = "reactive-grpc"

[libraries.resteasy-core]
module = "org.jboss.resteasy:resteasy-core"
version.ref = "resteasy"
[libraries.resteasy-core-spi]
module = "org.jboss.resteasy:resteasy-core-spi"
version.ref = "resteasy"
javadocs = "https://docs.jboss.org/resteasy/docs/5.0.2.Final/javadocs/"
[libraries.resteasy-client]
module = "org.jboss.resteasy:resteasy-client"
version.ref = "resteasy"
[libraries.resteasy-jackson2-provider]
module = "org.jboss.resteasy:resteasy-jackson2-provider"
version.ref = "resteasy"
# "provided" dependency required by RESTEasy "resteasy-core-spi"
# jboss 3.5.0 requires at least jdk 11
[libraries.resteasy-jboss-logging]
module = "org.jboss.logging:jboss-logging"
version.ref = "resteasy-jboss-logging"
javadocs = "https://javadoc.io/doc/org.jboss.logging/jboss-logging/3.4.3.Final/"
[libraries.resteasy-jboss-logging-annotations]
module = "org.jboss.logging:jboss-logging-annotations"
version.ref = "resteasy-jboss-logging-annotations"
javadocs = "https://javadoc.io/doc/org.jboss.logging/jboss-logging-annotations/2.2.1.Final/"

[libraries.rxjava2]
module = "io.reactivex.rxjava2:rxjava"
version.ref = "rxjava2"
javadocs = "http://reactivex.io/RxJava/2.x/javadoc/"
[libraries.rxjava3]
module = "io.reactivex.rxjava3:rxjava"
version.ref = "rxjava3"
javadocs = "http://reactivex.io/RxJava/3.x/javadoc/"

[libraries.shibboleth-utilities]
module = "net.shibboleth.utilities:java-support"
version.ref = "shibboleth-utilities"

# snappy-java is only used for testing zookeeper3 module.
[libraries.snappy]
module = "org.xerial.snappy:snappy-java"
version.ref = "snappy"

# Don"t upgrade OpenSAML to 4.x that requires Java 11.
[libraries.opensaml-core]
module = "org.opensaml:opensaml-core"
version.ref = "opensaml"
[libraries.opensaml-messaging-api]
module = "org.opensaml:opensaml-messaging-api"
version.ref = "opensaml"
[libraries.opensaml-messaging-impl]
module = "org.opensaml:opensaml-messaging-impl"
version.ref = "opensaml"
[libraries.opensaml-saml-api]
module = "org.opensaml:opensaml-saml-api"
version.ref = "opensaml"
[libraries.opensaml-saml-impl]
module = "org.opensaml:opensaml-saml-impl"
version.ref = "opensaml"
[libraries.opensaml-soap-api]
module = "org.opensaml:opensaml-soap-api"
version.ref = "opensaml"
[libraries.opensaml-soap-impl]
module = "org.opensaml:opensaml-soap-impl"
version.ref = "opensaml"

[libraries.okhttp2]
module = "com.squareup.okhttp:okhttp"
version = "2.7.5"
[libraries.okhttp3]
module = "com.squareup.okhttp:okhttp"
version.ref = "okhttp3"
[libraries.okhttp4]
module = "com.squareup.okhttp3:okhttp"
version.ref = "okhttp4"
[libraries.okhttp4-tls]
module = "com.squareup.okhttp3:okhttp-tls"
version.ref = "okhttp4"

[libraries.proguard]
module = "com.guardsquare:proguard-gradle"
version.ref = "proguard"

[libraries.retrofit2]
module = "com.squareup.retrofit2:retrofit"
version.ref = "retrofit2"
javadocs = "https://square.github.io/retrofit/2.x/retrofit/"
[libraries.retrofit2-converter-jackson]
module = "com.squareup.retrofit2:converter-jackson"
version.ref = "retrofit2"

[libraries.reactivestreams]
module = "org.reactivestreams:reactive-streams"
version.ref = "reactive-streams"
[libraries.reactivestreams-tck]
module = "org.reactivestreams:reactive-streams-tck"
version.ref = "reactive-streams"
exclusions = "org.yaml:snakeyaml"

# Upgrade once https://github.com/ronmamo/reflections/issues/279 is fixed.
[libraries.reflections]
module = "org.reflections:reflections"
version.ref = "reflections"
exclusions = [
    "com.google.errorprone:error_prone_annotations",
    "com.google.j2objc:j2objc-annotations",
    "org.codehaus.mojo:animal-sniffer-annotations"]
relocations = { from = "org.reflections", to = "com.linecorp.armeria.internal.shaded.reflections" }

[libraries.sangria_v212]
module = "org.sangria-graphql:sangria_2.12"
version.ref = "sangria"
[libraries.sangria_v213]
module = "org.sangria-graphql:sangria_2.13"
version.ref = "sangria"
[libraries.sangria-slowlog_v212]
module = "org.sangria-graphql:sangria-slowlog_2.12"
version.ref = "sangria-slowlog"
[libraries.sangria-slowlog_v213]
module = "org.sangria-graphql:sangria-slowlog_2.13"
version.ref = "sangria-slowlog"

# If you want to change `scala_v212` or `scala_v213`,
# you also need to change the scala version in `scala.gradle`.
[libraries.scala_v212]
module = "org.scala-lang:scala-library"
version.ref = "scala212"
[libraries.scala_v213]
module = "org.scala-lang:scala-library"
version.ref = "scala213"
[libraries.scala_v3]
module = "org.scala-lang:scala3-library_3"
version.ref = "scala3"

[libraries.scala-collection-compat_v212]
module = "org.scala-lang.modules:scala-collection-compat_2.12"
version.ref = "scala-collection-compat"
[libraries.scala-java8-compat_v212]
module = "org.scala-lang.modules:scala-java8-compat_2.12"
version.ref = "scala-java8-compat"
[libraries.scala-java8-compat_v213]
module = "org.scala-lang.modules:scala-java8-compat_2.13"
version.ref = "scala-java8-compat"
[libraries.scala-java8-compat_v3]
module = "org.scala-lang.modules:scala-java8-compat_3"
version.ref = "scala-java8-compat"

[libraries.scalapb-runtime_v212]
module = "com.thesamet.scalapb:scalapb-runtime_2.12"
version.ref = "scalapb"
[libraries.scalapb-runtime_v213]
module = "com.thesamet.scalapb:scalapb-runtime_2.13"
version.ref = "scalapb"
[libraries.scalapb-runtime_v3]
module = "com.thesamet.scalapb:scalapb-runtime_3"
version.ref = "scalapb"
[libraries.scalapb-runtime-grpc_v212]
module = "com.thesamet.scalapb:scalapb-runtime-grpc_2.12"
version.ref = "scalapb"
[libraries.scalapb-runtime-grpc_v213]
module = "com.thesamet.scalapb:scalapb-runtime-grpc_2.13"
version.ref = "scalapb"
[libraries.scalapb-runtime-grpc_v3]
module = "com.thesamet.scalapb:scalapb-runtime-grpc_3"
version.ref = "scalapb"
[libraries.scalapb-json4s_v212]
module = "com.thesamet.scalapb:scalapb-json4s_2.12"
version.ref = "scalapb-json"
[libraries.scalapb-json4s_v213]
module = "com.thesamet.scalapb:scalapb-json4s_2.13"
version.ref = "scalapb-json"
[libraries.scalapb-json4s_v3]
module = "com.thesamet.scalapb:scalapb-json4s_3"
version.ref = "scalapb-json"

[libraries.shadow-gradle-plugin]
module = "gradle.plugin.com.github.johnrengelman:shadow"
version.ref = "shadow-gradle-plugin"

[libraries.slf4j-api]
module = "org.slf4j:slf4j-api"
version.ref = "slf4j"
javadocs = "https://www.javadoc.io/doc/org.slf4j/slf4j-api/1.7.36/"
[libraries.slf4j-jcl-over-slf4j]
module = "org.slf4j:jcl-over-slf4j"
version.ref = "slf4j"
[libraries.slf4j-jul-to-slf4j]
module = "org.slf4j:jul-to-slf4j"
version.ref = "slf4j"
[libraries.slf4j-log4j-over-slf4j]
module = "org.slf4j:log4j-over-slf4j"
version.ref = "slf4j"
[libraries.slf4j-simple]
module = "org.slf4j:slf4j-simple"
version.ref = "slf4j"

[libraries.spring6-web]
module = "org.springframework:spring-web"
version.ref = "spring6"

[libraries.spring-boot2-actuator-autoconfigure]
module = "org.springframework.boot:spring-boot-actuator-autoconfigure"
version.ref = "spring-boot2"
[libraries.spring-boot2-autoconfigure]
module = "org.springframework.boot:spring-boot-autoconfigure"
version.ref = "spring-boot2"
[libraries.spring-boot2-starter]
module = "org.springframework.boot:spring-boot-starter"
version.ref = "spring-boot2"
javadocs = "https://docs.spring.io/spring/docs/current/javadoc-api/"
[libraries.spring-boot2-starter-actuator]
module = "org.springframework.boot:spring-boot-starter-actuator"
version.ref = "spring-boot2"
[libraries.spring-boot2-starter-security]
module = "org.springframework.boot:spring-boot-starter-security"
version.ref = "spring-boot2"
[libraries.spring-boot2-starter-test]
module = "org.springframework.boot:spring-boot-starter-test"
version.ref = "spring-boot2"
[libraries.spring-boot2-starter-web]
module = "org.springframework.boot:spring-boot-starter-web"
version.ref = "spring-boot2"
[libraries.spring-boot2-starter-webflux]
module = "org.springframework.boot:spring-boot-starter-webflux"
version.ref = "spring-boot2"
exclusions = "org.springframework.boot:spring-boot-starter-reactor-netty"
[libraries.spring-boot2-configuration-processor]
module = "org.springframework.boot:spring-boot-configuration-processor"
version.ref = "spring-boot2"

[libraries.spring-boot3-actuator-autoconfigure]
module = "org.springframework.boot:spring-boot-actuator-autoconfigure"
version.ref = "spring-boot3"
[libraries.spring-boot3-autoconfigure]
module = "org.springframework.boot:spring-boot-autoconfigure"
version.ref = "spring-boot3"
[libraries.spring-boot3-starter]
module = "org.springframework.boot:spring-boot-starter"
version.ref = "spring-boot3"
javadocs = "https://docs.spring.io/spring/docs/current/javadoc-api/"
[libraries.spring-boot3-starter-actuator]
module = "org.springframework.boot:spring-boot-starter-actuator"
version.ref = "spring-boot3"
[libraries.spring-boot3-starter-security]
module = "org.springframework.boot:spring-boot-starter-security"
version.ref = "spring-boot3"
[libraries.spring-boot3-starter-test]
module = "org.springframework.boot:spring-boot-starter-test"
version.ref = "spring-boot3"
[libraries.spring-boot3-starter-web]
module = "org.springframework.boot:spring-boot-starter-web"
version.ref = "spring-boot3"
[libraries.spring-boot3-starter-webflux]
module = "org.springframework.boot:spring-boot-starter-webflux"
version.ref = "spring-boot3"
exclusions = "org.springframework.boot:spring-boot-starter-reactor-netty"
[libraries.spring-boot3-configuration-processor]
module = "org.springframework.boot:spring-boot-configuration-processor"
version.ref = "spring-boot3"

# jdk 11 is required from testng version 7.6
[libraries.testng]
module = "org.testng:testng"
version.ref = "testng"

[libraries.thrift09]
module = "org.apache.thrift:libthrift"
version.ref = "thrift09"
exclusions = [
    "javax.annotation:javax.annotation-api",
    "org.apache.httpcomponents:httpcore",
    "org.apache.httpcomponents:httpclient"]
[libraries.thrift012]
module = "org.apache.thrift:libthrift"
version.ref = "thrift012"
exclusions = [
    "javax.annotation:javax.annotation-api",
    "org.apache.httpcomponents:httpcore",
    "org.apache.httpcomponents:httpclient"]
[libraries.thrift013]
module = "org.apache.thrift:libthrift"
version.ref = "thrift013"
exclusions = [
    "javax.annotation:javax.annotation-api",
    "org.apache.httpcomponents:httpcore",
    "org.apache.httpcomponents:httpclient"]
[libraries.thrift014]
module = "org.apache.thrift:libthrift"
version.ref = "thrift014"
exclusions = [
    "javax.annotation:javax.annotation-api",
    "org.apache.httpcomponents:httpcore",
    "org.apache.httpcomponents:httpclient"]
[libraries.thrift015]
module = "org.apache.thrift:libthrift"
version.ref = "thrift015"
exclusions = [
    "javax.annotation:javax.annotation-api",
    "org.apache.httpcomponents:httpcore",
    "org.apache.httpcomponents:httpclient"]
[libraries.thrift016]
module = "org.apache.thrift:libthrift"
version.ref = "thrift016"
javadocs = "https://www.javadoc.io/doc/org.apache.thrift/libthrift/0.16.0/"
exclusions = [
    "javax.annotation:javax.annotation-api",
    "org.apache.httpcomponents:httpcore",
    "org.apache.httpcomponents:httpclient"]
[libraries.thrift017]
module = "org.apache.thrift:libthrift"
version = { strictly = "0.17.0" }
javadocs = "https://www.javadoc.io/doc/org.apache.thrift/libthrift/0.17.0/"
exclusions = [
    "javax.annotation:javax.annotation-api",
    "org.apache.httpcomponents:httpcore",
    "org.apache.httpcomponents:httpclient"]

[libraries.tomcat8-core]
module = "org.apache.tomcat.embed:tomcat-embed-core"
version.ref = "tomcat8"
javadocs = "https://tomcat.apache.org/tomcat-9.0-doc/api/"
[libraries.tomcat8-jasper]
module = "org.apache.tomcat.embed:tomcat-embed-jasper"
version.ref = "tomcat8"
[libraries.tomcat8-el]
module = "org.apache.tomcat.embed:tomcat-embed-el"
version.ref = "tomcat8"
[libraries.tomcat9-core]
module = "org.apache.tomcat.embed:tomcat-embed-core"
version.ref = "tomcat9"
javadocs = "https://tomcat.apache.org/tomcat-9.0-doc/api/"
[libraries.tomcat9-jasper]
module = "org.apache.tomcat.embed:tomcat-embed-jasper"
version.ref = "tomcat9"
[libraries.tomcat9-el]
module = "org.apache.tomcat.embed:tomcat-embed-el"
version.ref = "tomcat9"
[libraries.tomcat10-core]
module = "org.apache.tomcat.embed:tomcat-embed-core"
version.ref = "tomcat10"
javadocs = "https://tomcat.apache.org/tomcat-10.0-doc/api/"
[libraries.tomcat10-jasper]
module = "org.apache.tomcat.embed:tomcat-embed-jasper"
version.ref = "tomcat10"
[libraries.tomcat10-el]
module = "org.apache.tomcat.embed:tomcat-embed-el"
version.ref = "tomcat10"

# Needed to work around the problem with Gradle not supporting POM relocation correctly.
[libraries.xml-apis]
module = "xml-apis:xml-apis"
version.ref = "xml-apis"

# Ensure that we use the same ZooKeeper version as what Curator depends on.
# See: https://github.com/apache/curator/blob/master/pom.xml
#      (Switch to the right tag to find out the right version.)
[libraries.zookeeper]
module = "org.apache.zookeeper:zookeeper"
version.ref = "zookeeper"
exclusions = [
    "io.netty:netty-all",
    "log4j:log4j",
    "org.slf4j:slf4j-log4j12"]

[libraries.zookeeper-junit]
module = "org.dmonix.junit:zookeeper-junit"
version.ref = "zookeeper-junit"

[libraries.resilience4j-circuitbreaker]
module = "io.github.resilience4j:resilience4j-circuitbreaker"
version.ref = "resilience4j"

# Only used for tests
[libraries.resilience4j-springboot2]
module = "io.github.resilience4j:resilience4j-spring-boot2"
version.ref = "resilience4j"
[libraries.resilience4j-micrometer]
module = "io.github.resilience4j:resilience4j-micrometer"
version.ref = "resilience4j"

[plugins]
jmh = { id = "me.champeau.jmh", version.ref = "jmh-gradle-plugin" }
osdetector = { id = "com.google.osdetector", version.ref = "osdetector" }
kotlin = { id = "org.jetbrains.kotlin.jvm", version.ref = "kotlin" }
kotlin-allopen = { id = "org.jetbrains.kotlin.plugin.allopen", version.ref = "kotlin" }
kotlin-spring = { id = "org.jetbrains.kotlin.plugin.spring", version.ref = "kotlin" }
scalafmt = { id = "cz.alenkacz.gradle.scalafmt", version.ref = "scalafmt-gradle-plugin" }
nexus-publish = { id = "io.github.gradle-nexus.publish-plugin", version.ref = "nexus-publish" }
ktlint = { id = "org.jlleitschuh.gradle.ktlint", version.ref = "ktlint-gradle-plugin" }
errorprone = { id = "net.ltgt.errorprone", version.ref = "errorprone-gradle-plugin" }
node-gradle = { id = "com.github.node-gradle.node", version.ref = "node-gradle-plugin" }
spring-boot = { id = "org.springframework.boot", version.ref = "spring-boot2" }<|MERGE_RESOLUTION|>--- conflicted
+++ resolved
@@ -38,12 +38,6 @@
 guava = "31.1-jre"
 hamcrest = "2.2"
 hbase = "1.2.6"
-<<<<<<< HEAD
-hibernate-validator = "6.2.3.Final"
-j2objc = "1.3"
-jackson = "2.14.1"
-java-websocket = "1.5.3"
-=======
 hibernate-validator6 = "6.2.5.Final"
 hibernate-validator8 = "8.0.0.Final"
 j2objc = "2.8"
@@ -51,7 +45,7 @@
 jakarta-inject = "2.0.1"
 jakarta-validation = "3.0.2"
 jakarta-websocket= "2.1.0"
->>>>>>> 62349aba
+java-websocket = "1.5.3"
 javax-annotation = "1.3.2"
 javax-inject = "1"
 javax-jsr311 = "1.1.1"
@@ -542,12 +536,6 @@
 [libraries.jackson-scala_v3]
 module = "com.fasterxml.jackson.module:jackson-module-scala_3"
 
-
-# java-websocket is only used for testing in it:websocket module.
-[libraries.java-websocket]
-module = "org.java-websocket:Java-WebSocket"
-version.ref = "java-websocket"
-
 [libraries.javax-annotation]
 module = "javax.annotation:javax.annotation-api"
 version.ref = "javax-annotation"
@@ -1178,6 +1166,11 @@
 module = "org.apache.tomcat.embed:tomcat-embed-el"
 version.ref = "tomcat10"
 
+# java-websocket is only used for testing in it:websocket module.
+[libraries.java-websocket]
+module = "org.java-websocket:Java-WebSocket"
+version.ref = "java-websocket"
+
 # Needed to work around the problem with Gradle not supporting POM relocation correctly.
 [libraries.xml-apis]
 module = "xml-apis:xml-apis"
