--- conflicted
+++ resolved
@@ -55,24 +55,9 @@
         @Nullable
         private volatile CompletableFuture<RequestLog> waitingFuture;
 
-<<<<<<< HEAD
         MyHttpClient(String uri, int maxLength) {
-            final WebClientBuilder builder = WebClient.builder(serverExtension.uri(uri));
+            final WebClientBuilder builder = WebClient.builder(serverExtension.httpUri().resolve(uri));
             client = builder.decorator(ContentPreviewingClient.newDecorator(maxLength, StandardCharsets.UTF_8))
-=======
-        MyHttpClient(String path, int reqLength, int resLength) {
-            final WebClientBuilder builder = WebClient.builder(serverRule.httpUri().resolve(path));
-            final ContentPreviewerFactory reqPreviewerFactory =
-                    ContentPreviewerFactory.ofText(reqLength, StandardCharsets.UTF_8);
-            final ContentPreviewerFactory resPreviewerFactory =
-                    ContentPreviewerFactory.ofText(resLength, StandardCharsets.UTF_8);
-            client = builder.decorator(ContentPreviewingClient.builder()
-                                                              .requestContentPreviewerFactory(
-                                                                      reqPreviewerFactory)
-                                                              .responseContentPreviewerFactory(
-                                                                      resPreviewerFactory)
-                                                              .newDecorator())
->>>>>>> 9061e241
                             .decorator(LoggingClient.builder()
                                                     .requestLogLevel(LogLevel.INFO)
                                                     .successfulResponseLogLevel(LogLevel.INFO)
@@ -143,11 +128,7 @@
             private final WebClient client;
 
             Client(String path) {
-<<<<<<< HEAD
-                client = WebClient.of(serverExtension.uri(path));
-=======
-                client = WebClient.of(serverRule.httpUri().resolve(path));
->>>>>>> 9061e241
+                client = WebClient.of(serverExtension.httpUri().resolve(path));
             }
 
             RequestLog get(String path) throws Exception {
