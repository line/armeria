--- conflicted
+++ resolved
@@ -1,5 +1,5 @@
 /*
- * Copyright 2022 LINE Corporation
+ * Copyright 2018 LINE Corporation
  *
  * LINE Corporation licenses this file to you under the Apache License,
  * version 2.0 (the "License"); you may not use this file except in compliance
@@ -1347,25 +1347,12 @@
         return contentType != null && contentType.belongsTo(MediaType.MULTIPART_FORM_DATA);
     }
 
-<<<<<<< HEAD
     static AggregationType aggregationType(AggregationStrategy strategy, RequestHeaders headers) {
         requireNonNull(strategy, "strategy");
         final MediaType mediaType = headers.contentType();
         if (isMultipartFormData(mediaType)) {
             if (strategy == NONE) {
                 return AggregationType.NONE;
-=======
-        /**
-         * Returns whether the request should be aggregated.
-         */
-        static boolean aggregationRequired(AggregationStrategy strategy, RequestHeaders headers) {
-            requireNonNull(strategy, "strategy");
-            switch (strategy) {
-                case ALWAYS:
-                    return true;
-                case FOR_FORM_DATA:
-                    return isFormData(headers.contentType());
->>>>>>> 871d8729
             }
             return AggregationType.MULTIPART;
         }
