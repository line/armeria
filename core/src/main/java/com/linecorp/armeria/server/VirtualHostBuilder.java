--- conflicted
+++ resolved
@@ -257,9 +257,6 @@
         return this;
     }
 
-<<<<<<< HEAD
-    @Deprecated
-=======
     VirtualHostBuilder hostnamePattern(String hostnamePattern, int port) {
         if (defaultVirtualHost) {
             throw new UnsupportedOperationException(
@@ -273,7 +270,7 @@
         return this;
     }
 
->>>>>>> a13d582d
+    @Deprecated
     @Override
     public VirtualHostBuilder tls(File keyCertChainFile, File keyFile) {
         return (VirtualHostBuilder) TlsSetters.super.tls(keyCertChainFile, keyFile);
