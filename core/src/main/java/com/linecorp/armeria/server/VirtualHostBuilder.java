--- conflicted
+++ resolved
@@ -1279,13 +1279,9 @@
                                 serviceConfigs, fallbackServiceConfig, rejectedRouteHandler,
                                 accessLoggerMapper, defaultServiceNaming, defaultLogName, requestTimeoutMillis,
                                 maxRequestLength, verboseResponses, accessLogWriter,
-<<<<<<< HEAD
                                 blockingTaskExecutor, successFunction, multipartUploadsLocation,
-                                builder.build());
-=======
-                                blockingTaskExecutor, multipartUploadsLocation, builder.build(),
+                                builder.build(),
                                 requestIdGenerator);
->>>>>>> d893673a
 
         final Function<? super HttpService, ? extends HttpService> decorator =
                 getRouteDecoratingService(template);
