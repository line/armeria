--- conflicted
+++ resolved
@@ -70,16 +70,11 @@
         }
         final ClusterSnapshot clusterSnapshot = selectedRoute.clusterSnapshot();
         if (clusterSnapshot == null) {
-<<<<<<< HEAD
             final UnprocessedRequestException e = UnprocessedRequestException.of(
                     new IllegalArgumentException("No cluster is specified for selected route '" +
-                                                 selectedRoute.routeEntry() + "'."));
+                                                 selectedRoute + "'."));
             ctx.cancel(e);
             throw e;
-=======
-            throw UnprocessedRequestException.of(new IllegalArgumentException(
-                    "No cluster is specified for selected route '" + selectedRoute + "'."));
->>>>>>> bd49bb22
         }
         selectedRoute.applyUpstreamFilter(ctx);
 
