--- conflicted
+++ resolved
@@ -78,11 +78,7 @@
                     throw UnprocessedRequestException.of(Exceptions.peel(e));
                 }
 
-<<<<<<< HEAD
-                response = initContextAndExecuteWithFallback(delegate, ctx, errorResponseFactory, success);
-=======
-                return initContextAndExecuteWithFallback(delegate, ctx, errorResponseFactory, success, req);
->>>>>>> 611c1fbd
+                response = initContextAndExecuteWithFallback(delegate, ctx, errorResponseFactory, success, req);
             } else {
                 response = futureConverter.apply(initFuture.handle((success0, cause) -> {
                     try {
@@ -154,11 +150,7 @@
 
         O response;
         try {
-<<<<<<< HEAD
-            response = pushAndExecute(delegate, ctx);
-=======
-            return pushAndExecute(delegate, ctx, req);
->>>>>>> 611c1fbd
+            response = pushAndExecute(delegate, ctx, req);
         } catch (Throwable cause) {
             fail(ctx, cause);
             response = errorResponseFactory.apply(ctx, cause);
