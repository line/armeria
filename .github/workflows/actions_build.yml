--- conflicted
+++ resolved
@@ -160,14 +160,10 @@
         shell: bash
 
   site:
-<<<<<<< HEAD
-    if: github.repository == 'line/armeria'
-    runs-on: self-hosted
-=======
+    if: github.repository == 'line/armeria'
     # ubuntu-latest is preferred for site job.
     # node_modules need complicated dependencies that are difficult to install on self-hosted runners.
     runs-on: ubuntu-latest
->>>>>>> e7be74e7
     timeout-minutes: 60
     steps:
       - uses: actions/checkout@v2
