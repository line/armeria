/*
 * Copyright 2016 LINE Corporation
 *
 * LINE Corporation licenses this file to you under the Apache License,
 * version 2.0 (the "License"); you may not use this file except in compliance
 * with the License. You may obtain a copy of the License at:
 *
 * https://www.apache.org/licenses/LICENSE-2.0
 *
 * Unless required by applicable law or agreed to in writing, software
 * distributed under the License is distributed on an "AS IS" BASIS, WITHOUT
 * WARRANTIES OR CONDITIONS OF ANY KIND, either express or implied. See the
 * License for the specific language governing permissions and limitations
 * under the License.
 */

package com.linecorp.armeria.client.circuitbreaker;

import static java.util.Objects.requireNonNull;

import java.time.Duration;
import java.util.concurrent.atomic.AtomicLong;
import java.util.concurrent.atomic.AtomicReference;

import org.slf4j.Logger;
import org.slf4j.LoggerFactory;

import com.google.common.annotations.VisibleForTesting;
import com.google.common.base.MoreObjects;

import com.linecorp.armeria.common.annotation.Nullable;
import com.linecorp.armeria.common.util.Ticker;

/**
 * A non-blocking implementation of circuit breaker pattern.
 */
final class NonBlockingCircuitBreaker implements CircuitBreaker {

    private static final Logger logger = LoggerFactory.getLogger(NonBlockingCircuitBreaker.class);

    private static final AtomicLong seqNo = new AtomicLong(0);

    private final String name;

    private final CircuitBreakerConfig config;

    private final AtomicReference<State> state;

    private final Ticker ticker;

    /**
     * Creates a new {@link NonBlockingCircuitBreaker} with the specified {@link Ticker} and
     * {@link CircuitBreakerConfig}.
     */
    NonBlockingCircuitBreaker(Ticker ticker, CircuitBreakerConfig config) {
        this.ticker = requireNonNull(ticker, "ticker");
        this.config = requireNonNull(config, "config");
        final String name = config.name();
        this.name = name != null ? name : "circuit-breaker-" + seqNo.getAndIncrement();
        state = new AtomicReference<>(newClosedState());
        logStateTransition(CircuitState.CLOSED, null);
        notifyInitialized();
    }

    @Override
    public String name() {
        return name;
    }

    @Override
    public void onSuccess() {
        final State currentState = state.get();
        if (currentState.isClosed()) {
            // fires success event
            final EventCount updatedCount = currentState.counter().onSuccess();
            // notifies the count if it has been updated
            if (updatedCount != null) {
                notifyCountUpdated(updatedCount);
            }
        } else if (currentState.isHalfOpen()) {
            // changes to CLOSED if at least one request succeeds during HALF_OPEN
            if (state.compareAndSet(currentState, newClosedState())) {
                logStateTransition(CircuitState.CLOSED, null);
                notifyStateChanged(CircuitState.CLOSED);
            }
        }
    }

    @Override
    public void onFailure() {
        final State currentState = state.get();
        if (currentState.isClosed()) {
            // fires failure event
            final EventCount updatedCount = currentState.counter().onFailure();
            // checks the count if it has been updated
            if (updatedCount != null) {
                // changes to OPEN if failure rate exceeds the threshold
                if (checkIfExceedingFailureThreshold(updatedCount) &&
                    state.compareAndSet(currentState, newOpenState())) {
                    logStateTransition(CircuitState.OPEN, updatedCount);
                    notifyStateChanged(CircuitState.OPEN);
                } else {
                    notifyCountUpdated(updatedCount);
                }
            }
        } else if (currentState.isHalfOpen()) {
            // returns to OPEN if a request fails during HALF_OPEN
            if (state.compareAndSet(currentState, newOpenState())) {
                logStateTransition(CircuitState.OPEN, null);
                notifyStateChanged(CircuitState.OPEN);
            }
        }
    }

    private boolean checkIfExceedingFailureThreshold(EventCount count) {
        return 0 < count.total() &&
               config.minimumRequestThreshold() <= count.total() &&
               config.failureRateThreshold() < count.failureRate();
    }

    @Deprecated
    @Override
    public boolean canRequest() {
        return tryRequest();
    }

    @Override
    public boolean tryRequest() {
        final State currentState = state.get();
        if (currentState.isClosed()) {
            // all requests are allowed during CLOSED
            return true;
        }

        if (currentState.isForcedOpen()) {
            notifyRequestRejected();
            return false;
        }

        if (currentState.isHalfOpen() || currentState.isOpen()) {
            if (currentState.checkTimeout() && state.compareAndSet(currentState, newHalfOpenState())) {
                // changes to HALF_OPEN if OPEN state has timed out
                logStateTransition(CircuitState.HALF_OPEN, null);
                notifyStateChanged(CircuitState.HALF_OPEN);
                return true;
            }
            // all other requests are refused
            notifyRequestRejected();
            return false;
        }

        return true;
    }

    @Override
<<<<<<< HEAD
    public void enterState(CircuitState circuitState) {
        requireNonNull(circuitState, "circuitState");
        final State oldState = state.getAndUpdate(st -> newState(circuitState));
        if (oldState.circuitState() == circuitState) {
            return;
        }
        logStateTransition(circuitState, null);
        notifyStateChanged(circuitState);
=======
    public CircuitState circuitState() {
        return state.get().circuitState;
>>>>>>> 8df42aa2
    }

    private State newOpenState() {
        return new State(CircuitState.OPEN, config.circuitOpenWindow(), NoOpCounter.INSTANCE);
    }

    private State newHalfOpenState() {
        return new State(CircuitState.HALF_OPEN, config.trialRequestInterval(), NoOpCounter.INSTANCE);
    }

    private State newClosedState() {
        return new State(
                CircuitState.CLOSED,
                Duration.ZERO,
                new SlidingWindowCounter(ticker, config.counterSlidingWindow(),
                                         config.counterUpdateInterval()));
    }

    private State newForcedOpenState() {
        return new State(CircuitState.FORCED_OPEN, Duration.ZERO, NoOpCounter.INSTANCE);
    }

    private void logStateTransition(CircuitState circuitState, @Nullable EventCount count) {
        if (logger.isInfoEnabled()) {
            final int capacity = name.length() + circuitState.name().length() + 32;
            final StringBuilder builder = new StringBuilder(capacity);
            builder.append("name:");
            builder.append(name);
            builder.append(" state:");
            builder.append(circuitState.name());
            if (count != null) {
                builder.append(" fail:");
                builder.append(count.failure());
                builder.append(" total:");
                builder.append(count.total());
            }
            logger.info(builder.toString());
        }
    }

    private void notifyInitialized() {
        config.listeners().forEach(listener -> {
            try {
                listener.onInitialized(name(), CircuitState.CLOSED);
            } catch (Throwable t) {
                logger.warn("An error occurred when notifying an Initialized event", t);
            }
            notifyCountUpdated(listener, EventCount.ZERO);
        });
    }

    private void notifyStateChanged(CircuitState circuitState) {
        config.listeners().forEach(listener -> {
            try {
                listener.onStateChanged(name(), circuitState);
            } catch (Throwable t) {
                logger.warn("An error occurred when notifying a StateChanged event", t);
            }
            notifyCountUpdated(listener, EventCount.ZERO);
        });
    }

    private void notifyCountUpdated(EventCount count) {
        config.listeners().forEach(listener -> notifyCountUpdated(listener, count));
    }

    private void notifyCountUpdated(CircuitBreakerListener listener, EventCount count) {
        try {
            listener.onEventCountUpdated(name(), count);
        } catch (Throwable t) {
            logger.warn("An error occurred when notifying an EventCountUpdated event", t);
        }
    }

    private void notifyRequestRejected() {
        config.listeners().forEach(listener -> {
            try {
                listener.onRequestRejected(name());
            } catch (Throwable t) {
                logger.warn("An error occurred when notifying a RequestRejected event", t);
            }
        });
    }

    @VisibleForTesting
    State state() {
        return state.get();
    }

    @VisibleForTesting
    CircuitBreakerConfig config() {
        return config;
    }

    private State newState(CircuitState circuitState) {
        switch (circuitState) {
            case OPEN:
                return newOpenState();
            case HALF_OPEN:
                return newHalfOpenState();
            case CLOSED:
                return newClosedState();
            case FORCED_OPEN:
                return newForcedOpenState();
            default:
                throw new Error();
        }
    }

    /**
     * The internal state of the circuit breaker.
     */
    final class State {
        private final CircuitState circuitState;
        private final EventCounter counter;
        private final long timedOutTimeNanos;

        /**
         * Creates a new instance.
         *
         * @param circuitState The circuit state
         * @param timeoutDuration The max duration of the state
         * @param counter The event counter to use during the state
         */
        private State(CircuitState circuitState, Duration timeoutDuration, EventCounter counter) {
            this.circuitState = circuitState;
            this.counter = counter;

            if (timeoutDuration.isZero() || timeoutDuration.isNegative()) {
                timedOutTimeNanos = 0L;
            } else {
                timedOutTimeNanos = ticker.read() + timeoutDuration.toNanos();
            }
        }

        private EventCounter counter() {
            return counter;
        }

        /**
         * Returns {@code true} if this state has timed out.
         */
        private boolean checkTimeout() {
            return 0 < timedOutTimeNanos && timedOutTimeNanos <= ticker.read();
        }

        boolean isOpen() {
            return circuitState == CircuitState.OPEN;
        }

        boolean isHalfOpen() {
            return circuitState == CircuitState.HALF_OPEN;
        }

        boolean isClosed() {
            return circuitState == CircuitState.CLOSED;
        }

        boolean isForcedOpen() {
            return circuitState == CircuitState.FORCED_OPEN;
        }

        CircuitState circuitState() {
            return circuitState;
        }
    }

    private static class NoOpCounter implements EventCounter {

        private static final NoOpCounter INSTANCE = new NoOpCounter();

        @Override
        public EventCount count() {
            return EventCount.ZERO;
        }

        @Override
        public EventCount onSuccess() {
            return null;
        }

        @Override
        public EventCount onFailure() {
            return null;
        }
    }

    @Override
    public String toString() {
        return MoreObjects.toStringHelper(this)
                          .add("name", name)
                          .add("config", config)
                          .toString();
    }
}<|MERGE_RESOLUTION|>--- conflicted
+++ resolved
@@ -153,7 +153,11 @@
     }
 
     @Override
-<<<<<<< HEAD
+    public CircuitState circuitState() {
+        return state.get().circuitState;
+    }
+
+    @Override
     public void enterState(CircuitState circuitState) {
         requireNonNull(circuitState, "circuitState");
         final State oldState = state.getAndUpdate(st -> newState(circuitState));
@@ -162,10 +166,6 @@
         }
         logStateTransition(circuitState, null);
         notifyStateChanged(circuitState);
-=======
-    public CircuitState circuitState() {
-        return state.get().circuitState;
->>>>>>> 8df42aa2
     }
 
     private State newOpenState() {
