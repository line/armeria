name: CI
on:
  push:
    branches:
      - master
  pull_request:

jobs:
  build:
    runs-on: ${{ matrix.on }}
    timeout-minutes: 120
    strategy:
      fail-fast: false
      matrix:
        on: [ self-hosted, macos-latest, windows-latest ]
        java: [ 15 ]
        include:
          - java: 8
            on: self-hosted
            site: true
          - java: 11
            on: self-hosted
            lint: true
          - java: 14
            on: self-hosted
            leak: true
          - java: 15
            # TODO(ikhoon): Revert to self-hosted runners once the following error is fixed
            #               `Cannot expand ZIP '/actions-runner/../armeria-shaded-1.7.3-SNAPSHOT.jar' as it does not exist.`
            on: macos-latest
            coverage: true

    steps:
    - uses: actions/checkout@v2

    - id: setup-jre
      if: ${{ matrix.java != 15 }}
      name: Set up JRE ${{ matrix.java }}
      uses: actions/setup-java@v2
      with:
        distribution: 'adopt'
        java-version: ${{ matrix.java }}
        java-package: jre

    - id: setup-jdk-15
      name: Set up JDK 15
      uses: actions/setup-java@v2
      with:
        distribution: 'adopt'
        java-version: '15'

    - name: Install svgbob_cli
      if: ${{ matrix.site }}
      run: |
        sudo yum -y install cargo && cargo install svgbob_cli
<<<<<<< HEAD
        echo '::add-path::~/.cargo/bin'
=======
        echo "$HOME/.cargo/bin" >> $GITHUB_PATH
>>>>>>> 031bc8ee

    - name: Cache
      uses: actions/cache@v2
      with:
        path: |
          ~/.gradle/wrapper/dists
          ~/.gradle/caches/jars-3
          ~/.gradle/caches/modules-2
          ~/.gradle/caches/package-lists
          ~/.gradle/caches/embedded-consul
        key: ${{ runner.os }}-gradle-${{ hashFiles('**/*.gradle*', '**/gradle-wrapper.properties') }}
        restore-keys: |
          ${{ runner.os }}-gradle-

    - name: Build with Gradle
      run: |
<<<<<<< HEAD
        ./gradlew -Dorg.gradle.jvmargs=-Xmx4g --no-daemon --stacktrace build \
        ${{ (matrix.on == 'self-hosted') && '--max-workers=8' || '--max-workers=4' }} --parallel \
=======
        ./gradlew --no-daemon --stacktrace build \
        ${{ (matrix.on == 'self-hosted') && '-Dorg.gradle.jvmargs=-Xmx4g' || '' }} \
        ${{ (matrix.on == 'self-hosted') && '--max-workers=8' || '--max-workers=2' }} --parallel \
>>>>>>> 031bc8ee
        ${{ matrix.lint && 'lint' || '' }} \
        ${{ !matrix.lint && '-PnoLint' || '' }} \
        ${{ matrix.site && ':site:siteLint :site:site' || '' }} \
        ${{ matrix.coverage && '-Pcoverage' || '' }} \
        ${{ matrix.leak && '-Pleak' || '' }} \
        -PbuildJdkVersion=15 \
        -PtestJavaVersion=${{ matrix.java }} \
        -Porg.gradle.java.installations.paths=${{ steps.setup-jdk-15.outputs.path }},${{ steps.setup-jre.outputs.path }}
      shell: bash

    - name: Cleanup Gradle Cache
      # Remove some files from the Gradle cache, so they aren't cached by GitHub Actions.
      # Restoring these files from a GitHub Actions cache might cause problems for future builds.
      run: |
        rm -f ~/.gradle/caches/modules-2/modules-2.lock || true
        rm -f ~/.gradle/caches/modules-2/gc.properties || true
      shell: bash

    - name: Dump stuck threads
      if: always()
      run: jps | grep -vi "jps" | awk '{ print $1 }' | xargs -I'{}' jstack -l {} || true
      shell: bash

    - name: Upload coverage to Codecov
      if: ${{ matrix.coverage }}
      uses: codecov/codecov-action@v1

    - name: Collecting the test reports
      if: failure()
      run: find . '(' -name 'hs_err_*.log' -or -path '*/build/reports/tests' ')' -exec tar rf "reports-JVM-${{ matrix.java }}.tar" {} ';'
      shell: bash

    - name: Upload Artifact
      if: failure()
      uses: actions/upload-artifact@v2
      with:
        name: reports-JVM-${{ matrix.java }}
        path: reports-JVM-${{ matrix.java }}.tar
        retention-days: 3<|MERGE_RESOLUTION|>--- conflicted
+++ resolved
@@ -53,11 +53,7 @@
       if: ${{ matrix.site }}
       run: |
         sudo yum -y install cargo && cargo install svgbob_cli
-<<<<<<< HEAD
-        echo '::add-path::~/.cargo/bin'
-=======
         echo "$HOME/.cargo/bin" >> $GITHUB_PATH
->>>>>>> 031bc8ee
 
     - name: Cache
       uses: actions/cache@v2
@@ -74,14 +70,9 @@
 
     - name: Build with Gradle
       run: |
-<<<<<<< HEAD
-        ./gradlew -Dorg.gradle.jvmargs=-Xmx4g --no-daemon --stacktrace build \
-        ${{ (matrix.on == 'self-hosted') && '--max-workers=8' || '--max-workers=4' }} --parallel \
-=======
         ./gradlew --no-daemon --stacktrace build \
         ${{ (matrix.on == 'self-hosted') && '-Dorg.gradle.jvmargs=-Xmx4g' || '' }} \
         ${{ (matrix.on == 'self-hosted') && '--max-workers=8' || '--max-workers=2' }} --parallel \
->>>>>>> 031bc8ee
         ${{ matrix.lint && 'lint' || '' }} \
         ${{ !matrix.lint && '-PnoLint' || '' }} \
         ${{ matrix.site && ':site:siteLint :site:site' || '' }} \
