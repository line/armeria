/*
 * Copyright 2016 LINE Corporation
 *
 * LINE Corporation licenses this file to you under the Apache License,
 * version 2.0 (the "License"); you may not use this file except in compliance
 * with the License. You may obtain a copy of the License at:
 *
 *   https://www.apache.org/licenses/LICENSE-2.0
 *
 * Unless required by applicable law or agreed to in writing, software
 * distributed under the License is distributed on an "AS IS" BASIS, WITHOUT
 * WARRANTIES OR CONDITIONS OF ANY KIND, either express or implied. See the
 * License for the specific language governing permissions and limitations
 * under the License.
 */

package com.linecorp.armeria.server.grpc;

import static com.google.common.collect.ImmutableMap.toImmutableMap;
import static java.util.Objects.requireNonNull;

import java.time.Duration;
import java.util.AbstractMap.SimpleImmutableEntry;
import java.util.List;
import java.util.Map;
import java.util.Map.Entry;
import java.util.Objects;
import java.util.Set;
import java.util.concurrent.TimeUnit;
import java.util.function.Function;

import org.slf4j.Logger;
import org.slf4j.LoggerFactory;

import com.google.common.collect.ImmutableList;
import com.google.common.collect.ImmutableMap;

import com.linecorp.armeria.common.HttpRequest;
import com.linecorp.armeria.common.HttpResponse;
import com.linecorp.armeria.common.HttpResponseWriter;
import com.linecorp.armeria.common.HttpStatus;
import com.linecorp.armeria.common.MediaType;
import com.linecorp.armeria.common.ResponseHeaders;
import com.linecorp.armeria.common.ResponseHeadersBuilder;
import com.linecorp.armeria.common.SerializationFormat;
import com.linecorp.armeria.common.annotation.Nullable;
import com.linecorp.armeria.common.grpc.GrpcJsonMarshaller;
import com.linecorp.armeria.common.grpc.GrpcSerializationFormats;
import com.linecorp.armeria.common.grpc.GrpcStatusFunction;
import com.linecorp.armeria.common.grpc.protocol.ArmeriaMessageDeframer;
import com.linecorp.armeria.common.grpc.protocol.GrpcHeaderNames;
import com.linecorp.armeria.common.logging.RequestLogProperty;
import com.linecorp.armeria.common.util.SafeCloseable;
import com.linecorp.armeria.common.util.TimeoutMode;
import com.linecorp.armeria.internal.common.grpc.GrpcStatus;
import com.linecorp.armeria.internal.common.grpc.MetadataUtil;
import com.linecorp.armeria.internal.common.grpc.TimeoutHeaderUtil;
import com.linecorp.armeria.server.AbstractHttpService;
import com.linecorp.armeria.server.RequestTimeoutException;
import com.linecorp.armeria.server.Route;
import com.linecorp.armeria.server.ServiceConfig;
import com.linecorp.armeria.server.ServiceRequestContext;

import io.grpc.Codec.Identity;
import io.grpc.CompressorRegistry;
import io.grpc.DecompressorRegistry;
import io.grpc.Metadata;
import io.grpc.MethodDescriptor;
import io.grpc.Server;
import io.grpc.ServerCall;
import io.grpc.ServerMethodDefinition;
import io.grpc.ServerServiceDefinition;
import io.grpc.ServiceDescriptor;
import io.grpc.Status;
import io.netty.util.AttributeKey;

/**
 * The framed {@link GrpcService} implementation.
 */
final class FramedGrpcService extends AbstractHttpService implements GrpcService {

    private static final Logger logger = LoggerFactory.getLogger(FramedGrpcService.class);

    static final AttributeKey<ServerMethodDefinition<?, ?>> RESOLVED_GRPC_METHOD =
            AttributeKey.valueOf(FramedGrpcService.class, "RESOLVED_GRPC_METHOD");

    private final HandlerRegistry registry;
    private final Set<Route> routes;
    private final DecompressorRegistry decompressorRegistry;
    private final CompressorRegistry compressorRegistry;
    private final Set<SerializationFormat> supportedSerializationFormats;
    private final Map<String, GrpcJsonMarshaller> jsonMarshallers;
    @Nullable
    private final ProtoReflectionServiceInterceptor protoReflectionServiceInterceptor;
    @Nullable
    private final GrpcStatusFunction statusFunction;
    private final int maxResponseMessageLength;
    private final boolean useBlockingTaskExecutor;
    private final boolean unsafeWrapRequestBuffers;
    private final boolean useClientTimeoutHeader;
    private final String advertisedEncodingsHeader;
    private final Map<SerializationFormat, ResponseHeaders> defaultHeaders;
    @Nullable
    private final GrpcHealthCheckService grpcHealthCheckService;

    private int maxRequestMessageLength;
    private boolean lookupMethodFromAttribute;

    FramedGrpcService(HandlerRegistry registry,
                      Set<Route> routes,
                      DecompressorRegistry decompressorRegistry,
                      CompressorRegistry compressorRegistry,
                      Set<SerializationFormat> supportedSerializationFormats,
                      Function<? super ServiceDescriptor, ? extends GrpcJsonMarshaller> jsonMarshallerFactory,
                      @Nullable ProtoReflectionServiceInterceptor protoReflectionServiceInterceptor,
                      @Nullable GrpcStatusFunction statusFunction,
                      int maxRequestMessageLength, int maxResponseMessageLength,
                      boolean useBlockingTaskExecutor,
                      boolean unsafeWrapRequestBuffers,
                      boolean useClientTimeoutHeader,
<<<<<<< HEAD
                      int maxInboundMessageSizeBytes,
                      boolean lookupMethodFromAttribute,
                      @Nullable GrpcHealthCheckService grpcHealthCheckService) {
=======
                      boolean lookupMethodFromAttribute) {
>>>>>>> 43ba8adf
        this.registry = requireNonNull(registry, "registry");
        this.routes = requireNonNull(routes, "routes");
        this.decompressorRegistry = requireNonNull(decompressorRegistry, "decompressorRegistry");
        this.compressorRegistry = requireNonNull(compressorRegistry, "compressorRegistry");
        this.supportedSerializationFormats = supportedSerializationFormats;
        this.useClientTimeoutHeader = useClientTimeoutHeader;
        if (supportedSerializationFormats.stream().noneMatch(GrpcSerializationFormats::isJson)) {
            jsonMarshallers = ImmutableMap.of();
        } else {
            jsonMarshallers =
                    registry.services().stream()
                            .map(ServerServiceDefinition::getServiceDescriptor)
                            .distinct()
                            .collect(toImmutableMap(ServiceDescriptor::getName, jsonMarshallerFactory));
        }
        this.protoReflectionServiceInterceptor = protoReflectionServiceInterceptor;
        this.statusFunction = statusFunction;
        this.maxRequestMessageLength = maxRequestMessageLength;
        this.maxResponseMessageLength = maxResponseMessageLength;
        this.useBlockingTaskExecutor = useBlockingTaskExecutor;
        this.unsafeWrapRequestBuffers = unsafeWrapRequestBuffers;
        this.lookupMethodFromAttribute = lookupMethodFromAttribute;

        advertisedEncodingsHeader = String.join(",", decompressorRegistry.getAdvertisedMessageEncodings());

        defaultHeaders = supportedSerializationFormats
                .stream()
                .map(format -> {
                    final ResponseHeadersBuilder builder =
                            ResponseHeaders
                                    .builder(HttpStatus.OK)
                                    .contentType(format.mediaType())
                                    .add(GrpcHeaderNames.GRPC_ENCODING, Identity.NONE.getMessageEncoding());
                    if (!advertisedEncodingsHeader.isEmpty()) {
                        builder.add(GrpcHeaderNames.GRPC_ACCEPT_ENCODING, advertisedEncodingsHeader);
                    }
                    return new SimpleImmutableEntry<>(format, builder.build());
                })
                .collect(toImmutableMap(Entry::getKey, Entry::getValue));
        this.grpcHealthCheckService = grpcHealthCheckService;
    }

    @Override
    protected HttpResponse doPost(ServiceRequestContext ctx, HttpRequest req) throws Exception {
        final MediaType contentType = req.contentType();
        final SerializationFormat serializationFormat = findSerializationFormat(contentType);
        if (serializationFormat == null) {
            return HttpResponse.of(HttpStatus.UNSUPPORTED_MEDIA_TYPE,
                                   MediaType.PLAIN_TEXT_UTF_8,
                                   "Missing or invalid Content-Type header.");
        }

        ctx.logBuilder().serializationFormat(serializationFormat);

        ServerMethodDefinition<?, ?> method = lookupMethodFromAttribute ? ctx.attr(RESOLVED_GRPC_METHOD) : null;
        if (method == null) {
            final String methodName = GrpcRequestUtil.determineMethod(ctx);
            if (methodName == null) {
                return HttpResponse.of(HttpStatus.BAD_REQUEST,
                                       MediaType.PLAIN_TEXT_UTF_8,
                                       "Invalid path.");
            }

            method = registry.lookupMethod(methodName);
            if (method == null) {
                return HttpResponse.of(
                        (ResponseHeaders) ArmeriaServerCall.statusToTrailers(
                                ctx,
                                defaultHeaders.get(serializationFormat).toBuilder(),
                                Status.UNIMPLEMENTED.withDescription("Method not found: " + methodName),
                                new Metadata()));
            }
        }

        if (useClientTimeoutHeader) {
            final String timeoutHeader = req.headers().get(GrpcHeaderNames.GRPC_TIMEOUT);
            if (timeoutHeader != null) {
                try {
                    final long timeout = TimeoutHeaderUtil.fromHeaderValue(timeoutHeader);
                    if (timeout == 0) {
                        ctx.clearRequestTimeout();
                    } else {
                        ctx.setRequestTimeout(TimeoutMode.SET_FROM_NOW, Duration.ofNanos(timeout));
                    }
                } catch (IllegalArgumentException e) {
                    final Metadata metadata = new Metadata();
                    return HttpResponse.of(
                            (ResponseHeaders) ArmeriaServerCall.statusToTrailers(
                                    ctx, defaultHeaders.get(serializationFormat).toBuilder(),
                                    GrpcStatus.fromThrowable(statusFunction, ctx, e, metadata), metadata));
                }
            }
        }

        ctx.logBuilder().defer(RequestLogProperty.REQUEST_CONTENT,
                               RequestLogProperty.RESPONSE_CONTENT);

        final HttpResponseWriter res = HttpResponse.streaming();
        final ArmeriaServerCall<?, ?> call = startCall(
                registry.simpleMethodName(method.getMethodDescriptor()), method, ctx, req, res,
                serializationFormat);
        if (call != null) {
            ctx.whenRequestCancelling().handle((cancellationCause, unused) -> {
                Status status = Status.CANCELLED.withCause(cancellationCause);
                if (cancellationCause instanceof RequestTimeoutException) {
                    status = status.withDescription("Request timed out");
                }
                call.close(status, new Metadata());
                return null;
            });
            call.startDeframing();
        }
        return res;
    }

    @Nullable
    private <I, O> ArmeriaServerCall<I, O> startCall(
            String simpleMethodName,
            ServerMethodDefinition<I, O> methodDef,
            ServiceRequestContext ctx,
            HttpRequest req,
            HttpResponseWriter res,
            SerializationFormat serializationFormat) {
        final MethodDescriptor<I, O> methodDescriptor = methodDef.getMethodDescriptor();
        final ArmeriaServerCall<I, O> call = new ArmeriaServerCall<>(
                req,
                methodDescriptor,
                simpleMethodName,
                compressorRegistry,
                decompressorRegistry,
                res,
                maxRequestMessageLength,
                maxResponseMessageLength,
                ctx,
                serializationFormat,
                jsonMarshallers.get(methodDescriptor.getServiceName()),
                unsafeWrapRequestBuffers,
                useBlockingTaskExecutor,
                defaultHeaders.get(serializationFormat),
                statusFunction);
        final ServerCall.Listener<I> listener;
        try (SafeCloseable ignored = ctx.push()) {
            listener = methodDef.getServerCallHandler()
                                .startCall(call, MetadataUtil.copyFromHeaders(req.headers()));
        } catch (Throwable t) {
            call.setListener(new EmptyListener<>());
            final Metadata metadata = new Metadata();
            call.close(GrpcStatus.fromThrowable(statusFunction, ctx, t, metadata), metadata);
            logger.warn(
                    "Exception thrown from streaming request stub method before processing any request data" +
                    " - this is likely a bug in the stub implementation.", t);
            return null;
        }
        if (listener == null) {
            // This will never happen for normal generated stubs but could conceivably happen for manually
            // constructed ones.
            throw new NullPointerException(
                    "startCall() returned a null listener for method " + methodDescriptor.getFullMethodName());
        }
        call.setListener(listener);
        return call;
    }

    @Override
    public void serviceAdded(ServiceConfig cfg) {
        if (maxRequestMessageLength == ArmeriaMessageDeframer.NO_MAX_INBOUND_MESSAGE_SIZE) {
            maxRequestMessageLength = (int) Math.min(cfg.maxRequestLength(), Integer.MAX_VALUE);
        }

        if (protoReflectionServiceInterceptor != null) {
            final Map<String, ServerServiceDefinition> grpcServices =
                    cfg.server().config().virtualHosts().stream()
                       .flatMap(host -> host.serviceConfigs().stream())
                       .map(serviceConfig -> serviceConfig.service().as(FramedGrpcService.class))
                       .filter(Objects::nonNull)
                       .flatMap(service -> service.services().stream())
                       // Armeria allows the same service to be registered multiple times at different
                       // paths, but proto reflection service only supports a single instance of each
                       // service so we dedupe here.
                       .collect(toImmutableMap(def -> def.getServiceDescriptor().getName(),
                                               Function.identity(),
                                               (a, b) -> a));
            protoReflectionServiceInterceptor.setServer(newDummyServer(grpcServices));
        }

        if (grpcHealthCheckService != null) {
            grpcHealthCheckService.serviceAdded(cfg);
        }
    }

    private static Server newDummyServer(Map<String, ServerServiceDefinition> grpcServices) {
        return new Server() {
            @Override
            public Server start() {
                throw new UnsupportedOperationException();
            }

            @Override
            public List<ServerServiceDefinition> getServices() {
                return ImmutableList.copyOf(grpcServices.values());
            }

            @Override
            public List<ServerServiceDefinition> getImmutableServices() {
                // NB: This will probably go away in favor of just getServices above, so we
                // implement both the same.
                // https://github.com/grpc/grpc-java/issues/4600
                return getServices();
            }

            @Override
            public List<ServerServiceDefinition> getMutableServices() {
                // Armeria does not have the concept of mutable services.
                return ImmutableList.of();
            }

            @Override
            public Server shutdown() {
                throw new UnsupportedOperationException();
            }

            @Override
            public Server shutdownNow() {
                throw new UnsupportedOperationException();
            }

            @Override
            public boolean isShutdown() {
                throw new UnsupportedOperationException();
            }

            @Override
            public boolean isTerminated() {
                throw new UnsupportedOperationException();
            }

            @Override
            public boolean awaitTermination(long timeout, TimeUnit unit) {
                throw new UnsupportedOperationException();
            }

            @Override
            public void awaitTermination() {
                throw new UnsupportedOperationException();
            }
        };
    }

    @Override
    public boolean isFramed() {
        return true;
    }

    @Override
    public List<ServerServiceDefinition> services() {
        final List<ServerServiceDefinition> services = registry.services();
        assert services instanceof ImmutableList;
        return services;
    }

    @Override
    public Map<String, ServerMethodDefinition<?, ?>> methods() {
        final Map<String, ServerMethodDefinition<?, ?>> methods = registry.methods();
        assert methods instanceof ImmutableMap;
        return methods;
    }

    @Override
    public Set<SerializationFormat> supportedSerializationFormats() {
        return supportedSerializationFormats;
    }

    @Nullable
    private SerializationFormat findSerializationFormat(@Nullable MediaType contentType) {
        if (contentType == null) {
            return null;
        }

        for (SerializationFormat format : supportedSerializationFormats) {
            if (format.isAccepted(contentType)) {
                return format;
            }
        }

        return null;
    }

    @Override
    public Set<Route> routes() {
        return routes;
    }

    private static class EmptyListener<T> extends ServerCall.Listener<T> {}
}<|MERGE_RESOLUTION|>--- conflicted
+++ resolved
@@ -118,13 +118,8 @@
                       boolean useBlockingTaskExecutor,
                       boolean unsafeWrapRequestBuffers,
                       boolean useClientTimeoutHeader,
-<<<<<<< HEAD
-                      int maxInboundMessageSizeBytes,
                       boolean lookupMethodFromAttribute,
                       @Nullable GrpcHealthCheckService grpcHealthCheckService) {
-=======
-                      boolean lookupMethodFromAttribute) {
->>>>>>> 43ba8adf
         this.registry = requireNonNull(registry, "registry");
         this.routes = requireNonNull(routes, "routes");
         this.decompressorRegistry = requireNonNull(decompressorRegistry, "decompressorRegistry");
