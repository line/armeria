/*
 * Copyright 2017 LINE Corporation
 *
 * LINE Corporation licenses this file to you under the Apache License,
 * version 2.0 (the "License"); you may not use this file except in compliance
 * with the License. You may obtain a copy of the License at:
 *
 *   https://www.apache.org/licenses/LICENSE-2.0
 *
 * Unless required by applicable law or agreed to in writing, software
 * distributed under the License is distributed on an "AS IS" BASIS, WITHOUT
 * WARRANTIES OR CONDITIONS OF ANY KIND, either express or implied. See the
 * License for the specific language governing permissions and limitations
 * under the License.
 */

package com.linecorp.armeria.server.grpc;

import static com.google.common.base.Preconditions.checkArgument;
import static com.google.common.collect.ImmutableMap.toImmutableMap;

import java.util.List;
import java.util.Map;
import java.util.Set;
import java.util.concurrent.CompletableFuture;
import java.util.function.Function;

import com.linecorp.armeria.common.AggregatedHttpRequest;
import com.linecorp.armeria.common.AggregatedHttpResponse;
import com.linecorp.armeria.common.HttpData;
import com.linecorp.armeria.common.HttpHeaderNames;
import com.linecorp.armeria.common.HttpHeaders;
import com.linecorp.armeria.common.HttpRequest;
import com.linecorp.armeria.common.HttpResponse;
import com.linecorp.armeria.common.HttpStatus;
import com.linecorp.armeria.common.MediaType;
import com.linecorp.armeria.common.RequestHeaders;
import com.linecorp.armeria.common.RequestHeadersBuilder;
import com.linecorp.armeria.common.ResponseHeadersBuilder;
import com.linecorp.armeria.common.SerializationFormat;
import com.linecorp.armeria.common.grpc.GrpcSerializationFormats;
import com.linecorp.armeria.common.grpc.protocol.ArmeriaMessageDeframer;
import com.linecorp.armeria.common.grpc.protocol.ArmeriaMessageDeframer.DeframedMessage;
import com.linecorp.armeria.common.grpc.protocol.ArmeriaMessageDeframer.Listener;
import com.linecorp.armeria.common.grpc.protocol.ArmeriaMessageFramer;
import com.linecorp.armeria.common.grpc.protocol.GrpcHeaderNames;
import com.linecorp.armeria.common.unsafe.PooledHttpData;
import com.linecorp.armeria.common.unsafe.PooledHttpRequest;
import com.linecorp.armeria.internal.common.grpc.GrpcStatus;
import com.linecorp.armeria.server.HttpService;
import com.linecorp.armeria.server.Route;
import com.linecorp.armeria.server.ServiceRequestContext;
import com.linecorp.armeria.server.SimpleDecoratingHttpService;
import com.linecorp.armeria.server.encoding.EncodingService;
import com.linecorp.armeria.server.unsafe.PooledHttpService;
import com.linecorp.armeria.server.unsafe.SimplePooledDecoratingHttpService;

import io.grpc.MethodDescriptor;
import io.grpc.MethodDescriptor.MethodType;
import io.grpc.ServerMethodDefinition;
import io.grpc.ServerServiceDefinition;
import io.grpc.Status;
import io.netty.buffer.ByteBuf;
import io.netty.buffer.ByteBufHolder;

/**
 * A {@link SimpleDecoratingHttpService} which allows {@link GrpcService} to serve requests without the framing
 * specified by the gRPC wire protocol. This can be useful for serving both legacy systems and gRPC clients with
 * the same business logic.
 *
 * <p>Limitations:
 * <ul>
 *     <li>Only unary methods (single request, single response) are supported.</li>
 *     <li>
 *         Message compression is not supported.
 *         {@link EncodingService} should be used instead for
 *         transport level encoding.
 *     </li>
 * </ul>
 */
final class UnframedGrpcService extends SimplePooledDecoratingHttpService implements GrpcService {

    private static final char LINE_SEPARATOR = '\n';

    private final Map<String, MethodDescriptor<?, ?>> methodsByName;
    private final GrpcService delegateGrpcService;

    /**
     * Creates a new instance that decorates the specified {@link HttpService}.
     */
    UnframedGrpcService(GrpcService delegate) {
        super(delegate);
        checkArgument(delegate.isFramed(), "Decorated service must be a framed GrpcService.");
        delegateGrpcService = delegate;
        methodsByName = delegate.services()
                                .stream()
                                .flatMap(service -> service.getMethods().stream())
                                .map(ServerMethodDefinition::getMethodDescriptor)
                                .collect(toImmutableMap(MethodDescriptor::getFullMethodName,
                                                        Function.identity()));
    }

    @Override
    public boolean isFramed() {
        return false;
    }

    @Override
    public List<ServerServiceDefinition> services() {
        return delegateGrpcService.services();
    }

    @Override
    public Set<SerializationFormat> supportedSerializationFormats() {
        return delegateGrpcService.supportedSerializationFormats();
    }

    @Override
    public HttpResponse serve(
            PooledHttpService delegate, ServiceRequestContext ctx, PooledHttpRequest req) throws Exception {
        final RequestHeaders clientHeaders = req.headers();
        final MediaType contentType = clientHeaders.contentType();
        if (contentType == null) {
            // All gRPC requests, whether framed or non-framed, must have content-type. If it's not sent, let
            // the delegate return its usual error message.
<<<<<<< HEAD
            return delegate.serve(ctx, req);
=======
            return unwrap().serve(ctx, req);
>>>>>>> a51a4827
        }

        for (SerializationFormat format : GrpcSerializationFormats.values()) {
            if (format.isAccepted(contentType)) {
                // Framed request, so just delegate.
<<<<<<< HEAD
                return delegate.serve(ctx, req);
=======
                return unwrap().serve(ctx, req);
>>>>>>> a51a4827
            }
        }

        final String methodName = GrpcRequestUtil.determineMethod(ctx);
        final MethodDescriptor<?, ?> method = methodName != null ? methodsByName.get(methodName) : null;
        if (method == null) {
            // Unknown method, let the delegate return a usual error.
<<<<<<< HEAD
            return delegate.serve(ctx, req);
=======
            return unwrap().serve(ctx, req);
>>>>>>> a51a4827
        }

        if (method.getType() != MethodType.UNARY) {
            return HttpResponse.of(HttpStatus.BAD_REQUEST,
                                   MediaType.PLAIN_TEXT_UTF_8,
                                   "Only unary methods can be used with non-framed requests.");
        }

        final RequestHeadersBuilder grpcHeaders = clientHeaders.toBuilder();

        final MediaType framedContentType;
        if (contentType.is(MediaType.PROTOBUF)) {
            framedContentType = GrpcSerializationFormats.PROTO.mediaType();
        } else if (contentType.is(MediaType.JSON_UTF_8)) {
            framedContentType = GrpcSerializationFormats.JSON.mediaType();
        } else {
            return HttpResponse.of(HttpStatus.UNSUPPORTED_MEDIA_TYPE,
                                   MediaType.PLAIN_TEXT_UTF_8,
                                   "Unsupported media type. Only application/protobuf is supported.");
        }
        grpcHeaders.contentType(framedContentType);

        if (grpcHeaders.get(GrpcHeaderNames.GRPC_ENCODING) != null) {
            return HttpResponse.of(HttpStatus.UNSUPPORTED_MEDIA_TYPE,
                                   MediaType.PLAIN_TEXT_UTF_8,
                                   "gRPC encoding is not supported for non-framed requests.");
        }

        // All clients support no encoding, and we don't support gRPC encoding for non-framed requests, so just
        // clear the header if it's present.
        grpcHeaders.remove(GrpcHeaderNames.GRPC_ACCEPT_ENCODING);

        ctx.logBuilder().deferRequestContent();
        ctx.logBuilder().deferResponseContent();

        final CompletableFuture<HttpResponse> responseFuture = new CompletableFuture<>();
        req.aggregateWithPooledObjects(ctx.eventLoop(), ctx.alloc()).handle((clientRequest, t) -> {
            if (t != null) {
                responseFuture.completeExceptionally(t);
            } else {
                frameAndServe(ctx, grpcHeaders.build(), clientRequest, responseFuture);
            }
            return null;
        });
        return HttpResponse.from(responseFuture);
    }

    private void frameAndServe(
            ServiceRequestContext ctx,
            RequestHeaders grpcHeaders,
            AggregatedHttpRequest clientRequest,
            CompletableFuture<HttpResponse> res) {
        final HttpRequest grpcRequest;
        try (ArmeriaMessageFramer framer = new ArmeriaMessageFramer(
                ctx.alloc(), ArmeriaMessageFramer.NO_MAX_OUTBOUND_MESSAGE_SIZE)) {
            final HttpData content = clientRequest.content();
            final ByteBuf message;
            if (content instanceof ByteBufHolder) {
                message = ((ByteBufHolder) content).content();
            } else {
                message = ctx.alloc().buffer(content.length());
                message.writeBytes(content.array());
            }
            final HttpData frame;
            boolean success = false;
            try {
                frame = framer.writePayload(message);
                success = true;
            } finally {
                if (!success) {
                    message.release();
                }
            }
            grpcRequest = HttpRequest.of(grpcHeaders, frame);
        }

        final HttpResponse grpcResponse;
        try {
            grpcResponse = unwrap().serve(ctx, grpcRequest);
        } catch (Exception e) {
            res.completeExceptionally(e);
            return;
        }

        grpcResponse.aggregate().handleAsync(
                (framedResponse, t) -> {
                    if (t != null) {
                        res.completeExceptionally(t);
                    } else {
                        deframeAndRespond(ctx, framedResponse, res);
                    }
                    return null;
                },
                ctx.eventLoop());
    }

    private static void deframeAndRespond(
            ServiceRequestContext ctx,
            AggregatedHttpResponse grpcResponse,
            CompletableFuture<HttpResponse> res) {
        final HttpHeaders trailers = !grpcResponse.trailers().isEmpty() ?
                                     grpcResponse.trailers() : grpcResponse.headers();
        final String grpcStatusCode = trailers.get(GrpcHeaderNames.GRPC_STATUS);
        final Status grpcStatus = Status.fromCodeValue(Integer.parseInt(grpcStatusCode));

        if (grpcStatus.getCode() != Status.OK.getCode()) {
            final HttpStatus httpStatus = GrpcStatus.grpcCodeToHttpStatus(grpcStatus.getCode());
            final StringBuilder message = new StringBuilder("http-status: " + httpStatus.code());
            message.append(", ").append(httpStatus.reasonPhrase()).append(LINE_SEPARATOR);
            message.append("Caused by: ").append(LINE_SEPARATOR);
            message.append("grpc-status: ")
                   .append(grpcStatusCode)
                   .append(", ")
                   .append(grpcStatus.getCode().name());
            final String grpcMessage = trailers.get(GrpcHeaderNames.GRPC_MESSAGE);
            if (grpcMessage != null) {
                message.append(", ").append(grpcMessage);
            }

            res.complete(HttpResponse.of(
                    httpStatus,
                    MediaType.PLAIN_TEXT_UTF_8,
                    message.toString()));
            return;
        }

        final MediaType grpcMediaType = grpcResponse.contentType();
        final ResponseHeadersBuilder unframedHeaders = grpcResponse.headers().toBuilder();
        if (grpcMediaType != null) {
            if (grpcMediaType.is(GrpcSerializationFormats.PROTO.mediaType())) {
                unframedHeaders.contentType(MediaType.PROTOBUF);
            } else if (grpcMediaType.is(GrpcSerializationFormats.JSON.mediaType())) {
                unframedHeaders.contentType(MediaType.JSON_UTF_8);
            }
        }

        try (ArmeriaMessageDeframer deframer = new ArmeriaMessageDeframer(
                new Listener() {
                    @Override
                    public void messageRead(DeframedMessage message) {
                        // We know that we don't support compression, so this is always a ByteBuffer.
                        final HttpData unframedContent = PooledHttpData.wrap(message.buf()).withEndOfStream();
                        unframedHeaders.setInt(HttpHeaderNames.CONTENT_LENGTH, unframedContent.length());
                        res.complete(HttpResponse.of(unframedHeaders.build(), unframedContent));
                    }

                    @Override
                    public void endOfStream() {
                        if (!res.isDone()) {
                            // If 'ResponseObserver.onCompleted()' is called without calling 'onNext()',
                            // this callback would be invoked but 'messageRead' callback wouldn't.
                            res.complete(HttpResponse.of(unframedHeaders.build()));
                        }
                    }
                },
                // Max outbound message size is handled by the GrpcService, so we don't need to set it here.
                Integer.MAX_VALUE,
                ctx.alloc())) {
            deframer.request(1);
            deframer.deframe(grpcResponse.content(), true);
        }
    }

    @Override
    public Set<Route> routes() {
        return delegateGrpcService.routes();
    }
}<|MERGE_RESOLUTION|>--- conflicted
+++ resolved
@@ -123,21 +123,13 @@
         if (contentType == null) {
             // All gRPC requests, whether framed or non-framed, must have content-type. If it's not sent, let
             // the delegate return its usual error message.
-<<<<<<< HEAD
             return delegate.serve(ctx, req);
-=======
-            return unwrap().serve(ctx, req);
->>>>>>> a51a4827
         }
 
         for (SerializationFormat format : GrpcSerializationFormats.values()) {
             if (format.isAccepted(contentType)) {
                 // Framed request, so just delegate.
-<<<<<<< HEAD
                 return delegate.serve(ctx, req);
-=======
-                return unwrap().serve(ctx, req);
->>>>>>> a51a4827
             }
         }
 
@@ -145,11 +137,7 @@
         final MethodDescriptor<?, ?> method = methodName != null ? methodsByName.get(methodName) : null;
         if (method == null) {
             // Unknown method, let the delegate return a usual error.
-<<<<<<< HEAD
             return delegate.serve(ctx, req);
-=======
-            return unwrap().serve(ctx, req);
->>>>>>> a51a4827
         }
 
         if (method.getType() != MethodType.UNARY) {
