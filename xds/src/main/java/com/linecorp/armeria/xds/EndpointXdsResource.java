--- conflicted
+++ resolved
@@ -28,13 +28,9 @@
 
     private final ClusterLoadAssignment clusterLoadAssignment;
 
-<<<<<<< HEAD
     EndpointXdsResource(ClusterLoadAssignment clusterLoadAssignment,  String version, long revision) {
         super(version, revision);
-=======
-    EndpointXdsResource(ClusterLoadAssignment clusterLoadAssignment) {
         XdsValidatorIndex.of().assertValid(clusterLoadAssignment);
->>>>>>> 35b4274d
         this.clusterLoadAssignment = clusterLoadAssignment;
     }
 
