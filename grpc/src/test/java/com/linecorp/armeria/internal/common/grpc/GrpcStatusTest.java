/*
 * Copyright 2018 LINE Corporation
 *
 * LINE Corporation licenses this file to you under the Apache License,
 * version 2.0 (the "License"); you may not use this file except in compliance
 * with the License. You may obtain a copy of the License at:
 *
 *   https://www.apache.org/licenses/LICENSE-2.0
 *
 * Unless required by applicable law or agreed to in writing, software
 * distributed under the License is distributed on an "AS IS" BASIS, WITHOUT
 * WARRANTIES OR CONDITIONS OF ANY KIND, either express or implied. See the
 * License for the specific language governing permissions and limitations
 * under the License.
 */
/*
 * Copyright 2014, gRPC Authors All rights reserved.
 *
 * Licensed under the Apache License, Version 2.0 (the "License");
 * you may not use this file except in compliance with the License.
 * You may obtain a copy of the License at
 *
 *     http://www.apache.org/licenses/LICENSE-2.0
 *
 * Unless required by applicable law or agreed to in writing, software
 * distributed under the License is distributed on an "AS IS" BASIS,
 * WITHOUT WARRANTIES OR CONDITIONS OF ANY KIND, either express or implied.
 * See the License for the specific language governing permissions and
 * limitations under the License.
 */

package com.linecorp.armeria.internal.common.grpc;

import static org.assertj.core.api.Assertions.assertThat;

import org.junit.jupiter.api.Test;

import com.google.api.gax.grpc.GrpcStatusCode;
import com.google.protobuf.InvalidProtocolBufferException;

import com.linecorp.armeria.client.circuitbreaker.CircuitBreaker;
import com.linecorp.armeria.client.circuitbreaker.FailFastException;

import io.grpc.Status;

class GrpcStatusTest {
    @Test
    void grpcCodeToHttpStatus() {
        for (Status.Code code : Status.Code.values()) {
            assertThat(GrpcStatus.grpcCodeToHttpStatus(code).code())
                    .as("gRPC code: {}", code)
                    .isEqualTo(GrpcStatusCode.of(code).getCode().getHttpStatusCode());
        }
    }
<<<<<<< HEAD
=======

    @Test
    void failFastExceptionToUnavailableCode() {
        assertThat(GrpcStatus.fromThrowable(new FailFastException(CircuitBreaker.ofDefaultName()))
                             .getCode())
                .isEqualTo(Status.Code.UNAVAILABLE);
    }

    @Test
    void invalidProtocolBufferExceptionToInvalidArgumentCode() {
        assertThat(GrpcStatus.fromThrowable(new InvalidProtocolBufferException("Failed to parse message"))
                             .getCode())
                .isEqualTo(Status.Code.INVALID_ARGUMENT);
    }
>>>>>>> 22f7089e
}<|MERGE_RESOLUTION|>--- conflicted
+++ resolved
@@ -52,21 +52,11 @@
                     .isEqualTo(GrpcStatusCode.of(code).getCode().getHttpStatusCode());
         }
     }
-<<<<<<< HEAD
-=======
-
-    @Test
-    void failFastExceptionToUnavailableCode() {
-        assertThat(GrpcStatus.fromThrowable(new FailFastException(CircuitBreaker.ofDefaultName()))
-                             .getCode())
-                .isEqualTo(Status.Code.UNAVAILABLE);
-    }
 
     @Test
     void invalidProtocolBufferExceptionToInvalidArgumentCode() {
-        assertThat(GrpcStatus.fromThrowable(new InvalidProtocolBufferException("Failed to parse message"))
+        assertThat(DefaultGrpcExceptionHandlerFunction.fromThrowable(new InvalidProtocolBufferException("Failed to parse message"))
                              .getCode())
                 .isEqualTo(Status.Code.INVALID_ARGUMENT);
     }
->>>>>>> 22f7089e
 }