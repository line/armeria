--- conflicted
+++ resolved
@@ -424,7 +424,6 @@
         return option(option.newValue(value));
     }
 
-<<<<<<< HEAD
     /**
      * Adds the specified {@link ClientFactoryOptionValue}.
      */
@@ -433,28 +432,6 @@
         options.put(optionValue.option(), optionValue);
         return this;
     }
-=======
-        // FIXME(ikhoon): Remove DefaultAddressResolverGroup registration after fixing Window domain name
-        //                resolution failure. https://github.com/line/armeria/issues/2243
-        if (Flags.useJdkDnsResolver() &&
-            addressResolverGroupFactory == null && dnsResolverGroupCustomizers == null) {
-            addressResolverGroupFactory(unused -> DefaultAddressResolverGroup.INSTANCE);
-        }
-
-        final AddressResolverGroup<InetSocketAddress> addressResolverGroup;
-        if (addressResolverGroupFactory != null) {
-            @SuppressWarnings("unchecked")
-            final AddressResolverGroup<InetSocketAddress> group =
-                    (AddressResolverGroup<InetSocketAddress>) addressResolverGroupFactory.apply(workerGroup);
-            addressResolverGroup = group;
-        } else {
-            final DnsResolverGroupBuilder builder = new DnsResolverGroupBuilder();
-            if (dnsResolverGroupCustomizers != null) {
-                dnsResolverGroupCustomizers.forEach(consumer -> consumer.accept(builder));
-            }
-            addressResolverGroup = builder.build(workerGroup);
-        }
->>>>>>> 3e4876be
 
     /**
      * Adds the specified {@link ClientFactoryOptions}.
@@ -478,6 +455,12 @@
             final Function<? super EventLoopGroup,
                     ? extends AddressResolverGroup<? extends InetSocketAddress>> addressResolverGroupFactory =
                     eventLoopGroup -> {
+                        // FIXME(ikhoon): Remove DefaultAddressResolverGroup registration after fixing Window
+                        //                domain name resolution failure.
+                        //                https://github.com/line/armeria/issues/2243
+                        if (Flags.useJdkDnsResolver() && dnsResolverGroupCustomizers == null) {
+                            return DefaultAddressResolverGroup.INSTANCE;
+                        }
                         final DnsResolverGroupBuilder builder = new DnsResolverGroupBuilder();
                         if (dnsResolverGroupCustomizers != null) {
                             dnsResolverGroupCustomizers.forEach(consumer -> consumer.accept(builder));
