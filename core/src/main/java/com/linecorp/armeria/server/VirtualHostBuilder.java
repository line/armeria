--- conflicted
+++ resolved
@@ -1222,11 +1222,7 @@
                                 serviceConfigs, fallbackServiceConfig, rejectedRouteHandler,
                                 accessLoggerMapper, defaultServiceNaming, requestTimeoutMillis,
                                 maxRequestLength, verboseResponses, accessLogWriter,
-<<<<<<< HEAD
-                                blockingTaskExecutor, builder.build(), requestIdGenerator);
-=======
-                                blockingTaskExecutor, multipartUploadsLocation, builder.build());
->>>>>>> c3bd51e4
+                                blockingTaskExecutor, multipartUploadsLocation, builder.build(), requestIdGenerator);
 
         final Function<? super HttpService, ? extends HttpService> decorator =
                 getRouteDecoratingService(template);
