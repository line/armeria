/*
 * Copyright 2017 LINE Corporation
 *
 * LINE Corporation licenses this file to you under the Apache License,
 * version 2.0 (the "License"); you may not use this file except in compliance
 * with the License. You may obtain a copy of the License at:
 *
 *   https://www.apache.org/licenses/LICENSE-2.0
 *
 * Unless required by applicable law or agreed to in writing, software
 * distributed under the License is distributed on an "AS IS" BASIS, WITHOUT
 * WARRANTIES OR CONDITIONS OF ANY KIND, either express or implied. See the
 * License for the specific language governing permissions and limitations
 * under the License.
 */

package com.linecorp.armeria.server.grpc;

import static com.google.common.base.Preconditions.checkArgument;
import static com.google.common.base.Preconditions.checkState;
import static com.linecorp.armeria.internal.common.grpc.protocol.Base64DecoderUtil.byteBufConverter;
import static com.linecorp.armeria.internal.common.grpc.protocol.GrpcTrailersUtil.serializeTrailersAsMessage;
import static java.util.Objects.requireNonNull;

import java.util.Base64;
import java.util.List;
import java.util.concurrent.Executor;
import java.util.concurrent.atomic.AtomicIntegerFieldUpdater;

import org.reactivestreams.Subscriber;
import org.reactivestreams.Subscription;
import org.slf4j.Logger;
import org.slf4j.LoggerFactory;

import com.google.common.annotations.VisibleForTesting;
import com.google.common.base.Splitter;
import com.google.common.base.Strings;
import com.google.common.util.concurrent.MoreExecutors;

import com.linecorp.armeria.common.HttpHeaders;
import com.linecorp.armeria.common.HttpHeadersBuilder;
import com.linecorp.armeria.common.HttpRequest;
import com.linecorp.armeria.common.HttpResponseWriter;
import com.linecorp.armeria.common.RequestHeaders;
import com.linecorp.armeria.common.ResponseHeaders;
import com.linecorp.armeria.common.SerializationFormat;
import com.linecorp.armeria.common.annotation.Nullable;
import com.linecorp.armeria.common.grpc.GrpcJsonMarshaller;
import com.linecorp.armeria.common.grpc.GrpcSerializationFormats;
import com.linecorp.armeria.common.grpc.GrpcStatusFunction;
import com.linecorp.armeria.common.grpc.ThrowableProto;
import com.linecorp.armeria.common.grpc.protocol.ArmeriaMessageFramer;
import com.linecorp.armeria.common.grpc.protocol.Decompressor;
import com.linecorp.armeria.common.grpc.protocol.DeframedMessage;
import com.linecorp.armeria.common.grpc.protocol.GrpcHeaderNames;
import com.linecorp.armeria.common.grpc.protocol.GrpcWebTrailers;
import com.linecorp.armeria.common.logging.RequestLogProperty;
import com.linecorp.armeria.common.stream.AbortedStreamException;
import com.linecorp.armeria.common.stream.ClosedStreamException;
import com.linecorp.armeria.common.stream.StreamMessage;
import com.linecorp.armeria.common.stream.SubscriptionOption;
import com.linecorp.armeria.common.util.SafeCloseable;
import com.linecorp.armeria.internal.common.grpc.ForwardingCompressor;
import com.linecorp.armeria.internal.common.grpc.ForwardingDecompressor;
import com.linecorp.armeria.internal.common.grpc.GrpcLogUtil;
import com.linecorp.armeria.internal.common.grpc.GrpcMessageMarshaller;
import com.linecorp.armeria.internal.common.grpc.GrpcStatus;
import com.linecorp.armeria.internal.common.grpc.HttpStreamDeframer;
import com.linecorp.armeria.internal.common.grpc.MetadataUtil;
import com.linecorp.armeria.internal.common.grpc.TransportStatusListener;
import com.linecorp.armeria.internal.common.grpc.protocol.GrpcTrailersUtil;
import com.linecorp.armeria.server.RequestTimeoutException;
import com.linecorp.armeria.server.ServiceRequestContext;
import com.linecorp.armeria.unsafe.grpc.GrpcUnsafeBufferUtil;

import io.grpc.Codec;
import io.grpc.Codec.Identity;
import io.grpc.Compressor;
import io.grpc.CompressorRegistry;
import io.grpc.DecompressorRegistry;
import io.grpc.InternalMetadata;
import io.grpc.Metadata;
import io.grpc.MethodDescriptor;
import io.grpc.MethodDescriptor.MethodType;
import io.grpc.ServerCall;
import io.grpc.Status;
import io.grpc.Status.Code;
import io.grpc.StatusException;
import io.netty.buffer.ByteBuf;
import io.netty.buffer.ByteBufAllocator;
import io.netty.channel.EventLoop;

/**
 * Encapsulates the state of a single server call, reading messages from the client, passing to business logic
 * via {@link ServerCall.Listener}, and writing messages passed back to the response.
 */
final class ArmeriaServerCall<I, O> extends ServerCall<I, O>
        implements Subscriber<DeframedMessage>, TransportStatusListener {

    private static final Logger logger = LoggerFactory.getLogger(ArmeriaServerCall.class);

    @SuppressWarnings("rawtypes")
    private static final AtomicIntegerFieldUpdater<ArmeriaServerCall> pendingMessagesUpdater =
            AtomicIntegerFieldUpdater.newUpdater(ArmeriaServerCall.class, "pendingMessages");

    private static final Splitter ACCEPT_ENCODING_SPLITTER = Splitter.on(',').trimResults();

    private final MethodDescriptor<I, O> method;
    private final String simpleMethodName;

    private final StreamMessage<DeframedMessage> deframedRequest;
    private final ArmeriaMessageFramer responseFramer;

    private final HttpResponseWriter res;
    private final CompressorRegistry compressorRegistry;
    private final ServiceRequestContext ctx;
    private final SerializationFormat serializationFormat;
    private final GrpcMessageMarshaller<I, O> marshaller;
    private final boolean unsafeWrapRequestBuffers;
    private final ResponseHeaders defaultHeaders;

    @Nullable
    private final Executor blockingExecutor;
    @Nullable
    private final GrpcStatusFunction statusFunction;

    // Only set once.
    @Nullable
    private ServerCall.Listener<I> listener;
    @Nullable
    private ResponseHeaders responseHeaders;
    @Nullable
    private O firstResponse;
    @Nullable
    private final String clientAcceptEncoding;

    @Nullable
    private Compressor compressor;
    @Nullable
    private Subscription upstream;

    // Message compression defaults to being enabled unless a user disables it using a server interceptor.
    private boolean messageCompression = true;

    private boolean messageReceived;

    // state
    private volatile boolean cancelled;
    private volatile boolean clientStreamClosed;
    private volatile boolean listenerClosed;
    private boolean closeCalled;

    private int pendingRequests;
    private volatile int pendingMessages;

    ArmeriaServerCall(HttpRequest req,
                      MethodDescriptor<I, O> method,
                      String simpleMethodName,
                      CompressorRegistry compressorRegistry,
                      DecompressorRegistry decompressorRegistry,
                      HttpResponseWriter res,
                      int maxInboundMessageSizeBytes,
                      int maxOutboundMessageSizeBytes,
                      ServiceRequestContext ctx,
                      SerializationFormat serializationFormat,
                      @Nullable GrpcJsonMarshaller jsonMarshaller,
                      boolean unsafeWrapRequestBuffers,
                      boolean useBlockingTaskExecutor,
                      ResponseHeaders defaultHeaders,
                      @Nullable GrpcStatusFunction statusFunction) {
        requireNonNull(req, "req");
        this.method = requireNonNull(method, "method");
        this.simpleMethodName = requireNonNull(simpleMethodName, "simpleMethodName");
        this.ctx = requireNonNull(ctx, "ctx");
        this.serializationFormat = requireNonNull(serializationFormat, "serializationFormat");
        this.defaultHeaders = requireNonNull(defaultHeaders, "defaultHeaders");

        final boolean grpcWebText = GrpcSerializationFormats.isGrpcWebText(serializationFormat);
        requireNonNull(decompressorRegistry, "decompressorRegistry");

        final RequestHeaders clientHeaders = req.headers();
        final ByteBufAllocator alloc = ctx.alloc();
        final HttpStreamDeframer requestDeframer =
                new HttpStreamDeframer(decompressorRegistry, ctx, this, statusFunction,
                                       maxInboundMessageSizeBytes)
                        .decompressor(clientDecompressor(clientHeaders, decompressorRegistry));
        deframedRequest = req.decode(requestDeframer, alloc, byteBufConverter(alloc, grpcWebText));
        requestDeframer.setDeframedStreamMessage(deframedRequest);
        responseFramer = new ArmeriaMessageFramer(alloc, maxOutboundMessageSizeBytes, grpcWebText);

        this.res = requireNonNull(res, "res");
        this.compressorRegistry = requireNonNull(compressorRegistry, "compressorRegistry");
        clientAcceptEncoding =
                Strings.emptyToNull(clientHeaders.get(GrpcHeaderNames.GRPC_ACCEPT_ENCODING));
        marshaller = new GrpcMessageMarshaller<>(alloc, serializationFormat, method, jsonMarshaller,
                                                 unsafeWrapRequestBuffers);
        this.unsafeWrapRequestBuffers = unsafeWrapRequestBuffers;
        blockingExecutor = useBlockingTaskExecutor ?
                           MoreExecutors.newSequentialExecutor(ctx.blockingTaskExecutor()) : null;
        this.statusFunction = statusFunction;

        res.whenComplete().handle((unused, t) -> {
            final EventLoop eventLoop = ctx.eventLoop();
            if (eventLoop.inEventLoop()) {
                maybeCancel();
            } else {
                eventLoop.execute(this::maybeCancel);
            }
            return null;
        });
    }

    /**
     * Cancels a call when the call was closed by a client, not by server.
     */
    private void maybeCancel() {
        if (!closeCalled) {
            cancelled = true;
            try (SafeCloseable ignore = ctx.push()) {
                close(Status.CANCELLED, new Metadata());
            }
        }
    }

    @Override
    public void request(int numMessages) {
        if (ctx.eventLoop().inEventLoop()) {
            if (upstream == null) {
                pendingRequests += numMessages;
            } else {
                upstream.request(numMessages);
            }
        } else {
            ctx.eventLoop().execute(() -> request(numMessages));
        }
    }

    @Override
    public void sendHeaders(Metadata metadata) {
        if (ctx.eventLoop().inEventLoop()) {
            doSendHeaders(metadata);
        } else {
            ctx.eventLoop().execute(() -> doSendHeaders(metadata));
        }
    }

    private void doSendHeaders(Metadata metadata) {
        if (cancelled) {
            // call was already closed by a client or a timeout scheduler.
            return;
        }
        checkState(responseHeaders == null, "sendHeaders already called");
        checkState(!closeCalled, "call is closed");

        if (compressor == null || !messageCompression || clientAcceptEncoding == null) {
            compressor = Codec.Identity.NONE;
        } else {
            final List<String> acceptedEncodingsList =
                    ACCEPT_ENCODING_SPLITTER.splitToList(clientAcceptEncoding);
            if (!acceptedEncodingsList.contains(compressor.getMessageEncoding())) {
                // resort to using no compression.
                compressor = Codec.Identity.NONE;
            }
        }
        responseFramer.setCompressor(ForwardingCompressor.forGrpc(compressor));

        ResponseHeaders headers = defaultHeaders;

        if (compressor != Codec.Identity.NONE || InternalMetadata.headerCount(metadata) > 0) {
            headers = headers.withMutations(builder -> {
                if (compressor != Codec.Identity.NONE) {
                    builder.set(GrpcHeaderNames.GRPC_ENCODING, compressor.getMessageEncoding());
                }
                MetadataUtil.fillHeaders(metadata, builder);
            });
        }

        // https://github.com/grpc/proposal/blob/4c4a06d95eb1e7d3d7d84c4c9505a99f2a721db9/A6-client-retries.md#L263
        // gRPC servers should delay the Response-Headers until the first response message or
        // until the application code chooses to send headers.
        responseHeaders = headers;
    }

    @Override
    public void sendMessage(O message) {
        pendingMessagesUpdater.incrementAndGet(this);
        if (ctx.eventLoop().inEventLoop()) {
            doSendMessage(message);
        } else {
            ctx.eventLoop().execute(() -> doSendMessage(message));
        }
    }

    private void doSendMessage(O message) {
        if (cancelled) {
            // call was already closed by a client or a timeout scheduler
            return;
        }
        checkState(responseHeaders != null, "sendHeaders has not been called");
        checkState(!closeCalled, "call is closed");

        if (firstResponse == null) {
            // Write the response headers when the first response is received.
            if (!res.tryWrite(responseHeaders)) {
                maybeCancel();
                return;
            }
            firstResponse = message;
        }

        try {
            if (res.tryWrite(responseFramer.writePayload(marshaller.serializeResponse(message)))) {
                if (!method.getType().serverSendsOneMessage()) {
                    // Invoke onReady() only when server can send multiple messages.
                    res.whenConsumed().thenRun(() -> {
                        if (!closeCalled && pendingMessagesUpdater.decrementAndGet(this) == 0) {
                            if (blockingExecutor != null) {
                                blockingExecutor.execute(this::invokeOnReady);
                            } else {
                                invokeOnReady();
                            }
                        }
                    });
                }
            } else {
                maybeCancel();
            }
        } catch (Throwable e) {
            close(e, new Metadata());
        }
    }

    private void invokeOnReady() {
        try {
            if (listener != null) {
                listener.onReady();
            }
        } catch (Throwable t) {
            close(t, new Metadata());
        }
    }

    @Override
    public boolean isReady() {
        return !closeCalled && pendingMessages == 0;
    }

    @Override
    public void close(Status status, Metadata metadata) {
        close0(GrpcStatus.fromStatusFunction(statusFunction, ctx, status, metadata), metadata);
    }

    private void close(Throwable exception, Metadata metadata) {
        close0(GrpcStatus.fromThrowable(statusFunction, ctx, exception, metadata), metadata);
    }

    private void close0(Status status, Metadata metadata) {
        if (ctx.eventLoop().inEventLoop()) {
            doClose(status, metadata);
        } else {
            ctx.eventLoop().execute(() -> {
                doClose(status, metadata);
            });
        }
    }

    private void doClose(Status status, Metadata metadata) {
        if (cancelled) {
            // No need to write anything to client if cancelled already.
            closeListener(status, false);
            return;
        }

        if (status.getCode() == Code.CANCELLED && status.getCause() instanceof ClosedStreamException) {
            closeListener(status, false);
            return;
        }

        checkState(!closeCalled, "call already closed");
        closeCalled = true;

<<<<<<< HEAD
        final boolean trailersOnly;
        if (firstResponse != null) {
            // ResponseHeaders was written successfully.
            trailersOnly = false;
        } else {
            if (!status.isOk() || responseHeaders == null) {
                // Trailers-Only is permitted for calls that produce an immediate error.
                // https://github.com/grpc/grpc/blob/master/doc/PROTOCOL-HTTP2.md#responses
                trailersOnly = true;
            } else {
                if (method.getType().serverSendsOneMessage()) {
                    // Incomplete request.
                    trailersOnly = true;
                } else {
                    // SERVER_STREAMING or BIDI_STREAMING may not produce a response.
                    // Try to write the pending response headers.
                    if (res.tryWrite(responseHeaders)) {
                        trailersOnly = false;
                    } else {
                        // A stream was closed already.
                        closeListener(status);
                        return;
                    }
                }
            }
        }

        final HttpHeadersBuilder defaultTrailers =
                trailersOnly ? defaultHeaders.toBuilder() : HttpHeaders.builder();

        final HttpHeaders trailers = statusToTrailers(ctx, defaultTrailers, status, metadata);
=======
        boolean completed = true;
        if (status.getCode() == Code.CANCELLED && status.getCause() instanceof RequestTimeoutException) {
            // A call was finished by a timeout scheduler, not a user.
            completed = false;
        } else if (status.isOk() && method.getType().serverSendsOneMessage() && firstResponse == null) {
            // A call that should send a message incompletely finished.
            final String description = "Completed without a response";
            logger.warn("{} {} status: {}, metadata: {}", ctx, description, status, metadata);
            status = Status.CANCELLED.withDescription(description);
            completed = false;
        }

        final HttpHeaders trailers = statusToTrailers(
                ctx, sendHeadersCalled ? HttpHeaders.builder() : defaultHeaders.toBuilder(),
                status, metadata);
>>>>>>> 04b52984
        try {
            if (!trailersOnly && GrpcSerializationFormats.isGrpcWeb(serializationFormat)) {
                GrpcWebTrailers.set(ctx, trailers);
                // Normal trailers are not supported in grpc-web and must be encoded as a message.
                final ByteBuf serialized = serializeTrailersAsMessage(ctx.alloc(), trailers);
                if (res.tryWrite(responseFramer.writePayload(serialized, true))) {
                    res.close();
                }
            } else {
                if (res.tryWrite(trailers)) {
                    res.close();
                }
            }
        } finally {
            closeListener(status, completed);
        }
    }

    @VisibleForTesting
    boolean isCloseCalled() {
        return closeCalled;
    }

    @Override
    public boolean isCancelled() {
        return cancelled;
    }

    @Override
    public synchronized void setMessageCompression(boolean messageCompression) {
        responseFramer.setMessageCompression(messageCompression);
        this.messageCompression = messageCompression;
    }

    @Override
    public synchronized void setCompression(String compressorName) {
        checkState(responseHeaders == null, "sendHeaders has been called");
        compressor = compressorRegistry.lookupCompressor(compressorName);
        checkArgument(compressor != null, "Unable to find compressor by name %s", compressorName);
        responseFramer.setCompressor(ForwardingCompressor.forGrpc(compressor));
    }

    @Override
    public MethodDescriptor<I, O> getMethodDescriptor() {
        return method;
    }

    @Override
    public void onSubscribe(Subscription subscription) {
        requireNonNull(subscription, "subscription");
        // 'subscribe()' only happens in the constructor of ArmeriaServerCall.
        upstream = subscription;
        if (pendingRequests > 0) {
            upstream.request(pendingRequests);
            pendingRequests = 0;
        }
    }

    @Override
    public void onNext(DeframedMessage message) {
        try {
            final I request;
            final ByteBuf buf = message.buf();

            boolean success = false;
            try {
                // Special case for unary calls.
                if (messageReceived && method.getType() == MethodType.UNARY) {
                    closeListener(Status.INTERNAL.withDescription(
                            "More than one request messages for unary call or server streaming call"), false);
                    return;
                }
                messageReceived = true;

                if (closeCalled) {
                    return;
                }
                success = true;
            } finally {
                if (buf != null && !success) {
                    buf.release();
                }
            }

            final boolean grpcWebText = GrpcSerializationFormats.isGrpcWebText(serializationFormat);

            request = marshaller.deserializeRequest(message, grpcWebText);

            if (!ctx.log().isAvailable(RequestLogProperty.REQUEST_CONTENT)) {
                ctx.logBuilder().requestContent(GrpcLogUtil.rpcRequest(method, simpleMethodName, request),
                                                null);
            }

            if (unsafeWrapRequestBuffers && buf != null && !grpcWebText) {
                GrpcUnsafeBufferUtil.storeBuffer(buf, request, ctx);
            }

            if (blockingExecutor != null) {
                blockingExecutor.execute(() -> invokeOnMessage(request));
            } else {
                invokeOnMessage(request);
            }
        } catch (Throwable e) {
            upstream.cancel();
            close(e, new Metadata());
        }
    }

    private void invokeOnMessage(I request) {
        try (SafeCloseable ignored = ctx.push()) {
            assert listener != null;
            listener.onMessage(request);
        } catch (Throwable t) {
            upstream.cancel();
            close(t, new Metadata());
        }
    }

    @Override
    public void onComplete() {
        clientStreamClosed = true;
        if (!closeCalled) {
            if (!ctx.log().isAvailable(RequestLogProperty.REQUEST_CONTENT)) {
                ctx.logBuilder().requestContent(GrpcLogUtil.rpcRequest(method, simpleMethodName), null);
            }

            if (blockingExecutor != null) {
                blockingExecutor.execute(this::invokeHalfClose);
            } else {
                invokeHalfClose();
            }
        }
    }

    @Override
    public void onError(Throwable t) {
        if (!closeCalled && !(t instanceof AbortedStreamException)) {
            close(t, new Metadata());
        }
    }

    private void invokeHalfClose() {
        try (SafeCloseable ignored = ctx.push()) {
            assert listener != null;
            listener.onHalfClose();
        } catch (Throwable t) {
            close(t, new Metadata());
        }
    }

    @Override
    public void transportReportStatus(Status status, Metadata unused) {
        // A server doesn't see trailers from the client so will never have Metadata here.

        if (closeCalled) {
            // We've already called close on the server-side and will close the listener with the server-side
            // status, so we ignore client transport status's at this point (it's usually the RST_STREAM
            // corresponding to a successful stream ending in practice, but even if it was an actual transport
            // failure there's no need to notify the server listener of it).
            return;
        }
        closeListener(status, false);
    }

    private void closeListener(Status newStatus, boolean completed) {
        if (!listenerClosed) {
            listenerClosed = true;

            ctx.logBuilder().responseContent(GrpcLogUtil.rpcResponse(newStatus, firstResponse), null);

            if (!clientStreamClosed) {
                clientStreamClosed = true;
                deframedRequest.abort();
            }

            if (completed) {
                if (blockingExecutor != null) {
                    blockingExecutor.execute(this::invokeOnComplete);
                } else {
                    invokeOnComplete();
                }
            } else {
                cancelled = true;
                if (blockingExecutor != null) {
                    blockingExecutor.execute(this::invokeOnCancel);
                } else {
                    invokeOnCancel();
                }
                // Transport error, not business logic error, so reset the stream.
                if (!closeCalled) {
                    final StatusException statusException = newStatus.asException();
                    final Throwable cause = statusException.getCause();
                    if (cause != null) {
                        res.close(cause);
                    } else {
                        res.abort();
                    }
                }
            }
        }
    }

    private void invokeOnComplete() {
        try (SafeCloseable ignored = ctx.push()) {
            if (listener != null) {
                listener.onComplete();
            }
        } catch (Throwable t) {
            // This should not be possible with normal generated stubs which do not implement
            // onComplete, but is conceivable for a completely manually constructed stub.
            logger.warn("Error in gRPC onComplete handler.", t);
        }
    }

    private void invokeOnCancel() {
        try (SafeCloseable ignored = ctx.push()) {
            if (listener != null) {
                listener.onCancel();
            }
        } catch (Throwable t) {
            if (!closeCalled) {
                // A custom error when dealing with client cancel or transport issues should be
                // returned. We have already closed the listener, so it will not receive any more
                // callbacks as designed.
                close(t, new Metadata());
            }
        }
    }

    // Returns ResponseHeaders if headersSent == false or HttpHeaders otherwise.
    static HttpHeaders statusToTrailers(
            ServiceRequestContext ctx, HttpHeadersBuilder trailersBuilder, Status status, Metadata metadata) {
        GrpcTrailersUtil.addStatusMessageToTrailers(
                trailersBuilder, status.getCode().value(), status.getDescription());

        MetadataUtil.fillHeaders(metadata, trailersBuilder);

        if (ctx.config().verboseResponses() && status.getCause() != null) {
            final ThrowableProto proto = GrpcStatus.serializeThrowable(status.getCause());
            trailersBuilder.add(GrpcHeaderNames.ARMERIA_GRPC_THROWABLEPROTO_BIN,
                                Base64.getEncoder().encodeToString(proto.toByteArray()));
        }

        final HttpHeaders additionalTrailers = ctx.additionalResponseTrailers();
        ctx.mutateAdditionalResponseTrailers(HttpHeadersBuilder::clear);
        trailersBuilder.add(additionalTrailers);
        return trailersBuilder.build();
    }

    void setListener(Listener<I> listener) {
        checkState(this.listener == null, "listener already set");
        this.listener = requireNonNull(listener, "listener");
        invokeOnReady();
    }

    void startDeframing() {
        // Should start deframing after a listener is set.
        assert listener != null;
        deframedRequest.subscribe(this, ctx.eventLoop(), SubscriptionOption.WITH_POOLED_OBJECTS);
    }

    @Nullable
    private static Decompressor clientDecompressor(HttpHeaders headers, DecompressorRegistry registry) {
        final String encoding = headers.get(GrpcHeaderNames.GRPC_ENCODING);
        if (encoding == null) {
            return ForwardingDecompressor.forGrpc(Identity.NONE);
        }
        final io.grpc.Decompressor decompressor = registry.lookupDecompressor(encoding);
        if (decompressor != null) {
            return ForwardingDecompressor.forGrpc(decompressor);
        }
        return ForwardingDecompressor.forGrpc(Identity.NONE);
    }
}<|MERGE_RESOLUTION|>--- conflicted
+++ resolved
@@ -379,39 +379,6 @@
         checkState(!closeCalled, "call already closed");
         closeCalled = true;
 
-<<<<<<< HEAD
-        final boolean trailersOnly;
-        if (firstResponse != null) {
-            // ResponseHeaders was written successfully.
-            trailersOnly = false;
-        } else {
-            if (!status.isOk() || responseHeaders == null) {
-                // Trailers-Only is permitted for calls that produce an immediate error.
-                // https://github.com/grpc/grpc/blob/master/doc/PROTOCOL-HTTP2.md#responses
-                trailersOnly = true;
-            } else {
-                if (method.getType().serverSendsOneMessage()) {
-                    // Incomplete request.
-                    trailersOnly = true;
-                } else {
-                    // SERVER_STREAMING or BIDI_STREAMING may not produce a response.
-                    // Try to write the pending response headers.
-                    if (res.tryWrite(responseHeaders)) {
-                        trailersOnly = false;
-                    } else {
-                        // A stream was closed already.
-                        closeListener(status);
-                        return;
-                    }
-                }
-            }
-        }
-
-        final HttpHeadersBuilder defaultTrailers =
-                trailersOnly ? defaultHeaders.toBuilder() : HttpHeaders.builder();
-
-        final HttpHeaders trailers = statusToTrailers(ctx, defaultTrailers, status, metadata);
-=======
         boolean completed = true;
         if (status.getCode() == Code.CANCELLED && status.getCause() instanceof RequestTimeoutException) {
             // A call was finished by a timeout scheduler, not a user.
@@ -424,10 +391,35 @@
             completed = false;
         }
 
-        final HttpHeaders trailers = statusToTrailers(
-                ctx, sendHeadersCalled ? HttpHeaders.builder() : defaultHeaders.toBuilder(),
-                status, metadata);
->>>>>>> 04b52984
+        final boolean trailersOnly;
+        if (firstResponse != null) {
+            // ResponseHeaders was written successfully.
+            trailersOnly = false;
+        } else {
+            if (!status.isOk() || responseHeaders == null) {
+                // Trailers-Only is permitted for calls that produce an immediate error.
+                // https://github.com/grpc/grpc/blob/master/doc/PROTOCOL-HTTP2.md#responses
+                trailersOnly = true;
+            } else {
+                // A unary response should not reach hear.
+                // The status should be non-OK if serverSendsOneMessage's firstResponse is null.
+                assert !method.getType().serverSendsOneMessage();
+
+                // SERVER_STREAMING or BIDI_STREAMING may not produce a response.
+                // Try to write the pending response headers.
+                if (res.tryWrite(responseHeaders)) {
+                    trailersOnly = false;
+                } else {
+                    // A stream was closed already.
+                    closeListener(status, false);
+                    return;
+                }
+            }
+        }
+
+        final HttpHeadersBuilder defaultTrailers =
+                trailersOnly ? defaultHeaders.toBuilder() : HttpHeaders.builder();
+        final HttpHeaders trailers = statusToTrailers(ctx, defaultTrailers, status, metadata);
         try {
             if (!trailersOnly && GrpcSerializationFormats.isGrpcWeb(serializationFormat)) {
                 GrpcWebTrailers.set(ctx, trailers);
