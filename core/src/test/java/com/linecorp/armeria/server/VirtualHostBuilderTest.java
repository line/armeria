/*
 * Copyright 2016 LINE Corporation
 *
 * LINE Corporation licenses this file to you under the Apache License,
 * version 2.0 (the "License"); you may not use this file except in compliance
 * with the License. You may obtain a copy of the License at:
 *
 *   https://www.apache.org/licenses/LICENSE-2.0
 *
 * Unless required by applicable law or agreed to in writing, software
 * distributed under the License is distributed on an "AS IS" BASIS, WITHOUT
 * WARRANTIES OR CONDITIONS OF ANY KIND, either express or implied. See the
 * License for the specific language governing permissions and limitations
 * under the License.
 */

package com.linecorp.armeria.server;

import static com.linecorp.armeria.common.HttpStatus.OK;
import static com.linecorp.armeria.internal.server.annotation.AnnotatedBeanFactoryRegistryTest.noopDependencyInjector;
import static com.linecorp.armeria.server.RoutingContextTest.virtualHost;
import static org.assertj.core.api.Assertions.assertThat;
import static org.assertj.core.api.Assertions.assertThatThrownBy;

import java.nio.file.FileSystems;
import java.nio.file.Path;
import java.util.List;
import java.util.function.Consumer;

import org.junit.jupiter.api.Test;
import org.junit.jupiter.params.ParameterizedTest;
import org.junit.jupiter.params.provider.CsvSource;
import org.slf4j.LoggerFactory;

import com.google.common.collect.ImmutableSet;

import com.linecorp.armeria.common.HttpMethod;
import com.linecorp.armeria.common.HttpResponse;
import com.linecorp.armeria.common.RequestHeaders;
import com.linecorp.armeria.common.RequestTarget;
import com.linecorp.armeria.common.SuccessFunction;

import io.netty.handler.ssl.SslContextBuilder;

class VirtualHostBuilderTest {

    private static final VirtualHostBuilder template = Server.builder().virtualHostTemplate;

    @Test
    void defaultVirtualHost() {
        final ServerBuilder sb = Server.builder();
        final Server server = sb.defaultVirtualHost()
                                .service("/test", (ctx, req) -> HttpResponse.of(OK))
                                .and().build();

        final VirtualHost virtualHost = server.config().defaultVirtualHost();
        assertThat(virtualHost.hostnamePattern()).isEqualTo("*");
        assertThat(virtualHost.defaultHostname()).isNotEqualTo("*");
    }

    @Test
    void withDefaultVirtualHost() {
        final ServerBuilder sb = Server.builder();

        final Server server = sb.withDefaultVirtualHost(builder -> {
            builder.defaultHostname("foo")
                   .service("/test", (ctx, req) -> HttpResponse.of(OK));
        }).build();

        final VirtualHost virtualHost = server.config().defaultVirtualHost();
        assertThat(virtualHost.hostnamePattern()).isEqualTo("*");
        assertThat(virtualHost.defaultHostname()).isEqualTo("foo");
    }

    @Test
    void defaultVirtualHostSetDefaultHostname() {
        final ServerBuilder sb = Server.builder();
        sb.defaultHostname("foo");
        final Server server = sb.defaultVirtualHost()
                                .service("/test", (ctx, req) -> HttpResponse.of(OK))
                                .and().build();

        final VirtualHost virtualHost = server.config().defaultVirtualHost();
        assertThat(virtualHost.hostnamePattern()).isEqualTo("*");
        assertThat(virtualHost.defaultHostname()).isEqualTo("foo");
    }

    @Test
    void defaultVirtualHostWithImplicitStyle() {
        final ServerBuilder sb = Server.builder();
        final Server server = sb.service("/test", (ctx, req) -> HttpResponse.of(OK)).build();

        final VirtualHost virtualHost = server.config().defaultVirtualHost();
        assertThat(virtualHost.hostnamePattern()).isEqualTo("*");
    }

    @Test
    void virtualHostWithHostnamePattern() {
        final ServerBuilder sb = Server.builder();
        final Server server = sb.virtualHost("*.foo.com")
                                .service("/test", (ctx, req) -> HttpResponse.of(OK))
                                .and()
                                .build();

        final List<VirtualHost> virtualHosts = server.config().virtualHosts();
        assertThat(virtualHosts.size()).isEqualTo(2);

        final VirtualHost virtualHost = virtualHosts.get(0);
        assertThat(virtualHost.hostnamePattern()).isEqualTo("*.foo.com");
        assertThat(virtualHost.defaultHostname()).isEqualTo("foo.com");

        final VirtualHost defaultVirtualHost = virtualHosts.get(1);
        assertThat(defaultVirtualHost).isEqualTo(server.config().defaultVirtualHost());
    }

    @ParameterizedTest
    @CsvSource({ "foo, foo", "bar, *.bar", "a.baz, *.baz" })
    void virtualHostWithDefaultHostnameAndHostnamePattern(String defaultHostname, String hostnamePattern) {
        final ServerBuilder sb = Server.builder();
        final Server server = sb.virtualHost(defaultHostname, hostnamePattern)
                                .service("/test", (ctx, req) -> HttpResponse.of(OK))
                                .and()
                                .build();

        final List<VirtualHost> virtualHosts = server.config().virtualHosts();
        assertThat(virtualHosts.size()).isEqualTo(2);

        final VirtualHost virtualHost = virtualHosts.get(0);
        assertThat(virtualHost.hostnamePattern()).isEqualTo(hostnamePattern);
        assertThat(virtualHost.defaultHostname()).isEqualTo(defaultHostname);

        final VirtualHost defaultVirtualHost = virtualHosts.get(1);
        assertThat(defaultVirtualHost).isEqualTo(server.config().defaultVirtualHost());
    }

    @Test
    void withVirtualHost() {
        final ServerBuilder sb = Server.builder();
        final Server server = sb.withVirtualHost(builder -> {
            builder.defaultHostname("foo")
                   .service("/test", (ctx, req) -> HttpResponse.of(OK));
        }).build();

        final List<VirtualHost> virtualHosts = server.config().virtualHosts();
        assertThat(virtualHosts.size()).isEqualTo(2);

        final VirtualHost virtualHost = virtualHosts.get(0);
        assertThat(virtualHost.hostnamePattern()).isEqualTo("*.foo");
        assertThat(virtualHost.defaultHostname()).isEqualTo("foo");
    }

    @Test
    void defaultVirtualHostMixedStyle() {
        final ServerBuilder sb = Server.builder();
        sb.service("/test", (ctx, req) -> HttpResponse.of(OK))
          .defaultVirtualHost().service("/test2", (ctx, req) -> HttpResponse.of(OK));

        final Server server = sb.build();

        final List<ServiceConfig> serviceConfigs = server.config().defaultVirtualHost().serviceConfigs();
        assertThat(serviceConfigs.size()).isEqualTo(2);
    }

    @Test
    void virtualHostWithoutPattern() {
        final VirtualHost h = new VirtualHostBuilder(Server.builder(), false)
                .defaultHostname("foo.com")
                .hostnamePattern("foo.com")
                .build(template, noopDependencyInjector, null);
        assertThat(h.hostnamePattern()).isEqualTo("foo.com");
        assertThat(h.defaultHostname()).isEqualTo("foo.com");
    }

    @Test
    void virtualHostWithPattern() {
        final VirtualHost h = new VirtualHostBuilder(Server.builder(), false)
                .defaultHostname("bar.foo.com")
                .hostnamePattern("*.foo.com")
                .build(template, noopDependencyInjector, null);
        assertThat(h.hostnamePattern()).isEqualTo("*.foo.com");
        assertThat(h.defaultHostname()).isEqualTo("bar.foo.com");
    }

    @Test
    void accessLoggerCustomization() {
        final VirtualHost h1 = new VirtualHostBuilder(Server.builder(), false)
                .defaultHostname("bar.foo.com")
                .hostnamePattern("*.foo.com")
                .accessLogger(host -> LoggerFactory.getLogger("customize.test"))
                .build(template, noopDependencyInjector, null);
        assertThat(h1.accessLogger().getName()).isEqualTo("customize.test");

        final VirtualHost h2 = new VirtualHostBuilder(Server.builder(), false)
                .defaultHostname("bar.foo.com")
                .hostnamePattern("*.foo.com")
                .accessLogger(LoggerFactory.getLogger("com.foo.test"))
                .build(template, noopDependencyInjector, null);
        assertThat(h2.accessLogger().getName()).isEqualTo("com.foo.test");
    }

    @ParameterizedTest
    @CsvSource({
            "unspecified, unspecified, failure",
            "unspecified, disabled,    failure",
            "unspecified, enabled,     success",
            "disabled,    unspecified, failure",
            "disabled,    disabled,    failure",
            "disabled,    enabled,     success",
            "enabled,     unspecified, success",
            "enabled,     disabled,    failure",
            "enabled,     enabled,     success"
    })
    void tlsAllowUnsafeCiphersCustomization(String templateTlsAllowUnsafeCiphers,
                                            String specifiedTlsAllowUnsafeCiphers,
                                            String expectedOutcome) {

        final Consumer<SslContextBuilder> tlsCustomizer = sslCtxBuilder -> {
            // Try to use one of the bad ciphers.
            sslCtxBuilder.ciphers(ImmutableSet.of(
                    "TLS_ECDHE_RSA_WITH_AES_128_GCM_SHA256", // Good cipher suite
                    "TLS_ECDHE_RSA_WITH_AES_256_CBC_SHA"     // Bad cipher suite
            ));
        };

        final ServerBuilder serverBuilder = Server.builder();
        switch (templateTlsAllowUnsafeCiphers) {
            case "enabled":
                serverBuilder.tlsAllowUnsafeCiphers();
                break;
            case "disabled":
                serverBuilder.tlsAllowUnsafeCiphers(false);
                break;
            case "unspecified":
                break;
            default:
                throw new Error(templateTlsAllowUnsafeCiphers);
        }

        final VirtualHostBuilder virtualHostBuilder =
                serverBuilder.virtualHost("foo.com")
                             .tlsSelfSigned()
                             .tlsCustomizer(tlsCustomizer);
        switch (specifiedTlsAllowUnsafeCiphers) {
            case "enabled":
                virtualHostBuilder.tlsAllowUnsafeCiphers();
                break;
            case "disabled":
                virtualHostBuilder.tlsAllowUnsafeCiphers(false);
                break;
            case "unspecified":
                break;
            default:
                throw new Error(specifiedTlsAllowUnsafeCiphers);
        }

        switch (expectedOutcome) {
            case "success":
                virtualHostBuilder.build(serverBuilder.virtualHostTemplate, noopDependencyInjector,
                                         null);
                break;
            case "failure":
                assertThatThrownBy(() -> virtualHostBuilder.build(serverBuilder.virtualHostTemplate,
                                                                  noopDependencyInjector,
                                                                  null))
                        .isInstanceOf(IllegalStateException.class)
                        .hasMessageContaining("TLS with a bad cipher suite");
                break;
            default:
                throw new Error(expectedOutcome);
        }
    }

    @Test
    void hostnamePatternCannotBeSetForDefaultBuilder() {
        final ServerBuilder sb = Server.builder();
        assertThatThrownBy(() -> sb.defaultVirtualHost().hostnamePattern("CannotSet"))
                .isInstanceOf(UnsupportedOperationException.class);
    }

    @Test
    void hostnamePatternCannotBeSetForDefaultBuilder2() {
        final ServerBuilder sb = Server.builder();
        assertThatThrownBy(() -> sb.withDefaultVirtualHost(builder -> builder.hostnamePattern("CannotSet")))
                .isInstanceOf(UnsupportedOperationException.class);
    }

    @Test
    void virtualHostWithNull2() {
        final ServerBuilder sb = Server.builder();
        assertThatThrownBy(() -> sb.virtualHost(null, "foo.com")).isInstanceOf(NullPointerException.class);
    }

    @Test
    void virtualHostWithNull3() {
        final ServerBuilder sb = Server.builder();
        assertThatThrownBy(() -> sb.virtualHost(null, null)).isInstanceOf(NullPointerException.class);
    }

    @Test
    void virtualHostWithMismatch() {
        assertThatThrownBy(() -> {
            new VirtualHostBuilder(Server.builder(), false)
                    .defaultHostname("bar.com")
                    .hostnamePattern("foo.com")
                    .build(template, noopDependencyInjector, null);
        }).isInstanceOf(IllegalArgumentException.class);
    }

    @Test
    void virtualHostWithMismatch2() {
        assertThatThrownBy(() -> {
            new VirtualHostBuilder(Server.builder(), false)
                    .defaultHostname("bar.com")
                    .hostnamePattern("*.foo.com")
                    .build(template, noopDependencyInjector, null);
        }).isInstanceOf(IllegalArgumentException.class);
    }

    @Test
    void precedenceOfDuplicateRoute() throws Exception {
        final Route routeA = Route.builder().path("/").build();
        final Route routeB = Route.builder().path("/").build();
        final RequestTarget reqTarget = RequestTarget.forServer("/");
        assertThat(reqTarget).isNotNull();

        final VirtualHost virtualHost = new VirtualHostBuilder(Server.builder(), true)
                .service(routeA, (ctx, req) -> HttpResponse.of(200))
                .service(routeB, (ctx, req) -> HttpResponse.of(201))
                .build(template, noopDependencyInjector, null);
        assertThat(virtualHost.serviceConfigs().size()).isEqualTo(2);
        final RoutingContext routingContext = new DefaultRoutingContext(virtualHost(), "example.com",
                                                                        RequestHeaders.of(HttpMethod.GET, "/"),
                                                                        reqTarget, RoutingStatus.OK);
        final Routed<ServiceConfig> serviceConfig = virtualHost.findServiceConfig(routingContext);
<<<<<<< HEAD
        final Route route = serviceConfig.route();
        assertThat(route).isEqualTo(routeA);
=======
        final HttpResponse res = serviceConfig.value().service().serve(null, null);
        assertThat(res.aggregate().join().status().code()).isEqualTo(200);
>>>>>>> 026351da
    }

    @Test
    void multipartUploadsLocationCustomization() {
        final Path multipartUploadsLocation = FileSystems.getDefault().getPath("logs", "access.log");
        final VirtualHost h1 = new VirtualHostBuilder(Server.builder(), false)
                .multipartUploadsLocation(multipartUploadsLocation)
                .build(template, noopDependencyInjector, null);
        assertThat(h1.multipartUploadsLocation()).isEqualTo(multipartUploadsLocation);

        final VirtualHost h2 = new VirtualHostBuilder(Server.builder(), false)
                .build(template, noopDependencyInjector, null);
        assertThat(h2.multipartUploadsLocation()).isEqualTo(template.multipartUploadsLocation());
    }

    @Test
    void defaultLogNameCustomization() {
        final String defaultLogName = "test";
        final VirtualHost h1 = new VirtualHostBuilder(Server.builder(), false)
                .defaultLogName(defaultLogName)
                .build(template, noopDependencyInjector, null);
        assertThat(h1.defaultLogName()).isEqualTo(defaultLogName);

        final VirtualHost h2 = new VirtualHostBuilder(Server.builder(), false)
                .build(template, noopDependencyInjector, null);
        assertThat(h2.defaultLogName()).isEqualTo(template.defaultLogName());
    }

    @Test
    void successFunctionCustomization() {
        final SuccessFunction successFunction = (ctx, log) -> false;
        final VirtualHost h1 = new VirtualHostBuilder(Server.builder(), false)
                .successFunction(successFunction)
                .build(template, noopDependencyInjector, null);
        assertThat(h1.successFunction()).isEqualTo(successFunction);

        final VirtualHost h2 = new VirtualHostBuilder(Server.builder(), false)
                .build(template, noopDependencyInjector, null);
        assertThat(h2.successFunction()).isEqualTo(template.successFunction());
    }
}<|MERGE_RESOLUTION|>--- conflicted
+++ resolved
@@ -332,13 +332,8 @@
                                                                         RequestHeaders.of(HttpMethod.GET, "/"),
                                                                         reqTarget, RoutingStatus.OK);
         final Routed<ServiceConfig> serviceConfig = virtualHost.findServiceConfig(routingContext);
-<<<<<<< HEAD
-        final Route route = serviceConfig.route();
-        assertThat(route).isEqualTo(routeA);
-=======
         final HttpResponse res = serviceConfig.value().service().serve(null, null);
         assertThat(res.aggregate().join().status().code()).isEqualTo(200);
->>>>>>> 026351da
     }
 
     @Test
