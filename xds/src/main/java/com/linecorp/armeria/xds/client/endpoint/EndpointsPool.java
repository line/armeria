--- conflicted
+++ resolved
@@ -49,26 +49,17 @@
         this.eventExecutor = eventExecutor;
     }
 
-<<<<<<< HEAD
     void updateClusterSnapshot(ClusterSnapshot newSnapshot, Consumer<EndpointsState> endpointsListener) {
-        // clean up the old endpoint and listener
-=======
-    void updateClusterSnapshot(ClusterSnapshot newSnapshot, Consumer<List<Endpoint>> endpointsListener) {
         // it is very important that the listener is removed first so that endpoints aren't deemed
         // unhealthy due to closing a HealthCheckedEndpointGroup
->>>>>>> c7aca109
         delegate.removeListener(listener);
         delegate.closeAsync();
 
         // set the new endpoint and listener
         delegate = XdsEndpointUtil.convertEndpointGroup(newSnapshot);
         listener = endpoints -> eventExecutor.execute(
-<<<<<<< HEAD
                 () -> endpointsListener.accept(new EndpointsState(newSnapshot,
-                                                                  attachTimestampsAndDelegate(endpoints))));
-=======
-                () -> endpointsListener.accept(cacheAttributesAndDelegate(endpoints)));
->>>>>>> c7aca109
+                                                                  cacheAttributesAndDelegate(endpoints))));
         delegate.addListener(listener, true);
     }
 
