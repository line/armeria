/*
 * Copyright 2015 LINE Corporation
 *
 * LINE Corporation licenses this file to you under the Apache License,
 * version 2.0 (the "License"); you may not use this file except in compliance
 * with the License. You may obtain a copy of the License at:
 *
 *   https://www.apache.org/licenses/LICENSE-2.0
 *
 * Unless required by applicable law or agreed to in writing, software
 * distributed under the License is distributed on an "AS IS" BASIS, WITHOUT
 * WARRANTIES OR CONDITIONS OF ANY KIND, either express or implied. See the
 * License for the specific language governing permissions and limitations
 * under the License.
 */

package com.linecorp.armeria.server;

import static com.google.common.collect.ImmutableList.toImmutableList;
import static java.util.Objects.requireNonNull;

import java.net.InetAddress;
import java.net.InetSocketAddress;
import java.time.Duration;
import java.util.ArrayList;
import java.util.Collections;
import java.util.List;
import java.util.Map;
import java.util.concurrent.Executor;
import java.util.concurrent.ScheduledExecutorService;
import java.util.function.Function;
import java.util.function.Predicate;
import java.util.function.Supplier;

import javax.annotation.Nullable;

import com.google.common.collect.ImmutableList;

import com.linecorp.armeria.common.AggregatedHttpResponse;
import com.linecorp.armeria.common.Request;
import com.linecorp.armeria.common.RequestId;

import io.micrometer.core.instrument.MeterRegistry;
import io.micrometer.core.instrument.binder.jvm.ExecutorServiceMetrics;
import io.netty.channel.ChannelOption;
import io.netty.channel.EventLoopGroup;
import io.netty.handler.ssl.SslContext;
import io.netty.util.Mapping;
import it.unimi.dsi.fastutil.objects.Object2ObjectArrayMap;

/**
 * {@link Server} configuration.
 */
public final class ServerConfig {

    /**
     * Initialized later by {@link Server} via {@link #setServer(Server)}.
     */
    @Nullable
    private Server server;

    private final List<ServerPort> ports;
    private final VirtualHost defaultVirtualHost;
    private final List<VirtualHost> virtualHosts;
    private final Mapping<String, VirtualHost> virtualHostMapping;
    private final List<ServiceConfig> services;

    private final EventLoopGroup workerGroup;
    private final boolean shutdownWorkerGroupOnStop;
    private final Executor startStopExecutor;
    private final int maxNumConnections;

    private final long idleTimeoutMillis;
    private final long pingIntervalMillis;
    private final long maxConnectionAgeMillis;
    private final int maxNumRequestsPerConnection;

    private final int http2InitialConnectionWindowSize;
    private final int http2InitialStreamWindowSize;
    private final long http2MaxStreamsPerConnection;
    private final int http2MaxFrameSize;
    private final long http2MaxHeaderListSize;
    private final int http1MaxInitialLineLength;
    private final int http1MaxHeaderSize;
    private final int http1MaxChunkSize;

    private final Duration gracefulShutdownQuietPeriod;
    private final Duration gracefulShutdownTimeout;

    private final ScheduledExecutorService blockingTaskExecutor;
    private final boolean shutdownBlockingTaskExecutorOnStop;

    private final MeterRegistry meterRegistry;

    private final int proxyProtocolMaxTlvSize;

    private final Map<ChannelOption<?>, ?> channelOptions;
    private final Map<ChannelOption<?>, ?> childChannelOptions;

    private final List<ClientAddressSource> clientAddressSources;
    private final Predicate<? super InetAddress> clientAddressTrustedProxyFilter;
    private final Predicate<? super InetAddress> clientAddressFilter;
    private final Function<? super ProxiedAddresses, ? extends InetSocketAddress> clientAddressMapper;
    private final boolean enableServerHeader;
    private final boolean enableDateHeader;
    private final Supplier<RequestId> requestIdGenerator;
    private final ExceptionHandler exceptionHandler;

    @Nullable
    private final Mapping<String, SslContext> sslContexts;

    @Nullable
    private String strVal;

    ServerConfig(
            Iterable<ServerPort> ports,
            VirtualHost defaultVirtualHost, Iterable<VirtualHost> virtualHosts,
            EventLoopGroup workerGroup, boolean shutdownWorkerGroupOnStop, Executor startStopExecutor,
            int maxNumConnections, long idleTimeoutMillis, long pingIntervalMillis, long maxConnectionAgeMillis,
            int maxNumRequestsPerConnection, int http2InitialConnectionWindowSize,
            int http2InitialStreamWindowSize,
            long http2MaxStreamsPerConnection, int http2MaxFrameSize,
            long http2MaxHeaderListSize, int http1MaxInitialLineLength, int http1MaxHeaderSize,
            int http1MaxChunkSize, Duration gracefulShutdownQuietPeriod, Duration gracefulShutdownTimeout,
            ScheduledExecutorService blockingTaskExecutor, boolean shutdownBlockingTaskExecutorOnStop,
            MeterRegistry meterRegistry, int proxyProtocolMaxTlvSize,
            Map<ChannelOption<?>, Object> channelOptions,
            Map<ChannelOption<?>, Object> childChannelOptions,
            List<ClientAddressSource> clientAddressSources,
            Predicate<? super InetAddress> clientAddressTrustedProxyFilter,
            Predicate<? super InetAddress> clientAddressFilter,
            Function<? super ProxiedAddresses, ? extends InetSocketAddress> clientAddressMapper,
            boolean enableServerHeader, boolean enableDateHeader,
            Supplier<? extends RequestId> requestIdGenerator,
<<<<<<< HEAD
            @Nullable Mapping<String, SslContext> sslContexts) {

=======
            ExceptionHandler exceptionHandler) {
>>>>>>> 27f1d605
        requireNonNull(ports, "ports");
        requireNonNull(defaultVirtualHost, "defaultVirtualHost");
        requireNonNull(virtualHosts, "virtualHosts");

        // Set the primitive properties.
        this.workerGroup = requireNonNull(workerGroup, "workerGroup");
        this.shutdownWorkerGroupOnStop = shutdownWorkerGroupOnStop;
        this.startStopExecutor = requireNonNull(startStopExecutor, "startStopExecutor");
        this.maxNumConnections = validateMaxNumConnections(maxNumConnections);
        this.idleTimeoutMillis = validateIdleTimeoutMillis(idleTimeoutMillis);
        this.pingIntervalMillis = validateNonNegative(pingIntervalMillis, "pingIntervalMillis");
        this.maxNumRequestsPerConnection =
                validateNonNegative(maxNumRequestsPerConnection, "maxNumRequestsPerConnection");
        this.maxConnectionAgeMillis = maxConnectionAgeMillis;
        this.http2InitialConnectionWindowSize = http2InitialConnectionWindowSize;
        this.http2InitialStreamWindowSize = http2InitialStreamWindowSize;
        this.http2MaxStreamsPerConnection = http2MaxStreamsPerConnection;
        this.http2MaxFrameSize = http2MaxFrameSize;
        this.http2MaxHeaderListSize = http2MaxHeaderListSize;
        this.http1MaxInitialLineLength = validateNonNegative(
                http1MaxInitialLineLength, "http1MaxInitialLineLength");
        this.http1MaxHeaderSize = validateNonNegative(
                http1MaxHeaderSize, "http1MaxHeaderSize");
        this.http1MaxChunkSize = validateNonNegative(
                http1MaxChunkSize, "http1MaxChunkSize");
        this.gracefulShutdownQuietPeriod = validateNonNegative(requireNonNull(
                gracefulShutdownQuietPeriod), "gracefulShutdownQuietPeriod");
        this.gracefulShutdownTimeout = validateNonNegative(requireNonNull(
                gracefulShutdownTimeout), "gracefulShutdownTimeout");
        validateGreaterThanOrEqual(gracefulShutdownTimeout, "gracefulShutdownTimeout",
                                   gracefulShutdownQuietPeriod, "gracefulShutdownQuietPeriod");

        requireNonNull(blockingTaskExecutor, "blockingTaskExecutor");
        blockingTaskExecutor =
                ExecutorServiceMetrics.monitor(meterRegistry, blockingTaskExecutor,
                                               "blockingTaskExecutor", "armeria");
        this.blockingTaskExecutor = UnstoppableScheduledExecutorService.from(blockingTaskExecutor);
        this.shutdownBlockingTaskExecutorOnStop = shutdownBlockingTaskExecutorOnStop;

        this.meterRegistry = requireNonNull(meterRegistry, "meterRegistry");
        this.channelOptions = Collections.unmodifiableMap(
                new Object2ObjectArrayMap<>(requireNonNull(channelOptions, "channelOptions")));
        this.childChannelOptions = Collections.unmodifiableMap(
                new Object2ObjectArrayMap<>(requireNonNull(childChannelOptions, "childChannelOptions")));
        this.clientAddressSources = ImmutableList.copyOf(
                requireNonNull(clientAddressSources, "clientAddressSources"));
        this.clientAddressTrustedProxyFilter =
                requireNonNull(clientAddressTrustedProxyFilter, "clientAddressTrustedProxyFilter");
        this.clientAddressFilter = requireNonNull(clientAddressFilter, "clientAddressFilter");
        this.clientAddressMapper = requireNonNull(clientAddressMapper, "clientAddressMapper");

        // Set localAddresses.
        final List<ServerPort> portsCopy = new ArrayList<>();
        for (ServerPort p : ports) {
            if (p == null) {
                break;
            }
            portsCopy.add(p);
        }

        if (portsCopy.isEmpty()) {
            throw new IllegalArgumentException("no ports in the server");
        }

        this.ports = Collections.unmodifiableList(portsCopy);

        if (this.ports.stream().anyMatch(ServerPort::hasProxyProtocol)) {
            this.proxyProtocolMaxTlvSize = proxyProtocolMaxTlvSize;
        } else {
            this.proxyProtocolMaxTlvSize = 0;
        }

        // Set virtual host definitions and initialize their domain name mapping.
        final DomainMappingBuilder<VirtualHost> mappingBuilder =
                new DomainMappingBuilder<>(defaultVirtualHost);
        final List<VirtualHost> virtualHostsCopy = new ArrayList<>();
        for (VirtualHost h : virtualHosts) {
            if (h == null) {
                break;
            }
            virtualHostsCopy.add(h);
            mappingBuilder.add(h.hostnamePattern(), h);
        }
        virtualHostMapping = mappingBuilder.build();

        // Add the default VirtualHost to the virtualHosts so that a user can retrieve all VirtualHosts
        // via virtualHosts(). i.e. no need to check defaultVirtualHost().
        virtualHostsCopy.add(defaultVirtualHost);

        // Sets the parent of VirtualHost to this configuration.
        virtualHostsCopy.forEach(h -> h.setServerConfig(this));

        if (virtualHostsCopy.stream().allMatch(h -> h.serviceConfigs().isEmpty())) {
            throw new IllegalArgumentException("no services in the server");
        }

        this.virtualHosts = Collections.unmodifiableList(virtualHostsCopy);
        this.defaultVirtualHost = defaultVirtualHost;

        // Build the complete list of the services available in this server.
        services = virtualHostsCopy.stream()
                                   .flatMap(h -> h.serviceConfigs().stream())
                                   .collect(toImmutableList());

        this.enableServerHeader = enableServerHeader;
        this.enableDateHeader = enableDateHeader;

        @SuppressWarnings("unchecked")
        final Supplier<RequestId> castRequestIdGenerator =
                (Supplier<RequestId>) requireNonNull(requestIdGenerator, "requestIdGenerator");
        this.requestIdGenerator = castRequestIdGenerator;
<<<<<<< HEAD
        this.sslContexts = sslContexts;
=======
        this.exceptionHandler = requireNonNull(exceptionHandler, "exceptionHandler");
>>>>>>> 27f1d605
    }

    static int validateMaxNumConnections(int maxNumConnections) {
        return ConnectionLimitingHandler.validateMaxNumConnections(maxNumConnections);
    }

    static long validateIdleTimeoutMillis(long idleTimeoutMillis) {
        if (idleTimeoutMillis < 0) {
            throw new IllegalArgumentException("idleTimeoutMillis: " + idleTimeoutMillis + " (expected: >= 0)");
        }
        return idleTimeoutMillis;
    }

    static long validateNonNegative(long value, String fieldName) {
        if (value < 0) {
            throw new IllegalArgumentException(fieldName + ": " + value + " (expected: >= 0)");
        }
        return value;
    }

    static int validateNonNegative(int value, String fieldName) {
        if (value < 0) {
            throw new IllegalArgumentException(fieldName + ": " + value + " (expected: >= 0)");
        }
        return value;
    }

    static Duration validateNonNegative(Duration duration, String fieldName) {
        if (duration.isNegative()) {
            throw new IllegalArgumentException(fieldName + ": " + duration + " (expected: >= 0)");
        }
        return duration;
    }

    static void validateGreaterThanOrEqual(Duration larger, String largerFieldName,
                                           Duration smaller, String smallerFieldName) {
        if (larger.compareTo(smaller) < 0) {
            throw new IllegalArgumentException(largerFieldName + " must be greater than or equal to" +
                                               smallerFieldName);
        }
    }

    /**
     * Returns the {@link Server}.
     */
    public Server server() {
        if (server == null) {
            throw new IllegalStateException("Server has not been configured yet.");
        }

        return server;
    }

    void setServer(Server server) {
        if (this.server != null) {
            throw new IllegalStateException("ServerConfig cannot be used for more than one Server.");
        }
        this.server = requireNonNull(server, "server");
    }

    /**
     * Returns the {@link ServerPort}s to listen on.
     *
     * @see Server#activePorts()
     */
    public List<ServerPort> ports() {
        return ports;
    }

    /**
     * Returns the default {@link VirtualHost}, which is used when no other {@link VirtualHost}s match the
     * host name of a client request. e.g. the {@code "Host"} header in HTTP or host name in TLS SNI extension
     *
     * @see #virtualHosts()
     */
    public VirtualHost defaultVirtualHost() {
        return defaultVirtualHost;
    }

    /**
     * Returns the {@link List} of available {@link VirtualHost}s.
     *
     * @return the {@link List} of available {@link VirtualHost}s where its last {@link VirtualHost} is
     *         {@link #defaultVirtualHost()}
     */
    public List<VirtualHost> virtualHosts() {
        return virtualHosts;
    }

    /**
     * Finds the {@link VirtualHost} that matches the specified {@code hostname}. If there's no match, the
     * {@link #defaultVirtualHost()} is returned.
     */
    public VirtualHost findVirtualHost(String hostname) {
        return virtualHostMapping.map(hostname);
    }

    /**
     * Finds the {@link List} of {@link VirtualHost}s that contains the specified {@link HttpService}.
     * If there's no match, an empty {@link List} is returned. Note that this is potentially an expensive
     * operation and thus should not be used in a performance-sensitive path.
     */
    public List<VirtualHost> findVirtualHosts(HttpService service) {
        requireNonNull(service, "service");

        final Class<? extends HttpService> serviceType = service.getClass();
        final List<VirtualHost> res = new ArrayList<>();
        for (VirtualHost h : virtualHosts) {
            for (ServiceConfig c : h.serviceConfigs()) {
                // Consider the case where the specified service is decorated before being added.
                final HttpService unwrapped = c.service().as(serviceType);
                if (unwrapped == null) {
                    continue;
                }

                if (unwrapped == service) {
                    res.add(c.virtualHost());
                    break;
                }
            }
        }

        return res;
    }

    /**
     * Returns the information of all available {@link HttpService}s in the {@link Server}.
     */
    public List<ServiceConfig> serviceConfigs() {
        return services;
    }

    /**
     * Returns the worker {@link EventLoopGroup} which is responsible for performing socket I/O and running
     * {@link Service#serve(ServiceRequestContext, Request)}.
     */
    public EventLoopGroup workerGroup() {
        return workerGroup;
    }

    /**
     * Returns whether the worker {@link EventLoopGroup} is shut down when the {@link Server} stops.
     */
    public boolean shutdownWorkerGroupOnStop() {
        return shutdownWorkerGroupOnStop;
    }

    /**
     * Returns the {@link Executor} which will invoke the callbacks of {@link Server#start()},
     * {@link Server#stop()} and {@link ServerListener}.
     *
     * <p>Note: Kept non-public since it doesn't seem useful for users.</p>
     */
    Executor startStopExecutor() {
        return startStopExecutor;
    }

    /**
     * Returns the {@link ChannelOption}s and their values of {@link Server}'s server sockets.
     */
    public Map<ChannelOption<?>, ?> channelOptions() {
        return channelOptions;
    }

    /**
     * Returns the {@link ChannelOption}s and their values of sockets accepted by {@link Server}.
     */
    public Map<ChannelOption<?>, ?> childChannelOptions() {
        return childChannelOptions;
    }

    /**
     * Returns the maximum allowed number of open connections.
     */
    public int maxNumConnections() {
        return maxNumConnections;
    }

    /**
     * Returns the idle timeout of a connection in milliseconds for keep-alive.
     */
    public long idleTimeoutMillis() {
        return idleTimeoutMillis;
    }

    /**
     * Returns the HTTP/2 PING interval in milliseconds.
     */
    public long pingIntervalMillis() {
        return pingIntervalMillis;
    }

    /**
     * Returns the maximum allowed age of a connection in milliseconds for keep-alive.
     */
    public long maxConnectionAgeMillis() {
        return maxConnectionAgeMillis;
    }

    /**
     * Returns the maximum allowed number of requests that can be served through one connection.
     */
    public int maxNumRequestsPerConnection() {
        return maxNumRequestsPerConnection;
    }

    /**
     * Returns the maximum length of an HTTP/1 response initial line.
     */
    public int http1MaxInitialLineLength() {
        return http1MaxInitialLineLength;
    }

    /**
     * Returns the maximum length of all headers in an HTTP/1 response.
     */
    public int http1MaxHeaderSize() {
        return http1MaxHeaderSize;
    }

    /**
     * Returns the maximum length of each chunk in an HTTP/1 response content.
     * The content or a chunk longer than this value will be split into smaller chunks
     * so that their lengths never exceed it.
     */
    public int http1MaxChunkSize() {
        return http1MaxChunkSize;
    }

    /**
     * Returns the initial connection-level HTTP/2 flow control window size.
     */
    public int http2InitialConnectionWindowSize() {
        return http2InitialConnectionWindowSize;
    }

    /**
     * Returns the initial stream-level HTTP/2 flow control window size.
     */
    public int http2InitialStreamWindowSize() {
        return http2InitialStreamWindowSize;
    }

    /**
     * Returns the maximum number of concurrent streams per HTTP/2 connection.
     */
    public long http2MaxStreamsPerConnection() {
        return http2MaxStreamsPerConnection;
    }

    /**
     * Returns the maximum size of HTTP/2 frames that can be received.
     */
    public int http2MaxFrameSize() {
        return http2MaxFrameSize;
    }

    /**
     * Returns the maximum size of headers that can be received.
     */
    public long http2MaxHeaderListSize() {
        return http2MaxHeaderListSize;
    }

    /**
     * Returns the number of milliseconds to wait for active requests to go end before shutting down.
     * {@code 0} means the server will stop right away without waiting.
     */
    public Duration gracefulShutdownQuietPeriod() {
        return gracefulShutdownQuietPeriod;
    }

    /**
     * Returns the number of milliseconds to wait before shutting down the server regardless of active
     * requests.
     */
    public Duration gracefulShutdownTimeout() {
        return gracefulShutdownTimeout;
    }

    /**
     * Returns the {@link ScheduledExecutorService} dedicated to the execution of blocking tasks or invocations.
     * Note that the {@link ScheduledExecutorService} returned by this method does not set the
     * {@link ServiceRequestContext} when executing a submitted task.
     * Use {@link ServiceRequestContext#blockingTaskExecutor()} if possible.
     */
    public ScheduledExecutorService blockingTaskExecutor() {
        return blockingTaskExecutor;
    }

    /**
     * Returns whether the worker {@link Executor} is shut down when the {@link Server} stops.
     */
    public boolean shutdownBlockingTaskExecutorOnStop() {
        return shutdownBlockingTaskExecutorOnStop;
    }

    /**
     * Returns the {@link MeterRegistry} that collects various stats.
     */
    public MeterRegistry meterRegistry() {
        return meterRegistry;
    }

    /**
     * Returns the maximum size of additional data (TLV, Tag-Length-Value). It is only used when
     * PROXY protocol is enabled on the server port.
     */
    public int proxyProtocolMaxTlvSize() {
        return proxyProtocolMaxTlvSize;
    }

    /**
     * Returns a list of {@link ClientAddressSource}s which are used to determine where to look for
     * the client address, in the order of preference.
     */
    public List<ClientAddressSource> clientAddressSources() {
        return clientAddressSources;
    }

    /**
     * Returns a filter which evaluates whether an {@link InetAddress} of a remote endpoint is trusted.
     */
    public Predicate<? super InetAddress> clientAddressTrustedProxyFilter() {
        return clientAddressTrustedProxyFilter;
    }

    /**
     * Returns a filter which evaluates whether an {@link InetAddress} can be used as a client address.
     */
    public Predicate<? super InetAddress> clientAddressFilter() {
        return clientAddressFilter;
    }

    /**
     * Returns a {@link Function} to use when determining the client address from {@link ProxiedAddresses}.
     */
    public Function<? super ProxiedAddresses, ? extends InetSocketAddress> clientAddressMapper() {
        return clientAddressMapper;
    }

    /**
     * Returns whether the response header will include default {@code "Server"} header.
     */
    public boolean isServerHeaderEnabled() {
        return enableServerHeader;
    }

    /**
     * Returns whether the response header will include default {@code "Date"} header.
     */
    public boolean isDateHeaderEnabled() {
        return enableDateHeader;
    }

    /**
     * Returns the {@link Supplier} that generates a {@link RequestId} for each {@link Request}.
     */
    public Supplier<RequestId> requestIdGenerator() {
        return requestIdGenerator;
    }

    /**
<<<<<<< HEAD
     * Returns a map of SslContexts {@link SslContext}.
     */
    @Nullable
    public Mapping<String, SslContext> getSslContexts() {
        return sslContexts;
=======
     * Returns the {@link ExceptionHandler} that converts a {@link Throwable} to an
     * {@link AggregatedHttpResponse}.
     */
    public ExceptionHandler exceptionHandler() {
        return exceptionHandler;
>>>>>>> 27f1d605
    }

    @Override
    public String toString() {
        String strVal = this.strVal;
        if (strVal == null) {
            this.strVal = strVal = toString(
                    getClass(), ports(), null, virtualHosts(),
                    workerGroup(), shutdownWorkerGroupOnStop(),
                    maxNumConnections(), idleTimeoutMillis(),
                    http2InitialConnectionWindowSize(), http2InitialStreamWindowSize(),
                    http2MaxStreamsPerConnection(), http2MaxFrameSize(), http2MaxHeaderListSize(),
                    http1MaxInitialLineLength(), http1MaxHeaderSize(), http1MaxChunkSize(),
                    proxyProtocolMaxTlvSize(), gracefulShutdownQuietPeriod(), gracefulShutdownTimeout(),
                    blockingTaskExecutor(), shutdownBlockingTaskExecutorOnStop(),
                    meterRegistry(), channelOptions(), childChannelOptions(),
                    clientAddressSources(), clientAddressTrustedProxyFilter(), clientAddressFilter(),
                    clientAddressMapper(),
                    isServerHeaderEnabled(), isDateHeaderEnabled());
        }

        return strVal;
    }

    static String toString(
            @Nullable Class<?> type, Iterable<ServerPort> ports,
            @Nullable VirtualHost defaultVirtualHost, List<VirtualHost> virtualHosts,
            EventLoopGroup workerGroup, boolean shutdownWorkerGroupOnStop,
            int maxNumConnections, long idleTimeoutMillis, int http2InitialConnectionWindowSize,
            int http2InitialStreamWindowSize, long http2MaxStreamsPerConnection, int http2MaxFrameSize,
            long http2MaxHeaderListSize, long http1MaxInitialLineLength, long http1MaxHeaderSize,
            long http1MaxChunkSize, int proxyProtocolMaxTlvSize,
            Duration gracefulShutdownQuietPeriod, Duration gracefulShutdownTimeout,
            ScheduledExecutorService blockingTaskExecutor, boolean shutdownBlockingTaskExecutorOnStop,
            @Nullable MeterRegistry meterRegistry,
            Map<ChannelOption<?>, ?> channelOptions, Map<ChannelOption<?>, ?> childChannelOptions,
            List<ClientAddressSource> clientAddressSources,
            Predicate<? super InetAddress> clientAddressTrustedProxyFilter,
            Predicate<? super InetAddress> clientAddressFilter,
            Function<? super ProxiedAddresses, ? extends InetSocketAddress> clientAddressMapper,
            boolean serverHeaderEnabled, boolean dateHeaderEnabled) {

        final StringBuilder buf = new StringBuilder();
        if (type != null) {
            buf.append(type.getSimpleName());
        }

        buf.append("(ports: [");

        boolean hasPorts = false;
        for (final ServerPort p : ports) {
            buf.append(ServerPort.toString(null, p.localAddress(), p.protocols()));
            buf.append(", ");
            hasPorts = true;
        }

        if (hasPorts) {
            buf.setCharAt(buf.length() - 2, ']');
            buf.setCharAt(buf.length() - 1, ',');
        } else {
            buf.append("],");
        }

        buf.append(" virtualHosts: [");
        if (!virtualHosts.isEmpty()) {
            virtualHosts.forEach(virtualHost -> {
                buf.append(virtualHost.toStringWithoutTypeName());
                buf.append(", ");
            });

            if (defaultVirtualHost != null) {
                buf.append(defaultVirtualHost.toStringWithoutTypeName());
            } else {
                buf.setLength(buf.length() - 2);
            }
        } else if (defaultVirtualHost != null) {
            buf.append(defaultVirtualHost.toStringWithoutTypeName());
        }

        buf.append("], workerGroup: ");
        buf.append(workerGroup);
        buf.append(" (shutdownOnStop=");
        buf.append(shutdownWorkerGroupOnStop);
        buf.append("), maxNumConnections: ");
        buf.append(maxNumConnections);
        buf.append(", idleTimeout: ");
        buf.append(idleTimeoutMillis);
        buf.append("ms, http2InitialConnectionWindowSize: ");
        buf.append(http2InitialConnectionWindowSize);
        buf.append("B, http2InitialStreamWindowSize: ");
        buf.append(http2InitialStreamWindowSize);
        buf.append("B, http2MaxStreamsPerConnection: ");
        buf.append(http2MaxStreamsPerConnection);
        buf.append(", http2MaxFrameSize: ");
        buf.append(http2MaxFrameSize);
        buf.append("B, http2MaxHeaderListSize: ");
        buf.append(http2MaxHeaderListSize);
        buf.append("B, http1MaxInitialLineLength: ");
        buf.append(http1MaxInitialLineLength);
        buf.append("B, http1MaxHeaderSize: ");
        buf.append(http1MaxHeaderSize);
        buf.append("B, http1MaxChunkSize: ");
        buf.append(http1MaxChunkSize);
        buf.append("B, proxyProtocolMaxTlvSize: ");
        buf.append(proxyProtocolMaxTlvSize);
        buf.append("B, gracefulShutdownQuietPeriod: ");
        buf.append(gracefulShutdownQuietPeriod);
        buf.append(", gracefulShutdownTimeout: ");
        buf.append(gracefulShutdownTimeout);
        buf.append(", blockingTaskExecutor: ");
        buf.append(blockingTaskExecutor);
        buf.append(", shutdownBlockingTaskExecutorOnStop: ");
        buf.append(shutdownBlockingTaskExecutorOnStop);
        if (meterRegistry != null) {
            buf.append(", meterRegistry: ");
            buf.append(meterRegistry);
        }
        buf.append(", channelOptions: ");
        buf.append(channelOptions);
        buf.append(", childChannelOptions: ");
        buf.append(childChannelOptions);
        buf.append(", clientAddressSources: ");
        buf.append(clientAddressSources);
        buf.append(", clientAddressTrustedProxyFilter: ");
        buf.append(clientAddressTrustedProxyFilter);
        buf.append(", clientAddressFilter: ");
        buf.append(clientAddressFilter);
        buf.append(", clientAddressMapper: ");
        buf.append(clientAddressMapper);
        buf.append(", serverHeader: ");
        buf.append(serverHeaderEnabled ? "enabled" : "disabled");
        buf.append(", dateHeader: ");
        buf.append(dateHeaderEnabled ? "enabled" : "disabled");
        buf.append(')');

        return buf.toString();
    }
}<|MERGE_RESOLUTION|>--- conflicted
+++ resolved
@@ -132,12 +132,8 @@
             Function<? super ProxiedAddresses, ? extends InetSocketAddress> clientAddressMapper,
             boolean enableServerHeader, boolean enableDateHeader,
             Supplier<? extends RequestId> requestIdGenerator,
-<<<<<<< HEAD
+            ExceptionHandler exceptionHandler,
             @Nullable Mapping<String, SslContext> sslContexts) {
-
-=======
-            ExceptionHandler exceptionHandler) {
->>>>>>> 27f1d605
         requireNonNull(ports, "ports");
         requireNonNull(defaultVirtualHost, "defaultVirtualHost");
         requireNonNull(virtualHosts, "virtualHosts");
@@ -249,11 +245,8 @@
         final Supplier<RequestId> castRequestIdGenerator =
                 (Supplier<RequestId>) requireNonNull(requestIdGenerator, "requestIdGenerator");
         this.requestIdGenerator = castRequestIdGenerator;
-<<<<<<< HEAD
+        this.exceptionHandler = requireNonNull(exceptionHandler, "exceptionHandler");
         this.sslContexts = sslContexts;
-=======
-        this.exceptionHandler = requireNonNull(exceptionHandler, "exceptionHandler");
->>>>>>> 27f1d605
     }
 
     static int validateMaxNumConnections(int maxNumConnections) {
@@ -617,19 +610,19 @@
     }
 
     /**
-<<<<<<< HEAD
+     * Returns the {@link ExceptionHandler} that converts a {@link Throwable} to an
+     * {@link AggregatedHttpResponse}.
+     */
+    public ExceptionHandler exceptionHandler() {
+        return exceptionHandler;
+    }
+
+    /**
      * Returns a map of SslContexts {@link SslContext}.
      */
     @Nullable
     public Mapping<String, SslContext> getSslContexts() {
         return sslContexts;
-=======
-     * Returns the {@link ExceptionHandler} that converts a {@link Throwable} to an
-     * {@link AggregatedHttpResponse}.
-     */
-    public ExceptionHandler exceptionHandler() {
-        return exceptionHandler;
->>>>>>> 27f1d605
     }
 
     @Override
