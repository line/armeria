--- conflicted
+++ resolved
@@ -16,8 +16,6 @@
 
 package com.linecorp.armeria.internal.server.annotation;
 
-<<<<<<< HEAD
-=======
 import static com.google.common.base.Preconditions.checkArgument;
 import static com.linecorp.armeria.internal.common.util.ObjectCollectingUtil.collectFrom;
 import static com.linecorp.armeria.internal.server.annotation.ClassUtil.typeToClass;
@@ -44,7 +42,6 @@
 import org.slf4j.LoggerFactory;
 
 import com.google.common.annotations.VisibleForTesting;
->>>>>>> 8b0225ec
 import com.google.common.collect.ImmutableList;
 import com.linecorp.armeria.common.AggregatedHttpResponse;
 import com.linecorp.armeria.common.ExchangeType;
@@ -161,14 +158,9 @@
                                                                      method.getName(), exceptionHandlers);
         }
 
-<<<<<<< HEAD
-        responseConverter = ResponseConverterFunctionSelector.responseConverter(
-                method, requireNonNull(responseConverters, "responseConverters"));
-=======
         actualReturnType = getActualReturnType(method);
         responseConverter = responseConverter(
-                actualReturnType, requireNonNull(responseConverters, "responseConverters"));
->>>>>>> 8b0225ec
+                method, requireNonNull(responseConverters, "responseConverters"));
         aggregationStrategy = AggregationStrategy.from(resolvers);
         this.route = requireNonNull(route, "route");
 
@@ -207,8 +199,6 @@
         methodHandle = asMethodHandle(method, object);
     }
 
-<<<<<<< HEAD
-=======
     private static ResponseConverterFunction responseConverter(
             Type returnType, List<ResponseConverterFunction> responseConverters) {
 
@@ -279,7 +269,6 @@
         }
     }
 
->>>>>>> 8b0225ec
     public String serviceName() {
         return serviceName;
     }
@@ -583,8 +572,6 @@
         }
     }
 
-<<<<<<< HEAD
-=======
     /**
      * A response converter implementation which creates an {@link HttpResponse} with
      * the objects published from a {@link Publisher} or {@link Stream}.
@@ -640,7 +627,6 @@
             }));
         }
     }
->>>>>>> 8b0225ec
 
     /**
      * Returns the user-defined class for the given class: usually simply the given class,
