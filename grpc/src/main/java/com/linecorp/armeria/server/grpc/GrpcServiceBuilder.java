--- conflicted
+++ resolved
@@ -783,56 +783,6 @@
         return interceptors;
     }
 
-<<<<<<< HEAD
-    private void collectDecorators(Class<?> clazz, @Nullable String path,
-                                   ServerServiceDefinition serverServiceDefinition) {
-        final String serviceName =
-                path != null ? path : '/' + serverServiceDefinition.getServiceDescriptor().getName();
-        // In gRPC, A method name is unique.
-        final Map<String, Method> methods = new HashMap<>();
-        for (Method method : InternalReflectionUtils.getAllSortedMethods(clazz,
-                                                                         withModifier(Modifier.PUBLIC))) {
-            final String methodName = method.getName();
-            if (!methods.containsKey(methodName)) {
-                methods.put(methodName, method);
-            }
-        }
-        for (final ServerMethodDefinition<?, ?> serverMethodDefinition : serverServiceDefinition.getMethods()) {
-            final String targetMethodName = serverMethodDefinition.getMethodDescriptor().getBareMethodName();
-            if (targetMethodName == null) {
-                continue;
-            }
-            final String methodName = targetMethodName.substring(0, 1).toLowerCase() +
-                                      targetMethodName.substring(1);
-            final Method method = methods.get(methodName);
-            if (method == null) {
-                continue;
-            }
-            final List<DecoratorAndOrder> decorators = DecoratorAnnotationUtil.collectDecorators(
-                    clazz, method, ImmutableList.of());
-            if (!decorators.isEmpty()) {
-                String key = serviceName + '/' + targetMethodName;
-                pathToDecorators.put(key, decorators);
-                if (path == null) {
-                    key = serverMethodDefinition.getMethodDescriptor().getFullMethodName();
-                    methodToDecorators.put(key, decorators);
-                }
-            }
-        }
-    }
-
-    @VisibleForTesting
-    Map<String, List<DecoratorAndOrder>> pathToDecorators() {
-        return pathToDecorators;
-    }
-
-    @VisibleForTesting
-    Map<String, List<DecoratorAndOrder>> methodToDecorators() {
-        return methodToDecorators;
-    }
-
-=======
->>>>>>> 3c61331a
     /**
      * Constructs a new {@link GrpcService} that can be bound to
      * {@link ServerBuilder}. It is recommended to bind the service to a server using
