/*
 * Copyright 2018 LINE Corporation
 *
 * LINE Corporation licenses this file to you under the Apache License,
 * version 2.0 (the "License"); you may not use this file except in compliance
 * with the License. You may obtain a copy of the License at:
 *
 *   https://www.apache.org/licenses/LICENSE-2.0
 *
 * Unless required by applicable law or agreed to in writing, software
 * distributed under the License is distributed on an "AS IS" BASIS, WITHOUT
 * WARRANTIES OR CONDITIONS OF ANY KIND, either express or implied. See the
 * License for the specific language governing permissions and limitations
 * under the License.
 */
package com.linecorp.armeria.internal.server.annotation;

import static com.linecorp.armeria.internal.server.annotation.AnnotatedValueResolver.toArguments;
import static com.linecorp.armeria.internal.server.annotation.AnnotatedValueResolver.toRequestObjectResolvers;
import static org.assertj.core.api.Assertions.assertThat;
import static org.reflections.ReflectionUtils.getAllConstructors;
import static org.reflections.ReflectionUtils.getAllFields;
import static org.reflections.ReflectionUtils.getAllMethods;

import java.lang.reflect.Constructor;
import java.lang.reflect.Method;
import java.time.Duration;
import java.time.Instant;
import java.time.LocalDate;
import java.time.LocalDateTime;
import java.time.LocalTime;
import java.time.OffsetDateTime;
import java.time.OffsetTime;
import java.time.Period;
import java.time.ZoneId;
import java.time.ZoneOffset;
import java.time.ZonedDateTime;
import java.util.Collection;
import java.util.List;
import java.util.Optional;
import java.util.Set;
import java.util.stream.Collectors;

import org.junit.jupiter.api.AfterAll;
import org.junit.jupiter.api.Test;
import org.slf4j.Logger;
import org.slf4j.LoggerFactory;

import com.google.common.collect.ImmutableList;
import com.google.common.collect.ImmutableSet;
import com.google.common.collect.Iterables;

import com.linecorp.armeria.common.Cookie;
import com.linecorp.armeria.common.Cookies;
import com.linecorp.armeria.common.HttpHeaderNames;
import com.linecorp.armeria.common.HttpMethod;
import com.linecorp.armeria.common.HttpRequest;
import com.linecorp.armeria.common.RequestHeaders;
import com.linecorp.armeria.common.RequestHeadersBuilder;
import com.linecorp.armeria.internal.server.annotation.AnnotatedValueResolver.AggregatedResult;
import com.linecorp.armeria.internal.server.annotation.AnnotatedValueResolver.NoAnnotatedParameterException;
import com.linecorp.armeria.internal.server.annotation.AnnotatedValueResolver.RequestObjectResolver;
import com.linecorp.armeria.internal.server.annotation.AnnotatedValueResolver.ResolverContext;
import com.linecorp.armeria.server.RoutingResult;
import com.linecorp.armeria.server.RoutingResultBuilder;
import com.linecorp.armeria.server.ServiceRequestContext;
import com.linecorp.armeria.server.annotation.Default;
import com.linecorp.armeria.server.annotation.Get;
import com.linecorp.armeria.server.annotation.Header;
import com.linecorp.armeria.server.annotation.Param;
import com.linecorp.armeria.server.annotation.RequestObject;

import io.netty.util.AsciiString;

class AnnotatedValueResolverTest {

    private static final Logger logger = LoggerFactory.getLogger(AnnotatedValueResolverTest.class);

    static final List<RequestObjectResolver> objectResolvers =
            toRequestObjectResolvers(ImmutableList.of(), AnnotatedValueResolverTest.class.getMethods()[0]);

    // A string which is the same as the parameter will be returned.
    static final Set<String> pathParams = ImmutableSet.of("var1");
    static final Set<String> existingHttpParameters = ImmutableSet.of("param1",
                                                                      "enum1",
                                                                      "sensitive");

    // 'headerValues' will be returned.
    static final Set<AsciiString> existingHttpHeaders = ImmutableSet.of(HttpHeaderNames.of("header1"),
                                                                        HttpHeaderNames.of("header2"));
    static final List<String> headerValues = ImmutableList.of("value1",
                                                              "value3",
                                                              "value2");

    static final ResolverContext resolverContext;
    static final ServiceRequestContext context;
    static final HttpRequest request;
    static final RequestHeaders originalHeaders;

    static {
        final String path = "/";
        final String query = existingHttpParameters.stream().map(p -> p + '=' + p)
                                                   .collect(Collectors.joining("&"));

        final RequestHeadersBuilder headers = RequestHeaders.builder(HttpMethod.GET, path + '?' + query);
        headers.set(HttpHeaderNames.COOKIE, "a=1;b=2;c=3;a=4");
        existingHttpHeaders.forEach(name -> headers.set(name, headerValues));

        originalHeaders = headers.build();
        request = HttpRequest.of(originalHeaders);

        final RoutingResultBuilder builder = RoutingResult.builder()
                                                          .path(path)
                                                          .query(query);
        pathParams.forEach(param -> builder.rawParam(param, param));

        context = ServiceRequestContext.builder(request)
                                       .routingResult(builder.build())
                                       .build();

        resolverContext = new ResolverContext(context, request, AggregatedResult.EMPTY);
    }

    @AfterAll
    static void ensureUnmodifiedHeaders() {
        assertThat(request.headers()).isEqualTo(originalHeaders);
    }

    static boolean shouldHttpHeaderExist(AnnotatedValueResolver element) {
        return element.shouldExist() ||
               existingHttpHeaders.contains(HttpHeaderNames.of(element.httpElementName()));
    }

    static boolean shouldHttpParameterExist(AnnotatedValueResolver element) {
        return existingHttpParameters.contains(element.httpElementName());
    }

    static boolean shouldPathVariableExist(AnnotatedValueResolver element) {
        return pathParams.contains(element.httpElementName());
    }

    @Test
    void ofMethods() {
        getAllMethods(Service.class).forEach(method -> {
            try {
<<<<<<< HEAD
                final List<AnnotatedValueResolver> elements = AnnotatedValueResolver.ofServiceMethod(
                        method, pathParams, objectResolvers, false, ImmutableList.of());
=======
                final List<AnnotatedValueResolver> elements =
                        AnnotatedValueResolver.ofServiceMethod(method, pathParams, objectResolvers, false,
                                                               null);
>>>>>>> 1c6b3143
                elements.forEach(AnnotatedValueResolverTest::testResolver);
            } catch (NoAnnotatedParameterException ignored) {
                // Ignore this exception because MixedBean class has not annotated method.
            }
        });
    }

    @Test
    void ofFieldBean() throws NoSuchFieldException {
        final FieldBean bean = new FieldBean();

        getAllFields(FieldBean.class).forEach(field -> {
            final AnnotatedValueResolver resolver = AnnotatedValueResolver.ofBeanField(
                    field, pathParams, objectResolvers, ImmutableList.of());

            if (resolver != null) {
                testResolver(resolver);
                try {
                    field.setAccessible(true);
                    field.set(bean, resolver.resolve(resolverContext));
                } catch (IllegalAccessException e) {
                    throw new Error("should not reach here", e);
                }
            }
        });

        testBean(bean);
    }

    @Test
    void ofConstructorBean() {
        @SuppressWarnings("rawtypes")
        final Set<Constructor> constructors = getAllConstructors(ConstructorBean.class);
        assertThat(constructors.size()).isOne();
        constructors.forEach(constructor -> {
            final List<AnnotatedValueResolver> elements = AnnotatedValueResolver.ofBeanConstructorOrMethod(
                    constructor, pathParams, objectResolvers, ImmutableList.of());
            elements.forEach(AnnotatedValueResolverTest::testResolver);

            final ConstructorBean bean;
            try {
                // Use mock instance of ResolverContext.
                constructor.setAccessible(true);
                bean = (ConstructorBean) constructor.newInstance(toArguments(elements, resolverContext));
            } catch (Throwable cause) {
                throw new Error("should not reach here", cause);
            }

            testBean(bean);
        });
    }

    @Test
    void ofSetterBean() throws Exception {
        final SetterBean bean = SetterBean.class.getDeclaredConstructor().newInstance();
        getAllMethods(SetterBean.class).forEach(method -> testMethod(method, bean));
        testBean(bean);
    }

    @Test
    @SuppressWarnings("rawtypes")
    void ofMixedBean() throws Exception {
        final Set<Constructor> constructors = getAllConstructors(MixedBean.class);
        assertThat(constructors.size()).isOne();
        final Constructor constructor = Iterables.getFirst(constructors, null);

        final List<AnnotatedValueResolver> initArgs = AnnotatedValueResolver.ofBeanConstructorOrMethod(
                constructor, pathParams, objectResolvers, ImmutableList.of());
        initArgs.forEach(AnnotatedValueResolverTest::testResolver);
        final MixedBean bean = (MixedBean) constructor.newInstance(toArguments(initArgs, resolverContext));
        getAllMethods(MixedBean.class).forEach(method -> testMethod(method, bean));
        testBean(bean);
    }

    private static <T> void testMethod(Method method, T bean) {
        try {
            final List<AnnotatedValueResolver> elements = AnnotatedValueResolver.ofBeanConstructorOrMethod(
                    method, pathParams, objectResolvers, ImmutableList.of());
            elements.forEach(AnnotatedValueResolverTest::testResolver);

            method.setAccessible(true);
            method.invoke(bean, toArguments(elements, resolverContext));
        } catch (NoAnnotatedParameterException ignored) {
            // Ignore this exception because MixedBean class has not annotated method.
        } catch (Throwable cause) {
            throw new Error("should not reach here", cause);
        }
    }

    @SuppressWarnings("unchecked")
    private static void testResolver(AnnotatedValueResolver resolver) {
        final Object value = resolver.resolve(resolverContext);
        logger.debug("Element {}: value {}", resolver, value);
        if (resolver.annotationType() == null) {
            assertThat(value).isInstanceOf(resolver.elementType());

            // Check whether 'Cookie' header is decoded correctly.
            if (resolver.elementType() == Cookies.class) {
                final Cookies cookies = (Cookies) value;
                assertThat(cookies).containsExactly(Cookie.ofSecure("a", "1"),
                                                    Cookie.ofSecure("b", "2"),
                                                    Cookie.ofSecure("c", "3"),
                                                    Cookie.ofSecure("a", "4"));
            }
            return;
        }

        if (resolver.annotationType() == Header.class) {
            if (!resolver.hasContainer()) {
                if (shouldHttpHeaderExist(resolver)) {
                    // The first element.
                    assertThat(value).isEqualTo("value1");
                } else {
                    assertThat(resolver.defaultValue()).isNotNull();
                    assertThat(value).isEqualTo(resolver.defaultValue());
                }
                return;
            }

            if (shouldHttpHeaderExist(resolver)) {
                if (value instanceof Optional) {
                    // For Enum conversion test, Optional is always Optional<List<ValueEnum>>.
                    final List<ValueEnum> list = ((Optional<List<ValueEnum>>) value).get();

                    // Should be converted to Enum.
                    assertThat(list).hasSameSizeAs(headerValues)
                                    .containsSequence(ValueEnum.VALUE1,
                                                      ValueEnum.VALUE3,
                                                      ValueEnum.VALUE2);
                } else {
                    assertThat((List<String>) value).hasSameSizeAs(headerValues)
                                                    .containsSequence(headerValues);
                }
            } else {
                assertThat(resolver.defaultValue()).isNotNull();
                assertThat((List<String>) value).hasSize(1)
                                                .containsOnly((String) resolver.defaultValue());
            }
            return;
        }

        if (resolver.annotationType() == Param.class) {
            if (shouldHttpParameterExist(resolver) ||
                shouldPathVariableExist(resolver)) {
                assertThat(resolver.httpElementName()).isNotNull();
                if (resolver.elementType().isEnum()) {
                    testEnum(value, resolver.httpElementName());
                } else if (resolver.shouldWrapValueAsOptional()) {
                    assertThat(value).isEqualTo(Optional.of(resolver.httpElementName()));
                } else {
                    assertThat(value).isEqualTo(resolver.httpElementName());
                }
            } else {
                assertThat(resolver.defaultValue()).isNotNull();
                if (resolver.containerType() != null &&
                    Collection.class.isAssignableFrom(resolver.containerType())) {
                    assertThat((List<Object>) value).hasSize(1)
                                                    .containsOnly(resolver.defaultValue());
                    assertThat(((List<Object>) value).get(0).getClass())
                            .isEqualTo(resolver.elementType());
                } else if (resolver.shouldWrapValueAsOptional()) {
                    assertThat(value).isEqualTo(Optional.of(resolver.defaultValue()));
                } else {
                    assertThat(value).isEqualTo(resolver.defaultValue());
                }
            }
            return;
        }

        assertThat(resolver.annotationType()).isEqualTo(RequestObject.class);
    }

    private static void testEnum(Object value, String name) {
        switch (name) {
            case "enum1":
                assertThat(value).isEqualTo(CaseInsensitiveEnum.ENUM1);
                break;
            case "enum2":
                assertThat(value).isEqualTo(CaseInsensitiveEnum.ENUM2);
                break;
            case "sensitive":
                assertThat(value).isEqualTo(CaseSensitiveEnum.sensitive);
                break;
            case "SENSITIVE":
                assertThat(value).isEqualTo(CaseSensitiveEnum.SENSITIVE);
                break;
        }
    }

    private static void testBean(Bean bean) {
        assertThat(bean).isNotNull();
        assertThat(bean.var1()).isEqualTo("var1");
        assertThat(bean.param1()).isEqualTo("param1");
        assertThat(bean.param2()).isOne();
        assertThat(bean.header1()).containsSequence(headerValues);
        assertThat(bean.header2()).isEqualTo("value1");
        assertThat(bean.header3()).containsOnly("defaultValue");
        assertThat(bean.header4()).isEqualTo("defaultValue");
        assertThat(bean.ctx()).isEqualTo(context);
        assertThat(bean.request()).isEqualTo(request);
        assertThat(bean.outerBean()).isNotNull();
        assertThat(bean.outerBean().var1).isEqualTo("var1");

        testInnerBean(bean.outerBean().innerBean1);
        testInnerBean(bean.outerBean().innerBean2);
        testInnerBean(bean.outerBean().innerBean3);
    }

    private static void testInnerBean(InnerBean bean) {
        assertThat(bean).isNotNull();
        assertThat(bean.var1).isEqualTo("var1");
        assertThat(bean.param1).isEqualTo("param1");
        assertThat(bean.header1).containsSequence(headerValues);
    }

    enum CaseInsensitiveEnum {
        ENUM1, ENUM2
    }

    enum CaseSensitiveEnum {
        sensitive, SENSITIVE
    }

    enum ValueEnum {
        VALUE1, VALUE2, VALUE3
    }

    static class Service {
        void method1(@Param String var1,
                     @Param String param1,
                     @Param @Default("1") int param2,
                     @Param @Default("1") List<Integer> param3,
                     @Header List<String> header1,
                     @Header("header1") Optional<List<ValueEnum>> optionalHeader1,
                     @Header String header2,
                     @Header @Default("defaultValue") List<String> header3,
                     @Header @Default("defaultValue") String header4,
                     @Param CaseInsensitiveEnum enum1,
                     @Param @Default("enum2") CaseInsensitiveEnum enum2,
                     @Param("sensitive") CaseSensitiveEnum enum3,
                     @Param("SENSITIVE") @Default("SENSITIVE") CaseSensitiveEnum enum4,
                     @Param @Default("P1Y2M3W4D") Period period,
                     ServiceRequestContext ctx,
                     HttpRequest request,
                     @RequestObject OuterBean outerBean,
                     Cookies cookies) {}

        void dummy1() {}

        void redundant1(@Param @Default("defaultValue") Optional<String> value) {}

        @Get("/r2/:var1")
        void redundant2(@Param @Default("defaultValue") String var1) {}

        @Get("/r3/:var1")
        void redundant3(@Param Optional<String> var1) {}

        void time(@Param @Default("PT20.345S") Duration duration,
                  @Param @Default("2007-12-03T10:15:30.00Z") Instant instant,
                  @Param @Default("2007-12-03") LocalDate localDate,
                  @Param @Default("2007-12-03T10:15:30") LocalDateTime localDateTime,
                  @Param @Default("10:15") LocalTime localTime,
                  @Param @Default("2007-12-03T10:15:30+01:00") OffsetDateTime offsetDateTime,
                  @Param @Default("10:15:30+01:00") OffsetTime offsetTime,
                  @Param @Default("P1Y2M3W4D") Period period,
                  @Param @Default("2007-12-03T10:15:30+01:00[Europe/Paris]") ZonedDateTime zonedDateTime,
                  @Param @Default("America/New_York") ZoneId zoneId,
                  @Param @Default("+01:00:00") ZoneOffset zoneOffset) {}
    }

    interface Bean {
        String var1();

        String param1();

        int param2();

        List<Integer> param3();

        List<String> header1();

        Optional<List<ValueEnum>> optionalHeader1();

        String header2();

        List<String> header3();

        String header4();

        CaseInsensitiveEnum enum1();

        CaseInsensitiveEnum enum2();

        CaseSensitiveEnum enum3();

        CaseSensitiveEnum enum4();

        ServiceRequestContext ctx();

        HttpRequest request();

        OuterBean outerBean();

        Cookies cookies();

        Duration duration();

        Instant instant();

        LocalDate localDate();

        LocalDateTime localDateTime();

        LocalTime localTime();

        OffsetDateTime offsetDateTime();

        OffsetTime offsetTime();

        Period period();

        ZonedDateTime zonedDateTime();

        ZoneId zoneId();

        ZoneOffset zoneOffset();
    }

    static class FieldBean implements Bean {
        @Param
        String var1;

        @Param
        String param1;

        @Param
        @Default("1")
        int param2;

        @Param
        @Default("1")
        List<Integer> param3;

        @Header
        List<String> header1;

        @Header("header1")
        Optional<List<ValueEnum>> optionalHeader1;

        @Header
        String header2;

        @Header
        @Default("defaultValue")
        List<String> header3;

        @Header
        @Default("defaultValue")
        String header4;

        @Param
        CaseInsensitiveEnum enum1;

        @Param
        @Default("enum2")
        CaseInsensitiveEnum enum2;

        @Param("sensitive")
        CaseSensitiveEnum enum3;

        @Param("SENSITIVE")
        @Default("SENSITIVE")
        CaseSensitiveEnum enum4;

        ServiceRequestContext ctx;

        HttpRequest request;

        @RequestObject
        OuterBean outerBean;

        Cookies cookies;

        @Param
        @Default("PT20.345S")
        Duration duration;

        @Param
        @Default("2007-12-03T10:15:30.00Z")
        Instant instant;

        @Param
        @Default("2007-12-03")
        LocalDate localDate;

        @Param
        @Default("2007-12-03T10:15:30")
        LocalDateTime localDateTime;

        @Param
        @Default("10:15")
        LocalTime localTime;

        @Param
        @Default("2007-12-03T10:15:30+01:00")
        OffsetDateTime offsetDateTime;

        @Param
        @Default("10:15:30+01:00")
        OffsetTime offsetTime;

        @Param
        @Default("P1Y2M3W4D")
        Period period;

        @Param
        @Default("2007-12-03T10:15:30+01:00[Europe/Paris]")
        ZonedDateTime zonedDateTime;

        @Param
        @Default("America/New_York")
        ZoneId zoneId;

        @Param
        @Default("+01:00:00")
        ZoneOffset zoneOffset;

        String notInjected1;

        @Override
        public String var1() {
            return var1;
        }

        @Override
        public String param1() {
            return param1;
        }

        @Override
        public int param2() {
            return param2;
        }

        @Override
        public List<Integer> param3() {
            return param3;
        }

        @Override
        public List<String> header1() {
            return header1;
        }

        @Override
        public Optional<List<ValueEnum>> optionalHeader1() {
            return optionalHeader1;
        }

        @Override
        public String header2() {
            return header2;
        }

        @Override
        public List<String> header3() {
            return header3;
        }

        @Override
        public String header4() {
            return header4;
        }

        @Override
        public CaseInsensitiveEnum enum1() {
            return enum1;
        }

        @Override
        public CaseInsensitiveEnum enum2() {
            return enum2;
        }

        @Override
        public CaseSensitiveEnum enum3() {
            return enum3;
        }

        @Override
        public CaseSensitiveEnum enum4() {
            return enum4;
        }

        @Override
        public ServiceRequestContext ctx() {
            return ctx;
        }

        @Override
        public HttpRequest request() {
            return request;
        }

        @Override
        public OuterBean outerBean() {
            return outerBean;
        }

        @Override
        public Cookies cookies() {
            return cookies;
        }

        @Override
        public Duration duration() {
            return duration;
        }

        @Override
        public Instant instant() {
            return instant;
        }

        @Override
        public LocalDate localDate() {
            return localDate;
        }

        @Override
        public LocalDateTime localDateTime() {
            return localDateTime;
        }

        @Override
        public LocalTime localTime() {
            return localTime;
        }

        @Override
        public OffsetDateTime offsetDateTime() {
            return offsetDateTime;
        }

        @Override
        public OffsetTime offsetTime() {
            return offsetTime;
        }

        @Override
        public Period period() {
            return period;
        }

        @Override
        public ZonedDateTime zonedDateTime() {
            return zonedDateTime;
        }

        @Override
        public ZoneId zoneId() {
            return zoneId;
        }

        @Override
        public ZoneOffset zoneOffset() {
            return zoneOffset;
        }
    }

    static class ConstructorBean implements Bean {
        final String var1;
        final String param1;
        final int param2;
        final List<Integer> param3;
        final List<String> header1;
        final Optional<List<ValueEnum>> optionalHeader1;
        final String header2;
        final List<String> header3;
        final String header4;
        final CaseInsensitiveEnum enum1;
        final CaseInsensitiveEnum enum2;
        final CaseSensitiveEnum enum3;
        final CaseSensitiveEnum enum4;
        final ServiceRequestContext ctx;
        final HttpRequest request;
        final OuterBean outerBean;
        final Cookies cookies;
        final Duration duration;
        final Instant instant;
        final LocalDate localDate;
        final LocalDateTime localDateTime;
        final LocalTime localTime;
        final OffsetDateTime offsetDateTime;
        final OffsetTime offsetTime;
        final Period period;
        final ZonedDateTime zonedDateTime;
        final ZoneId zoneId;
        final ZoneOffset zoneOffset;

        ConstructorBean(@Param String var1,
                        @Param String param1,
                        @Param @Default("1") int param2,
                        @Param @Default("1") List<Integer> param3,
                        @Header List<String> header1,
                        @Header("header1") Optional<List<ValueEnum>> optionalHeader1,
                        @Header String header2,
                        @Header @Default("defaultValue") List<String> header3,
                        @Header @Default("defaultValue") String header4,
                        @Param CaseInsensitiveEnum enum1,
                        @Param @Default("enum2") CaseInsensitiveEnum enum2,
                        @Param("sensitive") CaseSensitiveEnum enum3,
                        @Param("SENSITIVE") @Default("SENSITIVE") CaseSensitiveEnum enum4,
                        ServiceRequestContext ctx,
                        HttpRequest request,
                        @RequestObject OuterBean outerBean,
                        Cookies cookies,
                        @Param @Default("PT20.345S") Duration duration,
                        @Param @Default("2007-12-03T10:15:30.00Z") Instant instant,
                        @Param @Default("2007-12-03") LocalDate localDate,
                        @Param @Default("2007-12-03T10:15:30") LocalDateTime localDateTime,
                        @Param @Default("10:15") LocalTime localTime,
                        @Param @Default("2007-12-03T10:15:30+01:00") OffsetDateTime offsetDateTime,
                        @Param @Default("10:15:30+01:00") OffsetTime offsetTime,
                        @Param @Default("P1Y2M3W4D") Period period,
                        @Param @Default("2007-12-03T10:15:30+01:00[Europe/Paris]") ZonedDateTime zonedDateTime,
                        @Param @Default("America/New_York") ZoneId zoneId,
                        @Param @Default("+01:00:00") ZoneOffset zoneOffset) {
            this.var1 = var1;
            this.param1 = param1;
            this.param2 = param2;
            this.param3 = param3;
            this.header1 = header1;
            this.optionalHeader1 = optionalHeader1;
            this.header2 = header2;
            this.header3 = header3;
            this.header4 = header4;
            this.enum1 = enum1;
            this.enum2 = enum2;
            this.enum3 = enum3;
            this.enum4 = enum4;
            this.ctx = ctx;
            this.request = request;
            this.outerBean = outerBean;
            this.cookies = cookies;
            this.duration = duration;
            this.instant = instant;
            this.localDate = localDate;
            this.localDateTime = localDateTime;
            this.localTime = localTime;
            this.offsetDateTime = offsetDateTime;
            this.offsetTime = offsetTime;
            this.period = period;
            this.zonedDateTime = zonedDateTime;
            this.zoneId = zoneId;
            this.zoneOffset = zoneOffset;
        }

        @Override
        public String var1() {
            return var1;
        }

        @Override
        public String param1() {
            return param1;
        }

        @Override
        public int param2() {
            return param2;
        }

        @Override
        public List<Integer> param3() {
            return param3;
        }

        @Override
        public List<String> header1() {
            return header1;
        }

        @Override
        public Optional<List<ValueEnum>> optionalHeader1() {
            return optionalHeader1;
        }

        @Override
        public String header2() {
            return header2;
        }

        @Override
        public List<String> header3() {
            return header3;
        }

        @Override
        public String header4() {
            return header4;
        }

        @Override
        public CaseInsensitiveEnum enum1() {
            return enum1;
        }

        @Override
        public CaseInsensitiveEnum enum2() {
            return enum2;
        }

        @Override
        public CaseSensitiveEnum enum3() {
            return enum3;
        }

        @Override
        public CaseSensitiveEnum enum4() {
            return enum4;
        }

        @Override
        public ServiceRequestContext ctx() {
            return ctx;
        }

        @Override
        public HttpRequest request() {
            return request;
        }

        @Override
        public OuterBean outerBean() {
            return outerBean;
        }

        @Override
        public Cookies cookies() {
            return cookies;
        }

        @Override
        public Duration duration() {
            return duration;
        }

        @Override
        public Instant instant() {
            return instant;
        }

        @Override
        public LocalDate localDate() {
            return localDate;
        }

        @Override
        public LocalDateTime localDateTime() {
            return localDateTime;
        }

        @Override
        public LocalTime localTime() {
            return localTime;
        }

        @Override
        public OffsetDateTime offsetDateTime() {
            return offsetDateTime;
        }

        @Override
        public OffsetTime offsetTime() {
            return offsetTime;
        }

        @Override
        public Period period() {
            return period;
        }

        @Override
        public ZonedDateTime zonedDateTime() {
            return zonedDateTime;
        }

        @Override
        public ZoneId zoneId() {
            return zoneId;
        }

        @Override
        public ZoneOffset zoneOffset() {
            return zoneOffset;
        }
    }

    static class SetterBean implements Bean {
        String var1;
        String param1;
        int param2;
        List<Integer> param3;
        List<String> header1;
        Optional<List<ValueEnum>> optionalHeader1;
        String header2;
        List<String> header3;
        String header4;
        CaseInsensitiveEnum enum1;
        CaseInsensitiveEnum enum2;
        CaseSensitiveEnum enum3;
        CaseSensitiveEnum enum4;
        ServiceRequestContext ctx;
        HttpRequest request;
        OuterBean outerBean;
        Cookies cookies;
        Duration duration;
        Instant instant;
        LocalDate localDate;
        LocalDateTime localDateTime;
        LocalTime localTime;
        OffsetDateTime offsetDateTime;
        OffsetTime offsetTime;
        Period period;
        ZonedDateTime zonedDateTime;
        ZoneId zoneId;
        ZoneOffset zoneOffset;

        @Param
        void setVar1(String var1) {
            this.var1 = var1;
        }

        void setParam1(@Param String param1) {
            this.param1 = param1;
        }

        @Param
        @Default("1")
        void setParam2(int param2) {
            this.param2 = param2;
        }

        @Param
        @Default("1")
        void setParam3(List<Integer> param3) {
            this.param3 = param3;
        }

        void setHeader1(@Header List<String> header1) {
            this.header1 = header1;
        }

        void setOptionalHeader1(@Header("header1") Optional<List<ValueEnum>> optionalHeader1) {
            this.optionalHeader1 = optionalHeader1;
        }

        void setHeader2(@Header String header2) {
            this.header2 = header2;
        }

        void setHeader3(@Header @Default("defaultValue") List<String> header3) {
            this.header3 = header3;
        }

        void setHeader4(@Header @Default("defaultValue") String header4) {
            this.header4 = header4;
        }

        void setEnum1(@Param CaseInsensitiveEnum enum1) {
            this.enum1 = enum1;
        }

        void setEnum2(@Param @Default("enum2") CaseInsensitiveEnum enum2) {
            this.enum2 = enum2;
        }

        void setEnum3(@Param("sensitive") CaseSensitiveEnum enum3) {
            this.enum3 = enum3;
        }

        void setEnum4(@Param("SENSITIVE") @Default("SENSITIVE") CaseSensitiveEnum enum4) {
            this.enum4 = enum4;
        }

        void setCtx(ServiceRequestContext ctx) {
            this.ctx = ctx;
        }

        void setRequest(HttpRequest request) {
            this.request = request;
        }

        void setOuterBean(@RequestObject OuterBean outerBean) {
            this.outerBean = outerBean;
        }

        void setCookies(Cookies cookies) {
            this.cookies = cookies;
        }

        public void setDuration(@Param @Default("PT20.345S") Duration duration) {
            this.duration = duration;
        }

        public void setInstant(@Param @Default("2007-12-03T10:15:30.00Z") Instant instant) {
            this.instant = instant;
        }

        public void setLocalDate(@Param @Default("2007-12-03") LocalDate localDate) {
            this.localDate = localDate;
        }

        public void setLocalDateTime(@Param @Default("2007-12-03T10:15:30") LocalDateTime localDateTime) {
            this.localDateTime = localDateTime;
        }

        public void setLocalTime(@Param @Default("10:15") LocalTime localTime) {
            this.localTime = localTime;
        }

        public void setOffsetDateTime(
                @Param @Default("2007-12-03T10:15:30+01:00") OffsetDateTime offsetDateTime) {
            this.offsetDateTime = offsetDateTime;
        }

        public void setOffsetTime(@Param @Default("10:15:30+01:00") OffsetTime offsetTime) {
            this.offsetTime = offsetTime;
        }

        void setPeriod(@Param @Default("P1Y2M3W4D") Period period) {
            this.period = period;
        }

        public void setZonedDateTime(
                @Param @Default("2007-12-03T10:15:30+01:00[Europe/Paris]") ZonedDateTime zonedDateTime) {
            this.zonedDateTime = zonedDateTime;
        }

        public void setZoneId(@Param @Default("America/New_York") ZoneId zoneId) {
            this.zoneId = zoneId;
        }

        public void setZoneOffset(@Param @Default("+01:00:00") ZoneOffset zoneOffset) {
            this.zoneOffset = zoneOffset;
        }

        @Override
        public String var1() {
            return var1;
        }

        @Override
        public String param1() {
            return param1;
        }

        @Override
        public int param2() {
            return param2;
        }

        @Override
        public List<Integer> param3() {
            return param3;
        }

        @Override
        public List<String> header1() {
            return header1;
        }

        @Override
        public Optional<List<ValueEnum>> optionalHeader1() {
            return optionalHeader1;
        }

        @Override
        public String header2() {
            return header2;
        }

        @Override
        public List<String> header3() {
            return header3;
        }

        @Override
        public String header4() {
            return header4;
        }

        @Override
        public CaseInsensitiveEnum enum1() {
            return enum1;
        }

        @Override
        public CaseInsensitiveEnum enum2() {
            return enum2;
        }

        @Override
        public CaseSensitiveEnum enum3() {
            return enum3;
        }

        @Override
        public CaseSensitiveEnum enum4() {
            return enum4;
        }

        @Override
        public ServiceRequestContext ctx() {
            return ctx;
        }

        @Override
        public HttpRequest request() {
            return request;
        }

        @Override
        public OuterBean outerBean() {
            return outerBean;
        }

        @Override
        public Cookies cookies() {
            return cookies;
        }

        @Override
        public Duration duration() {
            return duration;
        }

        @Override
        public Instant instant() {
            return instant;
        }

        @Override
        public LocalDate localDate() {
            return localDate;
        }

        @Override
        public LocalDateTime localDateTime() {
            return localDateTime;
        }

        @Override
        public LocalTime localTime() {
            return localTime;
        }

        @Override
        public OffsetDateTime offsetDateTime() {
            return offsetDateTime;
        }

        @Override
        public OffsetTime offsetTime() {
            return offsetTime;
        }

        @Override
        public Period period() {
            return period;
        }

        @Override
        public ZonedDateTime zonedDateTime() {
            return zonedDateTime;
        }

        @Override
        public ZoneId zoneId() {
            return zoneId;
        }

        @Override
        public ZoneOffset zoneOffset() {
            return zoneOffset;
        }
    }

    static class MixedBean implements Bean {
        final String var1;
        final String param1;
        int param2;
        List<Integer> param3;
        final List<String> header1;
        final Optional<List<ValueEnum>> optionalHeader1;
        String header2;
        final List<String> header3;
        String header4;
        final CaseInsensitiveEnum enum1;
        CaseInsensitiveEnum enum2;
        final CaseSensitiveEnum enum3;
        CaseSensitiveEnum enum4;
        final ServiceRequestContext ctx;
        HttpRequest request;
        final OuterBean outerBean;
        final Cookies cookies;
        final Duration duration;
        final Instant instant;
        final LocalDate localDate;
        final LocalDateTime localDateTime;
        final LocalTime localTime;
        final OffsetDateTime offsetDateTime;
        final OffsetTime offsetTime;
        final Period period;
        final ZonedDateTime zonedDateTime;
        final ZoneId zoneId;
        final ZoneOffset zoneOffset;

        MixedBean(@Param String var1,
                  @Param String param1,
                  @Header List<String> header1,
                  @Header("header1") Optional<List<ValueEnum>> optionalHeader1,
                  @Header @Default("defaultValue") List<String> header3,
                  @Param CaseInsensitiveEnum enum1,
                  @Param("sensitive") CaseSensitiveEnum enum3,
                  ServiceRequestContext ctx,
                  @RequestObject OuterBean outerBean,
                  Cookies cookies,
                  @Param @Default("PT20.345S") Duration duration,
                  @Param @Default("2007-12-03T10:15:30.00Z") Instant instant,
                  @Param @Default("2007-12-03") LocalDate localDate,
                  @Param @Default("2007-12-03T10:15:30") LocalDateTime localDateTime,
                  @Param @Default("10:15") LocalTime localTime,
                  @Param @Default("2007-12-03T10:15:30+01:00") OffsetDateTime offsetDateTime,
                  @Param @Default("10:15:30+01:00") OffsetTime offsetTime,
                  @Param @Default("P1Y2M3W4D") Period period,
                  @Param @Default("2007-12-03T10:15:30+01:00[Europe/Paris]") ZonedDateTime zonedDateTime,
                  @Param @Default("America/New_York") ZoneId zoneId,
                  @Param @Default("+01:00:00") ZoneOffset zoneOffset) {
            this.var1 = var1;
            this.param1 = param1;
            this.header1 = header1;
            this.optionalHeader1 = optionalHeader1;
            this.header3 = header3;
            this.enum1 = enum1;
            this.enum3 = enum3;
            this.ctx = ctx;
            this.outerBean = outerBean;
            this.cookies = cookies;
            this.duration = duration;
            this.instant = instant;
            this.localDate = localDate;
            this.localDateTime = localDateTime;
            this.localTime = localTime;
            this.offsetDateTime = offsetDateTime;
            this.offsetTime = offsetTime;
            this.period = period;
            this.zonedDateTime = zonedDateTime;
            this.zoneId = zoneId;
            this.zoneOffset = zoneOffset;
        }

        void setParam2(@Param @Default("1") int param2) {
            this.param2 = param2;
        }

        void setParam3(@Param @Default("1") List<Integer> param3) {
            this.param3 = param3;
        }

        void setHeader2(@Header String header2) {
            this.header2 = header2;
        }

        void setHeader4(@Header @Default("defaultValue") String header4) {
            this.header4 = header4;
        }

        void setEnum2(@Param @Default("enum2") CaseInsensitiveEnum enum2) {
            this.enum2 = enum2;
        }

        void setEnum4(@Param("SENSITIVE") @Default("SENSITIVE") CaseSensitiveEnum enum4) {
            this.enum4 = enum4;
        }

        void setRequest(HttpRequest request) {
            this.request = request;
        }

        @Override
        public String var1() {
            return var1;
        }

        @Override
        public String param1() {
            return param1;
        }

        @Override
        public int param2() {
            return param2;
        }

        @Override
        public List<Integer> param3() {
            return param3;
        }

        @Override
        public List<String> header1() {
            return header1;
        }

        @Override
        public Optional<List<ValueEnum>> optionalHeader1() {
            return optionalHeader1;
        }

        @Override
        public String header2() {
            return header2;
        }

        @Override
        public List<String> header3() {
            return header3;
        }

        @Override
        public String header4() {
            return header4;
        }

        @Override
        public CaseInsensitiveEnum enum1() {
            return enum1;
        }

        @Override
        public CaseInsensitiveEnum enum2() {
            return enum2;
        }

        @Override
        public CaseSensitiveEnum enum3() {
            return enum3;
        }

        @Override
        public CaseSensitiveEnum enum4() {
            return enum4;
        }

        @Override
        public ServiceRequestContext ctx() {
            return ctx;
        }

        @Override
        public HttpRequest request() {
            return request;
        }

        @Override
        public OuterBean outerBean() {
            return outerBean;
        }

        @Override
        public Cookies cookies() {
            return cookies;
        }

        @Override
        public Duration duration() {
            return duration;
        }

        @Override
        public Instant instant() {
            return instant;
        }

        @Override
        public LocalDate localDate() {
            return localDate;
        }

        @Override
        public LocalDateTime localDateTime() {
            return localDateTime;
        }

        @Override
        public LocalTime localTime() {
            return localTime;
        }

        @Override
        public OffsetDateTime offsetDateTime() {
            return offsetDateTime;
        }

        @Override
        public OffsetTime offsetTime() {
            return offsetTime;
        }

        @Override
        public Period period() {
            return period;
        }

        @Override
        public ZonedDateTime zonedDateTime() {
            return zonedDateTime;
        }

        @Override
        public ZoneId zoneId() {
            return zoneId;
        }

        @Override
        public ZoneOffset zoneOffset() {
            return zoneOffset;
        }
    }

    static class OuterBean {
        @Param
        String var1;

        // constructor
        final InnerBean innerBean1;

        // field
        @RequestObject
        InnerBean innerBean2;

        // setter
        InnerBean innerBean3;

        OuterBean(@RequestObject InnerBean innerBean1) {
            this.innerBean1 = innerBean1;
        }

        void setInnerBean3(@RequestObject InnerBean innerBean3) {
            this.innerBean3 = innerBean3;
        }
    }

    static class InnerBean {
        // constructor
        final String var1;

        // field
        @Param
        String param1;

        // setter
        List<String> header1;

        InnerBean(@Param String var1) {
            this.var1 = var1;
        }

        void setHeader1(@Header List<String> header1) {
            this.header1 = header1;
        }
    }
}<|MERGE_RESOLUTION|>--- conflicted
+++ resolved
@@ -143,14 +143,8 @@
     void ofMethods() {
         getAllMethods(Service.class).forEach(method -> {
             try {
-<<<<<<< HEAD
                 final List<AnnotatedValueResolver> elements = AnnotatedValueResolver.ofServiceMethod(
-                        method, pathParams, objectResolvers, false, ImmutableList.of());
-=======
-                final List<AnnotatedValueResolver> elements =
-                        AnnotatedValueResolver.ofServiceMethod(method, pathParams, objectResolvers, false,
-                                                               null);
->>>>>>> 1c6b3143
+                        method, pathParams, objectResolvers, false, ImmutableList.of(), null);
                 elements.forEach(AnnotatedValueResolverTest::testResolver);
             } catch (NoAnnotatedParameterException ignored) {
                 // Ignore this exception because MixedBean class has not annotated method.
