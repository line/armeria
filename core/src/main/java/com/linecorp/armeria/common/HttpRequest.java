/*
 * Copyright 2016 LINE Corporation
 *
 * LINE Corporation licenses this file to you under the Apache License,
 * version 2.0 (the "License"); you may not use this file except in compliance
 * with the License. You may obtain a copy of the License at:
 *
 *   https://www.apache.org/licenses/LICENSE-2.0
 *
 * Unless required by applicable law or agreed to in writing, software
 * distributed under the License is distributed on an "AS IS" BASIS, WITHOUT
 * WARRANTIES OR CONDITIONS OF ANY KIND, either express or implied. See the
 * License for the specific language governing permissions and limitations
 * under the License.
 */

package com.linecorp.armeria.common;

import static com.linecorp.armeria.common.HttpHeaderNames.CONTENT_LENGTH;
import static java.util.Objects.requireNonNull;

import java.net.URI;
import java.nio.charset.StandardCharsets;
import java.util.Formatter;
import java.util.Locale;
import java.util.concurrent.CompletableFuture;

import javax.annotation.Nullable;

import org.reactivestreams.Publisher;
import org.reactivestreams.Subscriber;

import com.linecorp.armeria.common.FixedHttpRequest.EmptyFixedHttpRequest;
import com.linecorp.armeria.common.FixedHttpRequest.OneElementFixedHttpRequest;
import com.linecorp.armeria.common.FixedHttpRequest.RegularFixedHttpRequest;
import com.linecorp.armeria.common.FixedHttpRequest.TwoElementFixedHttpRequest;
import com.linecorp.armeria.common.stream.StreamMessage;
import com.linecorp.armeria.common.stream.SubscriptionOption;
import com.linecorp.armeria.common.util.EventLoopCheckingFuture;

import io.netty.buffer.ByteBufAllocator;
import io.netty.util.concurrent.EventExecutor;

/**
 * A streamed HTTP/2 {@link Request}.
 *
 * <p>Note: The initial {@link RequestHeaders} is not signaled to {@link Subscriber}s. It is readily available
 * via {@link #headers()}.
 */
public interface HttpRequest extends Request, StreamMessage<HttpObject> {

    // Note: Ensure we provide the same set of `of()` methods with the `of()` methods of
    //       AggregatedHttpRequest for consistency.

    /**
     * Creates a new HTTP request that can be used to stream an arbitrary number of {@link HttpObject}
     * with the initial {@link RequestHeaders} of the specified {@link HttpMethod} and {@code path}.
     */
    static HttpRequestWriter streaming(HttpMethod method, String path) {
        requireNonNull(method, "method");
        requireNonNull(path, "path");
        return streaming(RequestHeaders.of(method, path));
    }

    /**
     * Creates a new HTTP request that can be used to stream an arbitrary number of {@link HttpObject}
     * with the specified initial {@link RequestHeaders}.
     */
    static HttpRequestWriter streaming(RequestHeaders headers) {
        requireNonNull(headers, "headers");
        return new DefaultHttpRequest(headers);
    }

    /**
     * Creates a new HTTP request with empty content and closes the stream.
     *
     * @param method the HTTP method of the request
     * @param path the path of the request
     */
    static HttpRequest of(HttpMethod method, String path) {
        requireNonNull(method, "method");
        requireNonNull(path, "path");
        return of(RequestHeaders.of(method, path));
    }

    /**
     * Creates a new HTTP request and closes the stream.
     *
     * @param method the HTTP method of the request
     * @param path the path of the request
     * @param mediaType the {@link MediaType} of the request content
     * @param content the content of the request
     */
    static HttpRequest of(HttpMethod method, String path, MediaType mediaType, CharSequence content) {
        requireNonNull(content, "content");
        requireNonNull(mediaType, "mediaType");
        return of(method, path, mediaType,
                  HttpData.of(mediaType.charset(StandardCharsets.UTF_8), content));
    }

    /**
     * Creates a new HTTP request and closes the stream.
     *
     * @param method the HTTP method of the request
     * @param path the path of the request
     * @param mediaType the {@link MediaType} of the request content
     * @param content the content of the request
     */
    static HttpRequest of(HttpMethod method, String path, MediaType mediaType, String content) {
        requireNonNull(content, "content");
        requireNonNull(mediaType, "mediaType");
        return of(method, path, mediaType,
                  HttpData.of(mediaType.charset(StandardCharsets.UTF_8), content));
    }

    /**
     * Creates a new HTTP request and closes the stream. The content of the request is formatted by
     * {@link String#format(Locale, String, Object...)} with {@linkplain Locale#ENGLISH English locale}.
     *
     * @param method the HTTP method of the request
     * @param path the path of the request
     * @param mediaType the {@link MediaType} of the request content
     * @param format {@linkplain Formatter the format string} of the request content
     * @param args the arguments referenced by the format specifiers in the format string
     */
    static HttpRequest of(HttpMethod method, String path, MediaType mediaType, String format, Object... args) {
        requireNonNull(method, "method");
        requireNonNull(path, "path");
        requireNonNull(mediaType, "mediaType");
        return of(method, path, mediaType,
                  HttpData.of(mediaType.charset(StandardCharsets.UTF_8), format, args));
    }

    /**
     * Creates a new HTTP request and closes the stream. The {@code content} will be wrapped using
     * {@link HttpData#wrap(byte[])}, so any changes made to {@code content} will be reflected in the request.
     *
     * @param method the HTTP method of the request
     * @param path the path of the request
     * @param mediaType the {@link MediaType} of the request content
     * @param content the content of the request
     */
    static HttpRequest of(HttpMethod method, String path, MediaType mediaType, byte[] content) {
        requireNonNull(content, "content");
        return of(method, path, mediaType, HttpData.wrap(content));
    }

    /**
     * Creates a new HTTP request and closes the stream.
     *
     * @param method the HTTP method of the request
     * @param path the path of the request
     * @param mediaType the {@link MediaType} of the request content
     * @param content the content of the request
     */
    static HttpRequest of(HttpMethod method, String path, MediaType mediaType, HttpData content) {
        return of(method, path, mediaType, content, HttpHeaders.of());
    }

    /**
     * Creates a new HTTP request and closes the stream.
     *
     * @param method the HTTP method of the request
     * @param path the path of the request
     * @param mediaType the {@link MediaType} of the request content
     * @param content the content of the request
     * @param trailers the HTTP trailers
     */
    static HttpRequest of(HttpMethod method, String path, MediaType mediaType, HttpData content,
                          HttpHeaders trailers) {
        requireNonNull(method, "method");
        requireNonNull(path, "path");
        requireNonNull(mediaType, "mediaType");
        return of(RequestHeaders.builder(method, path)
                                .contentType(mediaType)
                                .build(),
                  content, trailers);
    }

    /**
     * Creates a new {@link HttpRequest} with empty content and closes the stream.
     */
    static HttpRequest of(RequestHeaders headers) {
        return of(headers, HttpData.empty());
    }

    /**
     * Creates a new {@link HttpRequest} and closes the stream.
     */
    static HttpRequest of(RequestHeaders headers, HttpData content) {
        return of(headers, content, HttpHeaders.of());
    }

    /**
     * Creates a new {@link HttpRequest} and closes the stream.
     *
     * @throws IllegalStateException if the headers are malformed.
     */
    static HttpRequest of(RequestHeaders headers, HttpData content, HttpHeaders trailers) {
        requireNonNull(headers, "headers");
        requireNonNull(content, "content");
        requireNonNull(trailers, "trailers");

        if (content.isEmpty()) {
            final RequestHeadersBuilder builder = headers.toBuilder();
            builder.remove(CONTENT_LENGTH);
            headers = builder.build();
        } else {
            headers = headers.toBuilder()
                             .setInt(CONTENT_LENGTH, content.length())
                             .build();
        }

        if (!content.isEmpty()) {
            if (trailers.isEmpty()) {
                return new OneElementFixedHttpRequest(headers, content);
            } else {
                return new TwoElementFixedHttpRequest(headers, content, trailers);
            }
        } else if (!trailers.isEmpty()) {
            return new OneElementFixedHttpRequest(headers, trailers);
        } else {
            return new EmptyFixedHttpRequest(headers);
        }
    }

    /**
     * Creates a new {@link HttpRequest} that publishes the given {@link HttpObject}s and closes the stream.
     */
    static HttpRequest of(RequestHeaders headers, HttpData... contents) {
        requireNonNull(headers, "headers");
        requireNonNull(contents, "contents");
        switch (contents.length) {
            case 0:
                return new EmptyFixedHttpRequest(headers);
            case 1:
                return new OneElementFixedHttpRequest(headers, contents[0]);
            case 2:
                return new TwoElementFixedHttpRequest(headers, contents[0], contents[1]);
            default:
                return new RegularFixedHttpRequest(headers, contents);
        }
    }

    /**
     * Converts the {@link AggregatedHttpRequest} into a new complete {@link HttpRequest}.
     *
     * @deprecated Use {@link AggregatedHttpRequest#toHttpRequest()}.
     */
    @Deprecated
    static HttpRequest of(AggregatedHttpRequest request) {
        requireNonNull(request, "request");
        return request.toHttpRequest();
    }

    /**
     * Creates a new instance from an existing {@link RequestHeaders} and {@link Publisher}.
     */
    static HttpRequest of(RequestHeaders headers, Publisher<? extends HttpObject> publisher) {
        requireNonNull(headers, "headers");
        requireNonNull(publisher, "publisher");
        if (publisher instanceof HttpRequest) {
            return ((HttpRequest) publisher).withHeaders(headers);
        } else {
            return new PublisherBasedHttpRequest(headers, publisher);
        }
    }

    /**
     * Returns a new {@link HttpRequest} derived from an existing {@link HttpRequest} by replacing its
     * {@link RequestHeaders} with the specified {@code newHeaders}. Note that the content stream and trailers
     * of the specified {@link HttpRequest} is not duplicated, which means you can subscribe to only one of
     * the two {@link HttpRequest}s.
     *
     * <p>If you are using this method for intercepting an {@link HttpRequest} in a decorator, make sure to
     * update {@link RequestContext#request()} with {@link RequestContext#updateRequest(HttpRequest)}, e.g.
     * <pre>{@code
     * > public class MyService extends SimpleDecoratingHttpService {
     * >     @Override
     * >     public HttpResponse serve(ServiceRequestContext ctx, HttpRequest req) {
     * >         // Create a new request with an additional header.
     * >         final HttpRequest newReq =
     * >                 HttpRequest.of(req,
     * >                                req.headers().toBuilder()
     * >                                   .set("x-custom-header", "value")
     * >                                   .build());
     * >
     * >         // Update the ctx.request.
     * >         ctx.updateRequest(newReq);
     * >
     * >         // Delegate the new request with the updated context.
     * >         return delegate().serve(ctx, newReq);
     * >     }
     * > }
     * }</pre>
     *
     * @deprecated Use {@link #withHeaders(RequestHeaders)} or {@link #withHeaders(RequestHeadersBuilder)}.
     */
    @Deprecated
    static HttpRequest of(HttpRequest request, RequestHeaders newHeaders) {
        requireNonNull(request, "request");
        requireNonNull(newHeaders, "newHeaders");
        return request.withHeaders(newHeaders);
    }

    /**
     * Returns the initial HTTP/2 headers of this request.
     */
    RequestHeaders headers();

    /**
     * Returns the URI of this request. This method is a shortcut for {@code headers().uri()}.
     */
    default URI uri() {
        return headers().uri();
    }

    /**
     * Returns the scheme of this request. This method is a shortcut for {@code headers().scheme()}.
     */
    @Nullable
    default String scheme() {
        return headers().scheme();
    }

    /**
     * Returns the method of this request. This method is a shortcut for {@code headers().method()}.
     */
    default HttpMethod method() {
        return headers().method();
    }

    /**
     * Returns the path of this request. This method is a shortcut for {@code headers().path()}.
     */
    default String path() {
        return headers().path();
    }

    /**
     * Returns the authority of this request. This method is a shortcut for {@code headers().authority()}.
     */
    @Nullable
    default String authority() {
        return headers().authority();
    }

    /**
     * Returns the value of the {@code 'content-type'} header.
     * @return the valid header value if present, or {@code null} otherwise.
     */
    @Nullable
    default MediaType contentType() {
        return headers().contentType();
    }

    /**
     * Returns a new {@link HttpRequest} derived from this {@link HttpRequest} by replacing its
     * {@link RequestHeaders} with the specified {@code newHeaders}. Note that the content stream and trailers
     * of this {@link HttpRequest} is not duplicated, which means you can subscribe to only one of the two
     * {@link HttpRequest}s.
     *
     * <p>If you are using this method for intercepting an {@link HttpRequest} in a decorator, make sure to
     * update {@link RequestContext#request()} with {@link RequestContext#updateRequest(HttpRequest)}, e.g.
     * <pre>{@code
     * > public class MyService extends SimpleDecoratingHttpService {
     * >     @Override
     * >     public HttpResponse serve(ServiceRequestContext ctx, HttpRequest req) {
     * >         // Create a new request with an additional header.
     * >         final HttpRequest newReq =
     * >                 req.withHeaders(req.headers().toBuilder()
     * >                                    .set("x-custom-header", "value")
     * >                                    .build());
     * >
     * >         // Update the ctx.request.
     * >         ctx.updateRequest(newReq);
     * >
     * >         // Delegate the new request with the updated context.
     * >         return delegate().serve(ctx, newReq);
     * >     }
     * > }
     * }</pre>
     */
    default HttpRequest withHeaders(RequestHeaders newHeaders) {
        requireNonNull(newHeaders, "newHeaders");
        if (headers() == newHeaders) {
            // Just check the reference only to avoid heavy comparison.
            return this;
        }

        return new HeaderOverridingHttpRequest(this, newHeaders);
    }

    /**
     * Returns a new {@link HttpRequest} derived from this {@link HttpRequest} by replacing its
     * {@link RequestHeaders} with what's built from the specified {@code newHeadersBuilder}.
     * Note that the content stream and trailers of this {@link HttpRequest} is not duplicated,
     * which means you can subscribe to only one of the two {@link HttpRequest}s.
     *
     * <p>If you are using this method for intercepting an {@link HttpRequest} in a decorator, make sure to
     * update {@link RequestContext#request()} with {@link RequestContext#updateRequest(HttpRequest)}, e.g.
     * <pre>{@code
     * > public class MyService extends SimpleDecoratingHttpService {
     * >     @Override
     * >     public HttpResponse serve(ServiceRequestContext ctx, HttpRequest req) {
     * >         // Create a new request with an additional header.
     * >         final HttpRequest newReq =
     * >                 req.withHeaders(req.headers().toBuilder()
     * >                                    .set("x-custom-header", "value"));
     * >
     * >         // Update the ctx.request.
     * >         ctx.updateRequest(newReq);
     * >
     * >         // Delegate the new request with the updated context.
     * >         return delegate().serve(ctx, newReq);
     * >     }
     * > }
     * }</pre>
     */
    default HttpRequest withHeaders(RequestHeadersBuilder newHeadersBuilder) {
        requireNonNull(newHeadersBuilder, "newHeadersBuilder");
        return withHeaders(newHeadersBuilder.build());
    }

    /**
     * Aggregates this request. The returned {@link CompletableFuture} will be notified when the content and
     * the trailers of the request is received fully.
     */
    default CompletableFuture<AggregatedHttpRequest> aggregate() {
<<<<<<< HEAD
        return aggregate(defaultSubscriberExecutor());
=======
        final CompletableFuture<AggregatedHttpRequest> future = new EventLoopCheckingFuture<>();
        final HttpRequestAggregator aggregator = new HttpRequestAggregator(this, future, null);
        subscribe(aggregator);
        return future;
>>>>>>> 1f6dd123
    }

    /**
     * Aggregates this request. The returned {@link CompletableFuture} will be notified when the content and
     * the trailers of the request is received fully.
     */
    default CompletableFuture<AggregatedHttpRequest> aggregate(EventExecutor executor) {
        requireNonNull(executor, "executor");
        final CompletableFuture<AggregatedHttpRequest> future = new EventLoopCheckingFuture<>();
        final HttpRequestAggregator aggregator = new HttpRequestAggregator(this, future, null);
        subscribe(aggregator, executor);
        return future;
    }

    /**
     * Aggregates this request. The returned {@link CompletableFuture} will be notified when the content and
     * the trailers of the request is received fully. {@link AggregatedHttpRequest#content()} will
     * return a pooled object, and the caller must ensure to release it. If you don't know what this means,
     * use {@link #aggregate()}.
     */
    default CompletableFuture<AggregatedHttpRequest> aggregateWithPooledObjects(ByteBufAllocator alloc) {
<<<<<<< HEAD
        return aggregateWithPooledObjects(defaultSubscriberExecutor(), alloc);
=======
        requireNonNull(alloc, "alloc");
        final CompletableFuture<AggregatedHttpRequest> future = new EventLoopCheckingFuture<>();
        final HttpRequestAggregator aggregator = new HttpRequestAggregator(this, future, alloc);
        subscribe(aggregator, SubscriptionOption.WITH_POOLED_OBJECTS);
        return future;
>>>>>>> 1f6dd123
    }

    /**
     * Aggregates this request. The returned {@link CompletableFuture} will be notified when the content and
     * the trailers of the request is received fully. {@link AggregatedHttpRequest#content()} will
     * return a pooled object, and the caller must ensure to release it. If you don't know what this means,
     * use {@link #aggregate()}.
     */
    default CompletableFuture<AggregatedHttpRequest> aggregateWithPooledObjects(
            EventExecutor executor, ByteBufAllocator alloc) {
        requireNonNull(executor, "executor");
        requireNonNull(alloc, "alloc");
        final CompletableFuture<AggregatedHttpRequest> future = new EventLoopCheckingFuture<>();
        final HttpRequestAggregator aggregator = new HttpRequestAggregator(this, future, alloc);
        subscribe(aggregator, executor, SubscriptionOption.WITH_POOLED_OBJECTS);
        return future;
    }

    /**
     * Returns a new {@link HttpRequestDuplicator} that duplicates multiple {@link HttpRequest}s which publish
     * the same elements with this {@link HttpRequest}.
     * Note that you cannot subscribe to this {@link HttpRequest} anymore after you call this method.
     * To subscribe, call {@link HttpRequestDuplicator#duplicate()} from the returned
     * {@link HttpRequestDuplicator}.
     */
    @Override
    default HttpRequestDuplicator toDuplicator() {
        return toDuplicator(Flags.defaultMaxRequestLength());
    }

    /**
     * Returns a new {@link HttpRequestDuplicator} that duplicates multiple {@link HttpRequest}s which publish
     * the same elements with this {@link HttpRequest}.
     * Note that you cannot subscribe to this {@link HttpRequest} anymore after you call this method.
     * To subscribe, call {@link HttpRequestDuplicator#duplicate()} from the returned
     * {@link HttpRequestDuplicator}.
     *
     * @param executor the executor to duplicate
     */
    @Override
    default HttpRequestDuplicator toDuplicator(EventExecutor executor) {
        return toDuplicator(executor, Flags.defaultMaxRequestLength());
    }

    /**
     * Returns a new {@link HttpRequestDuplicator} that duplicates multiple {@link HttpRequest}s which publish
     * the same elements with this {@link HttpRequest}.
     * Note that you cannot subscribe to this {@link HttpRequest} anymore after you call this method.
     * To subscribe, call {@link HttpRequestDuplicator#duplicate()} from the returned
     * {@link HttpRequestDuplicator}.
     *
     * @param maxRequestLength the maximum request length that the duplicator can hold in its buffer.
     *                         {@link ContentTooLargeException} is raised if the length of the buffered
     *                         {@link HttpData} is greater than this value.
     */
    default HttpRequestDuplicator toDuplicator(long maxRequestLength) {
        return toDuplicator(defaultSubscriberExecutor(), maxRequestLength);
    }

    /**
     * Returns a new {@link HttpRequestDuplicator} that duplicates multiple {@link HttpRequest}s which publish
     * the same elements with this {@link HttpRequest}.
     * Note that you cannot subscribe to this {@link HttpRequest} anymore after you call this method.
     * To subscribe, call {@link HttpRequestDuplicator#duplicate()} from the returned
     * {@link HttpRequestDuplicator}.
     *
     * @param executor the executor to duplicate
     * @param maxRequestLength the maximum request length that the duplicator can hold in its buffer.
     *                         {@link ContentTooLargeException} is raised if the length of the buffered
     *                         {@link HttpData} is greater than this value.
     */
    default HttpRequestDuplicator toDuplicator(EventExecutor executor, long maxRequestLength) {
        requireNonNull(executor, "executor");
        return new DefaultHttpRequestDuplicator(this, executor, maxRequestLength);
    }
}<|MERGE_RESOLUTION|>--- conflicted
+++ resolved
@@ -427,14 +427,7 @@
      * the trailers of the request is received fully.
      */
     default CompletableFuture<AggregatedHttpRequest> aggregate() {
-<<<<<<< HEAD
         return aggregate(defaultSubscriberExecutor());
-=======
-        final CompletableFuture<AggregatedHttpRequest> future = new EventLoopCheckingFuture<>();
-        final HttpRequestAggregator aggregator = new HttpRequestAggregator(this, future, null);
-        subscribe(aggregator);
-        return future;
->>>>>>> 1f6dd123
     }
 
     /**
@@ -456,15 +449,7 @@
      * use {@link #aggregate()}.
      */
     default CompletableFuture<AggregatedHttpRequest> aggregateWithPooledObjects(ByteBufAllocator alloc) {
-<<<<<<< HEAD
         return aggregateWithPooledObjects(defaultSubscriberExecutor(), alloc);
-=======
-        requireNonNull(alloc, "alloc");
-        final CompletableFuture<AggregatedHttpRequest> future = new EventLoopCheckingFuture<>();
-        final HttpRequestAggregator aggregator = new HttpRequestAggregator(this, future, alloc);
-        subscribe(aggregator, SubscriptionOption.WITH_POOLED_OBJECTS);
-        return future;
->>>>>>> 1f6dd123
     }
 
     /**
