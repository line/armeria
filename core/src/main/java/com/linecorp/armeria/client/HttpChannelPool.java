--- conflicted
+++ resolved
@@ -95,7 +95,6 @@
 
     private final SslContext sslCtxHttp1Or2;
     private final SslContext sslCtxHttp1Only;
-    private final Http1HeaderNaming http1HeaderNaming;
 
     HttpChannelPool(HttpClientFactory clientFactory, EventLoop eventLoop,
                     SslContext sslCtxHttp1Or2, SslContext sslCtxHttp1Only,
@@ -139,14 +138,6 @@
                 SessionProtocol.H2, SessionProtocol.H2C);
         connectTimeoutMillis = (Integer) baseBootstrap.config().options()
                                                       .get(ChannelOption.CONNECT_TIMEOUT_MILLIS);
-<<<<<<< HEAD
-=======
-        useHttp1Pipelining = clientFactory.useHttp1Pipelining();
-        idleTimeoutMillis = clientFactory.idleTimeoutMillis();
-        pingIntervalMillis = clientFactory.pingIntervalMillis();
-        proxyConfigSelector = clientFactory.proxyConfigSelector();
-        http1HeaderNaming = clientFactory.http1HeaderNaming();
->>>>>>> 7fdbddb3
     }
 
     private SslContext determineSslContext(SessionProtocol desiredProtocol) {
@@ -456,14 +447,8 @@
         }, connectTimeoutMillis, TimeUnit.MILLISECONDS);
 
         ch.pipeline().addLast(
-<<<<<<< HEAD
                 new HttpSessionHandler(this, ch, sessionPromise, timeoutFuture,
                                        desiredProtocol, poolKey, clientFactory));
-=======
-                new HttpSessionHandler(this, ch, sessionPromise, timeoutFuture, meterRegistry,
-                                       desiredProtocol, poolKey, http1HeaderNaming, useHttp1Pipelining,
-                                       idleTimeoutMillis, pingIntervalMillis));
->>>>>>> 7fdbddb3
     }
 
     private void notifyConnect(SessionProtocol desiredProtocol, PoolKey key, Future<Channel> future,
