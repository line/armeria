--- conflicted
+++ resolved
@@ -115,17 +115,12 @@
             EndpointGroup delegate, ClientFactory clientFactory,
             SessionProtocol protocol, int port, Backoff retryBackoff,
             Function<? super ClientOptionsBuilder, ClientOptionsBuilder> clientConfigurator,
-<<<<<<< HEAD
-            Function<? super HealthCheckerContext, ? extends AsyncCloseable> checkerFactory) {
-
-        super(requireNonNull(delegate, "delegate").selectionStrategy());
-
-        this.delegate = delegate;
-=======
             Function<? super HealthCheckerContext, ? extends AsyncCloseable> checkerFactory,
             HealthCheckStrategy healthCheckStrategy) {
-        this.delegate = requireNonNull(delegate, "delegate");
->>>>>>> ab016518
+
+        super(requireNonNull(delegate, "delegate").selectionStrategy());
+
+        this.delegate = delegate;
         this.clientFactory = requireNonNull(clientFactory, "clientFactory");
         this.protocol = requireNonNull(protocol, "protocol");
         this.port = port;
