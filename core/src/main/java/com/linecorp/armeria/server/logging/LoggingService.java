--- conflicted
+++ resolved
@@ -75,44 +75,7 @@
     private final Sampler<? super ServiceRequestContext> sampler;
 
     /**
-<<<<<<< HEAD
-     * Creates a new instance.
-     *
-     * @deprecated Use {@link LoggingService#newDecorator()}.
-     */
-    @Deprecated
-    public LoggingService(Service<I, O> delegate) {
-        this(delegate, LogLevel.INFO);
-    }
-
-    /**
-     * Creates a new instance.
-     *
-     * @deprecated Use {@link LoggingServiceBuilder}.
-     */
-    @Deprecated
-    public LoggingService(Service<I, O> delegate, LogLevel level) {
-        this(delegate,
-             level,
-             level,
-             level,
-             log -> level,
-             log -> level,
-             Function.identity(),
-             Function.identity(),
-             Function.identity(),
-             Function.identity(),
-             Function.identity(),
-             Function.identity(),
-             Function.identity(),
-             Sampler.always());
-    }
-
-    /**
-     * Creates a new instance that logs {@link Request}s and {@link Response}s at the specified
-=======
      * Creates a new instance that logs {@link HttpRequest}s and {@link HttpResponse}s at the specified
->>>>>>> f125512a
      * {@link LogLevel}s with the specified sanitizers.
      */
     LoggingService(
