/*
 * Copyright 2016 LINE Corporation
 *
 * LINE Corporation licenses this file to you under the Apache License,
 * version 2.0 (the "License"); you may not use this file except in compliance
 * with the License. You may obtain a copy of the License at:
 *
 *   https://www.apache.org/licenses/LICENSE-2.0
 *
 * Unless required by applicable law or agreed to in writing, software
 * distributed under the License is distributed on an "AS IS" BASIS, WITHOUT
 * WARRANTIES OR CONDITIONS OF ANY KIND, either express or implied. See the
 * License for the specific language governing permissions and limitations
 * under the License.
 */

package com.linecorp.armeria.client;

import static com.google.common.collect.ImmutableSet.toImmutableSet;
import static java.util.Objects.requireNonNull;

import java.net.InetSocketAddress;
import java.util.ArrayList;
import java.util.Arrays;
import java.util.Iterator;
import java.util.List;
import java.util.Set;
import java.util.concurrent.CompletableFuture;
import java.util.concurrent.ConcurrentMap;
import java.util.function.Consumer;
import java.util.function.Supplier;

import javax.annotation.Nullable;

import org.slf4j.Logger;
import org.slf4j.LoggerFactory;

import com.google.common.annotations.VisibleForTesting;
import com.google.common.collect.ImmutableList;
import com.google.common.collect.MapMaker;

import com.linecorp.armeria.client.endpoint.EndpointGroup;
import com.linecorp.armeria.client.proxy.ProxyConfigSelector;
import com.linecorp.armeria.common.Http1HeaderNaming;
import com.linecorp.armeria.common.RequestContext;
import com.linecorp.armeria.common.Scheme;
import com.linecorp.armeria.common.SerializationFormat;
import com.linecorp.armeria.common.SessionProtocol;
import com.linecorp.armeria.common.util.AsyncCloseableSupport;
import com.linecorp.armeria.common.util.ReleasableHolder;
import com.linecorp.armeria.common.util.TransportType;
import com.linecorp.armeria.internal.common.util.SslContextUtil;

import io.micrometer.core.instrument.MeterRegistry;
import io.netty.bootstrap.Bootstrap;
import io.netty.channel.ChannelFactory;
import io.netty.channel.ChannelOption;
import io.netty.channel.EventLoop;
import io.netty.channel.EventLoopGroup;
import io.netty.handler.ssl.SslContext;
import io.netty.handler.ssl.SslContextBuilder;
import io.netty.resolver.AddressResolverGroup;
import io.netty.util.concurrent.FutureListener;
import reactor.core.scheduler.NonBlocking;

/**
 * A {@link ClientFactory} that creates an HTTP client.
 */
final class HttpClientFactory implements ClientFactory {

    private static final Logger logger = LoggerFactory.getLogger(HttpClientFactory.class);

    private static final CompletableFuture<?>[] EMPTY_FUTURES = new CompletableFuture[0];

    private static final Set<Scheme> SUPPORTED_SCHEMES =
            Arrays.stream(SessionProtocol.values())
                  .map(p -> Scheme.of(SerializationFormat.NONE, p))
                  .collect(toImmutableSet());

    private final EventLoopGroup workerGroup;
    private final boolean shutdownWorkerGroupOnClose;
    private final Bootstrap baseBootstrap;
    private final SslContext sslCtxHttp1Or2;
    private final SslContext sslCtxHttp1Only;
    private final AddressResolverGroup<InetSocketAddress> addressResolverGroup;
    private final int http2InitialConnectionWindowSize;
    private final int http2InitialStreamWindowSize;
    private final int http2MaxFrameSize;
    private final long http2MaxHeaderListSize;
    private final int http1MaxInitialLineLength;
    private final int http1MaxHeaderSize;
    private final int http1MaxChunkSize;
    private final long idleTimeoutMillis;
    private final long pingIntervalMillis;
    private final long maxConnectionAgeMillis;
    private final int maxNumRequests;
    private final boolean useHttp2Preface;
    private final boolean useHttp1Pipelining;
    private final ConnectionPoolListener connectionPoolListener;
    private MeterRegistry meterRegistry;
    private final ProxyConfigSelector proxyConfigSelector;
    private final Http1HeaderNaming http1HeaderNaming;

    private final ConcurrentMap<EventLoop, HttpChannelPool> pools = new MapMaker().weakKeys().makeMap();
    private final HttpClientDelegate clientDelegate;

    private final EventLoopScheduler eventLoopScheduler;
    private final Supplier<EventLoop> eventLoopSupplier =
            () -> RequestContext.mapCurrent(
                    ctx -> ctx.eventLoop().withoutContext(), () -> eventLoopGroup().next());
    private final ClientFactoryOptions options;
    private final AsyncCloseableSupport closeable = AsyncCloseableSupport.of(this::closeAsync);

    HttpClientFactory(ClientFactoryOptions options) {
        workerGroup = options.workerGroup();

        @SuppressWarnings("unchecked")
        final AddressResolverGroup<InetSocketAddress> group =
                (AddressResolverGroup<InetSocketAddress>) options.addressResolverGroupFactory()
                                                                 .apply(workerGroup);
        addressResolverGroup = group;

        final Bootstrap bootstrap = new Bootstrap();
        bootstrap.channel(TransportType.socketChannelType(workerGroup));
        bootstrap.resolver(addressResolverGroup);

        options.channelOptions().forEach((option, value) -> {
            @SuppressWarnings("unchecked")
            final ChannelOption<Object> castOption = (ChannelOption<Object>) option;
            bootstrap.option(castOption, value);
        });

        final ImmutableList<? extends Consumer<? super SslContextBuilder>> tlsCustomizers =
                ImmutableList.of(options.tlsCustomizer());
        final boolean tlsAllowUnsafeCiphers = options.tlsAllowUnsafeCiphers();

        shutdownWorkerGroupOnClose = options.shutdownWorkerGroupOnClose();
        eventLoopScheduler = options.eventLoopSchedulerFactory().apply(workerGroup);
        baseBootstrap = bootstrap;
        sslCtxHttp1Or2 = SslContextUtil
                .createSslContext(SslContextBuilder::forClient, false, tlsAllowUnsafeCiphers, tlsCustomizers);
        sslCtxHttp1Only = SslContextUtil
                .createSslContext(SslContextBuilder::forClient, true, tlsAllowUnsafeCiphers, tlsCustomizers);
        http2InitialConnectionWindowSize = options.http2InitialConnectionWindowSize();
        http2InitialStreamWindowSize = options.http2InitialStreamWindowSize();
        http2MaxFrameSize = options.http2MaxFrameSize();
        http2MaxHeaderListSize = options.http2MaxHeaderListSize();
        pingIntervalMillis = options.pingIntervalMillis();
        http1MaxInitialLineLength = options.http1MaxInitialLineLength();
        http1MaxHeaderSize = options.http1MaxHeaderSize();
        http1MaxChunkSize = options.http1MaxChunkSize();
        idleTimeoutMillis = options.idleTimeoutMillis();
        useHttp2Preface = options.useHttp2Preface();
        useHttp1Pipelining = options.useHttp1Pipelining();
        connectionPoolListener = options.connectionPoolListener();
        meterRegistry = options.meterRegistry();
        proxyConfigSelector = options.proxyConfigSelector();
<<<<<<< HEAD
        maxConnectionAgeMillis = options.maxConnectionAgeMillis();
        maxNumRequests = options.maxNumRequests();
=======
        http1HeaderNaming = options.http1HeaderNaming();
>>>>>>> 7fdbddb3

        this.options = options;

        clientDelegate = new HttpClientDelegate(this, addressResolverGroup);
    }

    /**
     * Returns a new {@link Bootstrap} whose {@link ChannelFactory}, {@link AddressResolverGroup} and
     * socket options are pre-configured.
     */
    Bootstrap newBootstrap() {
        return baseBootstrap.clone();
    }

    int http2InitialConnectionWindowSize() {
        return http2InitialConnectionWindowSize;
    }

    int http2InitialStreamWindowSize() {
        return http2InitialStreamWindowSize;
    }

    int http2MaxFrameSize() {
        return http2MaxFrameSize;
    }

    long http2MaxHeaderListSize() {
        return http2MaxHeaderListSize;
    }

    int http1MaxInitialLineLength() {
        return http1MaxInitialLineLength;
    }

    int http1MaxHeaderSize() {
        return http1MaxHeaderSize;
    }

    int http1MaxChunkSize() {
        return http1MaxChunkSize;
    }

    long idleTimeoutMillis() {
        return idleTimeoutMillis;
    }

    long pingIntervalMillis() {
        return pingIntervalMillis;
    }

    long maxConnectionAgeMillis() {
        return maxConnectionAgeMillis;
    }

    int maxNumRequests() {
        return maxNumRequests;
    }

    boolean useHttp2Preface() {
        return useHttp2Preface;
    }

    boolean useHttp1Pipelining() {
        return useHttp1Pipelining;
    }

    ConnectionPoolListener connectionPoolListener() {
        return connectionPoolListener;
    }

    ProxyConfigSelector proxyConfigSelector() {
        return proxyConfigSelector;
    }

    Http1HeaderNaming http1HeaderNaming() {
        return http1HeaderNaming;
    }

    @VisibleForTesting
    AddressResolverGroup<InetSocketAddress> addressResolverGroup() {
        return addressResolverGroup;
    }

    @Override
    public Set<Scheme> supportedSchemes() {
        return SUPPORTED_SCHEMES;
    }

    @Override
    public EventLoopGroup eventLoopGroup() {
        return workerGroup;
    }

    @Override
    public Supplier<EventLoop> eventLoopSupplier() {
        return eventLoopSupplier;
    }

    @Override
    public ReleasableHolder<EventLoop> acquireEventLoop(SessionProtocol sessionProtocol,
                                                        EndpointGroup endpointGroup,
                                                        @Nullable Endpoint endpoint) {
        return eventLoopScheduler.acquire(sessionProtocol, endpointGroup, endpoint);
    }

    @Override
    public MeterRegistry meterRegistry() {
        return meterRegistry;
    }

    @Override
    public void setMeterRegistry(MeterRegistry meterRegistry) {
        this.meterRegistry = requireNonNull(meterRegistry, "meterRegistry");
    }

    @Override
    public ClientFactoryOptions options() {
        return options;
    }

    @Override
    public Object newClient(ClientBuilderParams params) {
        validateParams(params);

        final Class<?> clientType = params.clientType();
        validateClientType(clientType);

        final HttpClient delegate = params.options().decoration().decorate(clientDelegate);

        if (clientType == HttpClient.class) {
            return delegate;
        }

        if (clientType == WebClient.class) {
            return new DefaultWebClient(params, delegate, meterRegistry);
        } else {
            throw new IllegalArgumentException("unsupported client type: " + clientType.getName());
        }
    }

    private static Class<?> validateClientType(Class<?> clientType) {
        if (clientType != WebClient.class && clientType != HttpClient.class) {
            throw new IllegalArgumentException(
                    "clientType: " + clientType +
                    " (expected: " + WebClient.class.getSimpleName() + " or " +
                    HttpClient.class.getSimpleName() + ')');
        }

        return clientType;
    }

    @Override
    public boolean isClosing() {
        return closeable.isClosing();
    }

    @Override
    public boolean isClosed() {
        return closeable.isClosed();
    }

    @Override
    public CompletableFuture<?> whenClosed() {
        return closeable.whenClosed();
    }

    @Override
    public CompletableFuture<?> closeAsync() {
        return closeable.closeAsync();
    }

    private void closeAsync(CompletableFuture<?> future) {
        final List<CompletableFuture<?>> dependencies = new ArrayList<>(pools.size());
        for (final Iterator<HttpChannelPool> i = pools.values().iterator(); i.hasNext();) {
            dependencies.add(i.next().closeAsync());
            i.remove();
        }

        addressResolverGroup.close();

        CompletableFuture.allOf(dependencies.toArray(EMPTY_FUTURES)).handle((unused, cause) -> {
            if (cause != null) {
                logger.warn("Failed to close {}s:", HttpChannelPool.class.getSimpleName(), cause);
            }

            if (shutdownWorkerGroupOnClose) {
                workerGroup.shutdownGracefully().addListener((FutureListener<Object>) f -> {
                    if (f.cause() != null) {
                        logger.warn("Failed to shut down a worker group:", f.cause());
                    }
                    future.complete(null);
                });
            } else {
                future.complete(null);
            }
            return null;
        });
    }

    @Override
    public void close() {
        if (Thread.currentThread() instanceof NonBlocking) {
            // Avoid blocking operation if we're in an event loop, because otherwise we might see a dead lock
            // while waiting for the channels to be closed.
            closeable.closeAsync();
        } else {
            closeable.close();
        }
    }

    HttpChannelPool pool(EventLoop eventLoop) {
        final HttpChannelPool pool = pools.get(eventLoop);
        if (pool != null) {
            return pool;
        }

        return pools.computeIfAbsent(eventLoop,
                                     e -> new HttpChannelPool(this, eventLoop,
                                                              sslCtxHttp1Or2, sslCtxHttp1Only,
                                                              connectionPoolListener()));
    }
}<|MERGE_RESOLUTION|>--- conflicted
+++ resolved
@@ -155,12 +155,9 @@
         connectionPoolListener = options.connectionPoolListener();
         meterRegistry = options.meterRegistry();
         proxyConfigSelector = options.proxyConfigSelector();
-<<<<<<< HEAD
+        http1HeaderNaming = options.http1HeaderNaming();
         maxConnectionAgeMillis = options.maxConnectionAgeMillis();
         maxNumRequests = options.maxNumRequests();
-=======
-        http1HeaderNaming = options.http1HeaderNaming();
->>>>>>> 7fdbddb3
 
         this.options = options;
 
