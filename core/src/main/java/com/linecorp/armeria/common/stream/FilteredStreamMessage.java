/*
 * Copyright 2016 LINE Corporation
 *
 * LINE Corporation licenses this file to you under the Apache License,
 * version 2.0 (the "License"); you may not use this file except in compliance
 * with the License. You may obtain a copy of the License at:
 *
 *   https://www.apache.org/licenses/LICENSE-2.0
 *
 * Unless required by applicable law or agreed to in writing, software
 * distributed under the License is distributed on an "AS IS" BASIS, WITHOUT
 * WARRANTIES OR CONDITIONS OF ANY KIND, either express or implied. See the
 * License for the specific language governing permissions and limitations
 * under the License.
 */

package com.linecorp.armeria.common.stream;

import static com.linecorp.armeria.common.stream.StreamMessageUtil.containsNotifyCancellation;
import static com.linecorp.armeria.common.stream.StreamMessageUtil.containsWithPooledObjects;
import static java.util.Objects.requireNonNull;

import java.util.ArrayList;
import java.util.concurrent.CompletableFuture;

import javax.annotation.Nullable;

import org.reactivestreams.Subscriber;
import org.reactivestreams.Subscription;
import org.slf4j.Logger;
import org.slf4j.LoggerFactory;

import com.linecorp.armeria.common.HttpData;
import com.linecorp.armeria.common.annotation.UnstableApi;
import com.linecorp.armeria.unsafe.PooledObjects;

import io.netty.util.concurrent.EventExecutor;

/**
 * A {@link StreamMessage} that filters objects as they are published. The filtering
 * will happen from an I/O thread, meaning the order of the filtering will match the
 * order that the {@code delegate} processes the objects in.
 */
public abstract class FilteredStreamMessage<T, U> implements StreamMessage<U> {

    private static final Logger logger = LoggerFactory.getLogger(FilteredStreamMessage.class);

    private static final SubscriptionOption[] EMPTY_OPTIONS = new SubscriptionOption[0];

    private final StreamMessage<T> upstream;
    private final boolean filterSupportsPooledObjects;

    /**
     * Creates a new {@link FilteredStreamMessage} that filters objects published by {@code delegate}
     * before passing to a subscriber.
     */
    protected FilteredStreamMessage(StreamMessage<T> upstream) {
        this(upstream, false);
    }

    /**
     * (Advanced users only) Creates a new {@link FilteredStreamMessage} that filters objects published by
     * {@code delegate} before passing to a subscriber.
     *
     * @param withPooledObjects if {@code true}, {@link #filter(Object)} receives the pooled {@link HttpData}
     *                          as is, without making a copy. If you don't know what this means,
     *                          use {@link #FilteredStreamMessage(StreamMessage)}.
     * @see PooledObjects
     */
<<<<<<< HEAD
    protected FilteredStreamMessage(StreamMessage<T> upstream, boolean withPooledObjects) {
        this.upstream = requireNonNull(upstream, "upstream");
=======
    @UnstableApi
    protected FilteredStreamMessage(StreamMessage<T> delegate, boolean withPooledObjects) {
        this.delegate = requireNonNull(delegate, "delegate");
>>>>>>> 744098d4
        filterSupportsPooledObjects = withPooledObjects;
    }

    /**
     * The filter to apply to published objects. The result of the filter is passed on
     * to the delegate subscriber.
     */
    protected abstract U filter(T obj);

    /**
     * A callback executed just before calling {@link Subscriber#onSubscribe(Subscription)} on
     * {@code subscriber}. Override this method to execute any initialization logic that may be needed.
     */
    protected void beforeSubscribe(Subscriber<? super U> subscriber, Subscription subscription) {}

    /**
     * A callback executed just before calling {@link Subscriber#onComplete()} on {@code subscriber}.
     * Override this method to execute any cleanup logic that may be needed before completing the
     * subscription.
     */
    protected void beforeComplete(Subscriber<? super U> subscriber) {}

    /**
     * A callback executed just before calling {@link Subscriber#onError(Throwable)} on {@code subscriber}.
     * Override this method to execute any cleanup logic that may be needed before failing the
     * subscription. This method may rewrite the {@code cause} and then return a new one so that the new
     * {@link Throwable} would be passed to {@link Subscriber#onError(Throwable)}.
     */
    @Nullable
    protected Throwable beforeError(Subscriber<? super U> subscriber, Throwable cause) {
        return cause;
    }

    @Override
    public boolean isOpen() {
        return upstream.isOpen();
    }

    @Override
    public boolean isEmpty() {
        return upstream.isEmpty();
    }

    @Override
    public CompletableFuture<Void> whenComplete() {
        return upstream.whenComplete();
    }

    @Override
    public void subscribe(Subscriber<? super U> subscriber, EventExecutor executor) {
        subscribe(subscriber, executor, false, false);
    }

    @Override
    public void subscribe(Subscriber<? super U> subscriber, EventExecutor executor,
                          SubscriptionOption... options) {
        requireNonNull(subscriber, "subscriber");
        requireNonNull(executor, "executor");
        requireNonNull(options, "options");
        final boolean withPooledObjects = containsWithPooledObjects(options);
        final boolean notifyCancellation = containsNotifyCancellation(options);
        subscribe(subscriber, executor, withPooledObjects, notifyCancellation);
    }

    private void subscribe(Subscriber<? super U> subscriber, EventExecutor executor, boolean withPooledObjects,
                           boolean notifyCancellation) {
        upstream.subscribe(new FilteringSubscriber(subscriber, withPooledObjects),
                           executor, filteringSubscriptionOptions(notifyCancellation));
    }

    private SubscriptionOption[] filteringSubscriptionOptions(boolean notifyCancellation) {
        final ArrayList<SubscriptionOption> list = new ArrayList<>(2);
        if (filterSupportsPooledObjects) {
            list.add(SubscriptionOption.WITH_POOLED_OBJECTS);
        }
        if (notifyCancellation) {
            list.add(SubscriptionOption.NOTIFY_CANCELLATION);
        }
        return list.toArray(EMPTY_OPTIONS);
    }

    @Override
    public EventExecutor defaultSubscriberExecutor() {
        return upstream.defaultSubscriberExecutor();
    }

    @Override
    public void abort() {
        upstream.abort();
    }

    @Override
    public void abort(Throwable cause) {
        upstream.abort(requireNonNull(cause, "cause"));
    }

    private final class FilteringSubscriber implements Subscriber<T> {

        private final Subscriber<? super U> delegate;
        private final boolean subscribedWithPooledObjects;

        FilteringSubscriber(Subscriber<? super U> delegate, boolean subscribedWithPooledObjects) {
            this.delegate = requireNonNull(delegate, "delegate");
            this.subscribedWithPooledObjects = subscribedWithPooledObjects;
        }

        @Override
        public void onSubscribe(Subscription s) {
            beforeSubscribe(delegate, s);
            delegate.onSubscribe(s);
        }

        @Override
        public void onNext(T o) {
            U filtered = filter(o);
            if (!subscribedWithPooledObjects) {
                filtered = PooledObjects.copyAndClose(filtered);
            }
            delegate.onNext(filtered);
        }

        @Override
        public void onError(Throwable t) {
            final Throwable filteredCause = beforeError(delegate, t);
            if (filteredCause != null) {
                delegate.onError(filteredCause);
            } else {
                if (logger.isWarnEnabled()) {
                    logger.warn("{}#beforeError() returned null. Using the original exception: {}",
                                FilteredStreamMessage.this.getClass().getName(), t.toString());
                }
                delegate.onError(t);
            }
        }

        @Override
        public void onComplete() {
            beforeComplete(delegate);
            delegate.onComplete();
        }
    }
}<|MERGE_RESOLUTION|>--- conflicted
+++ resolved
@@ -67,14 +67,9 @@
      *                          use {@link #FilteredStreamMessage(StreamMessage)}.
      * @see PooledObjects
      */
-<<<<<<< HEAD
+    @UnstableApi
     protected FilteredStreamMessage(StreamMessage<T> upstream, boolean withPooledObjects) {
         this.upstream = requireNonNull(upstream, "upstream");
-=======
-    @UnstableApi
-    protected FilteredStreamMessage(StreamMessage<T> delegate, boolean withPooledObjects) {
-        this.delegate = requireNonNull(delegate, "delegate");
->>>>>>> 744098d4
         filterSupportsPooledObjects = withPooledObjects;
     }
 
