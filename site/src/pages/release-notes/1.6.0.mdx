--- conflicted
+++ resolved
@@ -238,12 +238,9 @@
   #3387
 - You no longer see <type://ClosedSteamException> in Jetty service when it fails to write to an
   <type://HttpResponse>. `EofException` is raised instead. #3412
-<<<<<<< HEAD
 - You no longer see `IllegalStateException` when <type://RequestContextHooks> is enabled. #3441 #3442
-=======
 - `ArmeriaServerHttpResponse` of Spring Webflux integration now correctly propagates
   Reactor's [`Context`](https://projectreactor.io/docs/core/release/reference/#context). #3439 #3443
->>>>>>> daff123c
 
 ## 🏚️ Deprecations
 
