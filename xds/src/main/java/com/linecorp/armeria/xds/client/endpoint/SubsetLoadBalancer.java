/*
 * Copyright 2024 LINE Corporation
 *
 * LINE Corporation licenses this file to you under the Apache License,
 * version 2.0 (the "License"); you may not use this file except in compliance
 * with the License. You may obtain a copy of the License at:
 *
 *   https://www.apache.org/licenses/LICENSE-2.0
 *
 * Unless required by applicable law or agreed to in writing, software
 * distributed under the License is distributed on an "AS IS" BASIS, WITHOUT
 * WARRANTIES OR CONDITIONS OF ANY KIND, either express or implied. See the
 * License for the specific language governing permissions and limitations
 * under the License.
 */

package com.linecorp.armeria.xds.client.endpoint;

import static com.linecorp.armeria.xds.client.endpoint.MetadataUtil.filterMetadata;
import static com.linecorp.armeria.xds.client.endpoint.MetadataUtil.findMatchedSubsetSelector;
import static com.linecorp.armeria.xds.client.endpoint.XdsEndpointUtil.convertEndpoints;

import java.util.List;

import org.slf4j.Logger;
import org.slf4j.LoggerFactory;

import com.google.common.base.MoreObjects;
import com.google.protobuf.Struct;

import com.linecorp.armeria.client.ClientRequestContext;
import com.linecorp.armeria.client.Endpoint;
import com.linecorp.armeria.common.annotation.Nullable;
import com.linecorp.armeria.xds.ClusterSnapshot;

import io.envoyproxy.envoy.config.cluster.v3.Cluster;
import io.envoyproxy.envoy.config.cluster.v3.Cluster.LbSubsetConfig;
import io.envoyproxy.envoy.config.cluster.v3.Cluster.LbSubsetConfig.LbSubsetFallbackPolicy;

final class SubsetLoadBalancer implements XdsLoadBalancer {

    private static final Logger logger = LoggerFactory.getLogger(SubsetLoadBalancer.class);

<<<<<<< HEAD
    private final EndpointGroup endpointGroup;
    private final PrioritySet prioritySet;

    SubsetLoadBalancer(PrioritySet prioritySet) {
        endpointGroup = createEndpointGroup(prioritySet);
        this.prioritySet = prioritySet;
=======
    private final LoadBalancer loadBalancer;

    SubsetLoadBalancer(PrioritySet prioritySet, LoadBalancer allEndpointsLoadBalancer) {
        loadBalancer = createSubsetLoadBalancer(prioritySet, allEndpointsLoadBalancer);
>>>>>>> d00febfd
    }

    @Override
    @Nullable
    public Endpoint selectNow(ClientRequestContext ctx) {
        return loadBalancer.selectNow(ctx);
    }

    private static LoadBalancer createSubsetLoadBalancer(PrioritySet prioritySet,
                                                         LoadBalancer allEndpointsLoadBalancer) {
        final ClusterSnapshot clusterSnapshot = prioritySet.clusterSnapshot();
        final Struct filterMetadata = filterMetadata(clusterSnapshot);
        if (filterMetadata.getFieldsCount() == 0) {
            // No metadata. Use the whole endpoints.
            return allEndpointsLoadBalancer;
        }

        final Cluster cluster = clusterSnapshot.xdsResource().resource();
        final LbSubsetConfig lbSubsetConfig = cluster.getLbSubsetConfig();
        if (lbSubsetConfig == LbSubsetConfig.getDefaultInstance()) {
            // Route metadata exists but no lbSubsetConfig. Use NO_FALLBACK.
            return NOOP;
        }
        LbSubsetFallbackPolicy fallbackPolicy = lbSubsetConfig.getFallbackPolicy();
        if (!(fallbackPolicy == LbSubsetFallbackPolicy.NO_FALLBACK ||
              fallbackPolicy == LbSubsetFallbackPolicy.ANY_ENDPOINT)) {
            logger.warn("Currently, {} isn't supported. Use {}",
                        fallbackPolicy, LbSubsetFallbackPolicy.NO_FALLBACK);
            fallbackPolicy = LbSubsetFallbackPolicy.NO_FALLBACK;
        }

        if (!findMatchedSubsetSelector(lbSubsetConfig, filterMetadata)) {
            if (fallbackPolicy == LbSubsetFallbackPolicy.NO_FALLBACK) {
                return NOOP;
            }
            return allEndpointsLoadBalancer;
        }
        final List<Endpoint> endpoints = convertEndpoints(prioritySet.endpoints(),
                                                          filterMetadata);
        if (endpoints.isEmpty()) {
            if (fallbackPolicy == LbSubsetFallbackPolicy.NO_FALLBACK) {
                return NOOP;
            }
            return allEndpointsLoadBalancer;
        }
        return createSubsetLoadBalancer(endpoints, clusterSnapshot);
    }

    private static LoadBalancer createSubsetLoadBalancer(List<Endpoint> endpoints,
                                                         ClusterSnapshot clusterSnapshot) {
        final PrioritySet subsetPrioritySet = new PriorityStateManager(clusterSnapshot, endpoints).build();
        return new DefaultLoadBalancer(subsetPrioritySet);
    }

    @Override
    public String toString() {
        return MoreObjects.toStringHelper(this)
                          .add("loadBalancer", loadBalancer)
                          .toString();
    }

    @Override
    public PrioritySet prioritySet() {
        return prioritySet;
    }
}<|MERGE_RESOLUTION|>--- conflicted
+++ resolved
@@ -32,6 +32,7 @@
 import com.linecorp.armeria.client.Endpoint;
 import com.linecorp.armeria.common.annotation.Nullable;
 import com.linecorp.armeria.xds.ClusterSnapshot;
+import com.linecorp.armeria.xds.client.endpoint.LocalityRoutingStateFactory.LocalityRoutingState;
 
 import io.envoyproxy.envoy.config.cluster.v3.Cluster;
 import io.envoyproxy.envoy.config.cluster.v3.Cluster.LbSubsetConfig;
@@ -41,19 +42,16 @@
 
     private static final Logger logger = LoggerFactory.getLogger(SubsetLoadBalancer.class);
 
-<<<<<<< HEAD
-    private final EndpointGroup endpointGroup;
+    private final LoadBalancer loadBalancer;
     private final PrioritySet prioritySet;
+    @Nullable
+    private final LocalityRoutingState localityRoutingState;
 
-    SubsetLoadBalancer(PrioritySet prioritySet) {
-        endpointGroup = createEndpointGroup(prioritySet);
+    SubsetLoadBalancer(PrioritySet prioritySet, LoadBalancer allEndpointsLoadBalancer,
+                       @Nullable LocalityRoutingState localityRoutingState) {
+        loadBalancer = createSubsetLoadBalancer(prioritySet, allEndpointsLoadBalancer);
         this.prioritySet = prioritySet;
-=======
-    private final LoadBalancer loadBalancer;
-
-    SubsetLoadBalancer(PrioritySet prioritySet, LoadBalancer allEndpointsLoadBalancer) {
-        loadBalancer = createSubsetLoadBalancer(prioritySet, allEndpointsLoadBalancer);
->>>>>>> d00febfd
+        this.localityRoutingState = localityRoutingState;
     }
 
     @Override
@@ -62,8 +60,8 @@
         return loadBalancer.selectNow(ctx);
     }
 
-    private static LoadBalancer createSubsetLoadBalancer(PrioritySet prioritySet,
-                                                         LoadBalancer allEndpointsLoadBalancer) {
+    private LoadBalancer createSubsetLoadBalancer(PrioritySet prioritySet,
+                                                  LoadBalancer allEndpointsLoadBalancer) {
         final ClusterSnapshot clusterSnapshot = prioritySet.clusterSnapshot();
         final Struct filterMetadata = filterMetadata(clusterSnapshot);
         if (filterMetadata.getFieldsCount() == 0) {
@@ -102,10 +100,10 @@
         return createSubsetLoadBalancer(endpoints, clusterSnapshot);
     }
 
-    private static LoadBalancer createSubsetLoadBalancer(List<Endpoint> endpoints,
-                                                         ClusterSnapshot clusterSnapshot) {
+    private LoadBalancer createSubsetLoadBalancer(List<Endpoint> endpoints,
+                                                  ClusterSnapshot clusterSnapshot) {
         final PrioritySet subsetPrioritySet = new PriorityStateManager(clusterSnapshot, endpoints).build();
-        return new DefaultLoadBalancer(subsetPrioritySet);
+        return new DefaultLoadBalancer(subsetPrioritySet, localityRoutingState);
     }
 
     @Override
