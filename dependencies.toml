[versions]
akka = "2.6.20"
akka-http-cors = "1.0.0"
akka-grpc-runtime = "1.0.3"
apache-httpclient5 = "5.2.1"
apache-httpclient4 = "4.5.14"
assertj = "3.24.2"
awaitility = "4.2.0"
bouncycastle = "1.70"
brave = "5.15.0"
brotli4j = "1.11.0"
bucket4j = "7.6.0"
caffeine = "2.9.3"
cglib = "3.3.0"
checkerframework = "2.5.5"
checkstyle = "10.3.2"
consul = "2.2.1"
curator = "5.4.0"
dagger = "2.45"
dgs = "5.5.0"
dropwizard1 = "1.3.29"
dropwizard2 = "2.1.5"
dropwizard-metrics = "4.2.18"
errorprone = "2.18.0"
errorprone-gradle-plugin = "3.0.1"
eureka = "2.0.0"
fastutil = "8.5.12"
finagle = "22.12.0"
findbugs = "3.0.2"
futures-completable = "0.3.5"
futures-extra = "4.3.1"
gax-grpc = "2.20.1"
graphql-java = "20.0"
graphql-kotlin = "6.4.0"
groovy = "3.0.16"
grpc-java = "1.49.1"
grpc-kotlin = "1.3.0"
guava = "31.1-jre"
hamcrest = "2.2"
hbase = "1.2.6"
hibernate-validator6 = "6.2.5.Final"
hibernate-validator8 = "8.0.0.Final"
j2objc = "2.8"
jackson = "2.14.2"
jakarta-inject = "2.0.1"
jakarta-validation = "3.0.2"
jakarta-websocket= "2.1.0"
javax-annotation = "1.3.2"
javax-inject = "1"
javax-jsr311 = "1.1.1"
javax-validation = "2.0.1.Final"
jctools = "4.0.1"
jetty93 = '9.3.30.v20211001'
jetty94 = "9.4.50.v20221201"
jetty-alpn-api = "1.1.3.v20160715"
jetty-alpn-agent = "2.0.10"
jmh-core = "1.36"
jmh-extras = "0.3.7"
jmh-gradle-plugin = "0.7.0"
joor = "0.9.14"
json-unit = "2.37.0"
jsoup = "1.15.3"
junit4 = "4.13.2"
junit5 = "5.9.2"
junit-pioneer = "1.9.1"
jwt = "4.3.0"
kafka = "3.4.0"
kotlin = "1.8.10"
kotlin-coroutine = "1.6.4"
ktlint-gradle-plugin = "11.1.0"
logback = "1.2.11"
micrometer = "1.10.5"
micrometer13 = "1.3.20"
mockito = "4.11.0"
monix = "3.4.1"
munit = "0.7.29"
netty = "4.1.90.Final"
netty-incubator-transport-native-io_uring = "0.0.19.Final"
nexus-publish = "1.3.0"
node-gradle-plugin = "3.5.1"
okhttp2 = "2.7.5"
okhttp3 = { strictly = "3.14.9" }
okhttp4 = "4.10.0"
opensaml = "3.4.6"
osdetector = "1.7.3"
proguard = "7.3.1"
prometheus = "0.16.0"
protobuf = "3.21.1"
protobuf-gradle-plugin = "0.8.19"
protobuf-jackson = "2.0.0"
reactive-grpc = "1.2.3"
reactive-streams = "1.0.4"
reactor = "3.5.1"
reactor-kotlin = "1.2.2"
reflections = "0.9.11"
resilience4j = "2.0.2"
resteasy = "5.0.5.Final"
resteasy-jboss-logging = "3.4.3.Final"
resteasy-jboss-logging-annotations = "2.2.1.Final"
retrofit2 = "2.9.0"
rxjava2 = "2.2.21"
rxjava3 = "3.1.6"
sangria = "3.5.3"
sangria-slowlog = "2.0.5"
scala-collection-compat = "2.9.0"
scala-java8-compat = "1.0.2"
scala212 = "2.12.17"
scala213 = "2.13.10"
scala3 = "3.2.2"
scalafmt-gradle-plugin = "1.16.2"
scalapb = "0.11.13"
scalapb-json = "0.12.1"
shadow-gradle-plugin = "7.1.2"
shibboleth-utilities = "7.5.2"
snappy = "1.1.9.1"
slf4j = "1.7.36"
<<<<<<< HEAD
spring = "5.3.25"
spring-boot2 = "2.7.8"
=======
spring = "5.3.26"
spring-boot1 = "1.5.22.RELEASE"
spring-boot2 = "2.7.10"
>>>>>>> b16bc8d9
spring-boot3 = "3.0.2"
testng = "7.5"
thrift09 = { strictly = "0.9.3-1" }
thrift012 = { strictly = "0.12.0" }
thrift013 = { strictly = "0.13.0" }
thrift014 = { strictly = "0.14.2" }
thrift015 = { strictly = "0.15.0" }
thrift016 = { strictly = "0.16.0" }
tomcat8 = "8.5.85"
tomcat9 = "9.0.71"
tomcat10 = "10.1.4"
xml-apis = "1.4.01"
zookeeper = "3.7.1"
zookeeper-junit = "1.2"

[boms]
brave = { module = "io.zipkin.brave:brave-bom", version.ref = "brave" }
dropwizard-metrics = { module = "io.dropwizard.metrics:metrics-bom", version.ref = "dropwizard-metrics" }
# Ensure that we use the same Protobuf version as what gRPC depends on.
# See: https://github.com/grpc/grpc-java/blob/master/gradle/libs.versions.toml
#      (Switch to the right tag and look for "protobuf".)
grpc-java = { module = "io.grpc:grpc-bom", version.ref = "grpc-java" }
jackson = { module = "com.fasterxml.jackson:jackson-bom", version.ref = "jackson" }
junit5 = { module = "org.junit:junit-bom", version.ref = "junit5" }
netty = { module = "io.netty:netty-bom", version.ref = "netty" }

# Akka is used only for testing in it:grpcweb module.
[libraries.akka-http-cors_v213]
module = "ch.megard:akka-http-cors_2.13"
version.ref = "akka-http-cors"
[libraries.akka-grpc-runtime_v213]
module = "com.lightbend.akka.grpc:akka-grpc-runtime_2.13"
version.ref = "akka-grpc-runtime"
[libraries.akka-actor-typed_v213]
module = "com.typesafe.akka:akka-actor-typed_2.13"
version.ref = "akka"
[libraries.akka-discovery_v213]
module = "com.typesafe.akka:akka-discovery_2.13"
version.ref = "akka"
[libraries.akka-stream_v213]
module = "com.typesafe.akka:akka-stream_2.13"
version.ref = "akka"

[libraries.apache-httpclient5]
module = "org.apache.httpcomponents.client5:httpclient5"
version.ref = "apache-httpclient5"
exclusions = "commons-logging:commons-logging"

# needed to test thrift apis
# https://github.com/apache/thrift/blob/master/lib/java/gradle.properties#L28
[libraries.apache-httpclient4]
module = "org.apache.httpcomponents:httpclient"
version.ref = "apache-httpclient4"
exclusions = "commons-logging:commons-logging"

[libraries.assertj]
module = "org.assertj:assertj-core"
version.ref = "assertj"

[libraries.awaitility]
module = "org.awaitility:awaitility"
version.ref = "awaitility"

[libraries.bouncycastle-bcpkix]
module = "org.bouncycastle:bcpkix-jdk15on"
version.ref = "bouncycastle"
relocations = { from = "org.bouncycastle", to = "com.linecorp.armeria.internal.shaded.bouncycastle" }
[libraries.bouncycastle-bcprov]
module = "org.bouncycastle:bcprov-jdk15on"
version.ref = "bouncycastle"
relocations = { from = "org.bouncycastle", to = "com.linecorp.armeria.internal.shaded.bouncycastle" }
[libraries.bouncycastle-bcutil]
module = "org.bouncycastle:bcutil-jdk15on"
version.ref = "bouncycastle"
relocations = { from = "org.bouncycastle", to = "com.linecorp.armeria.internal.shaded.bouncycastle" }

[libraries.brave]
module = "io.zipkin.brave:brave"
# ":site:javadoc" fails when we use a newer version of Javadoc.
javadocs = [
    "https://www.javadoc.io/doc/io.zipkin.brave/brave/5.6.3/",
    "https://www.javadoc.io/doc/io.zipkin.brave/brave-instrumentation-http/5.6.3/"]
[libraries.brave-context-slf4j]
module = 'io.zipkin.brave:brave-context-slf4j'
[libraries.brave-instrumentation-http]
module = "io.zipkin.brave:brave-instrumentation-http"
[libraries.brave-instrumentation-http-tests]
module = "io.zipkin.brave:brave-instrumentation-http-tests"

[libraries.brotli4j]
module = "com.aayushatharva.brotli4j:brotli4j"
version.ref = "brotli4j"
[libraries.brotli4j-linux]
module = "com.aayushatharva.brotli4j:native-linux-x86_64"
version.ref = "brotli4j"
[libraries.brotli4j-osx]
module = "com.aayushatharva.brotli4j:native-osx-x86_64"
version.ref = "brotli4j"
[libraries.brotli4j-osx-aarch64]
module = "com.aayushatharva.brotli4j:native-osx-aarch64"
version.ref = "brotli4j"
[libraries.brotli4j-windows]
module = "com.aayushatharva.brotli4j:native-windows-x86_64"
version.ref = "brotli4j"

[libraries.bucket4j]
module = "com.github.vladimir-bukhtoyarov:bucket4j-core"
version.ref = "bucket4j"
javadocs = "https://javadoc.io/doc/com.github.vladimir-bukhtoyarov/bucket4j-core/7.6.0/"

# Don"t upgrade Caffeine to 3.x that requires Java 11.
[libraries.caffeine]
module = "com.github.ben-manes.caffeine:caffeine"
version.ref = "caffeine"
exclusions = "com.google.errorprone:error_prone_annotations"
javadocs = "https://www.javadoc.io/doc/com.github.ben-manes.caffeine/caffeine/2.9.3/"
relocations = { from = "com.github.benmanes.caffeine", to = "com.linecorp.armeria.internal.shaded.caffeine" }

[libraries.cglib]
module = "cglib:cglib"
version.ref = "cglib"

[libraries.checkerframework]
module = "org.checkerframework:checker-compat-qual"
version.ref = "checkerframework"

[libraries.checkstyle]
module = "com.puppycrawl.tools:checkstyle"
version.ref = "checkstyle"

[libraries.consul]
module = "com.pszymczyk.consul:embedded-consul"
version.ref = "consul"

# Ensure that we use the same ZooKeeper version as what Curator depends on.
# See: https://github.com/apache/curator/blob/master/pom.xml
#      (Switch to the right tag to find out the right version.)
[libraries.curator-recipes]
module = "org.apache.curator:curator-recipes"
version.ref = "curator"
javadocs = [
    "https://www.javadoc.io/doc/org.apache.curator/curator-framework/5.3.0/",
    "https://www.javadoc.io/doc/org.apache.curator/curator-recipes/5.3.0/"]
exclusions = "org.apache.zookeeper:zookeeper"
[libraries.curator-discovery]
module = "org.apache.curator:curator-x-discovery"
version.ref = "curator"
javadocs = "https://www.javadoc.io/doc/org.apache.curator/curator-x-discovery/5.3.0/"

# This is only used for examples/context-propagation/dagger
[libraries.dagger]
module = "com.google.dagger:dagger"
version.ref = "dagger"
[libraries.dagger-compiler]
module = "com.google.dagger:dagger-compiler"
version.ref = "dagger"
[libraries.dagger-producers]
module = "com.google.dagger:dagger-producers"
version.ref = "dagger"

# DGS is used only for testing in it:dgs module.
# A minimum of java 17 is required for 6.x.x
[libraries.dgs]
module = "com.netflix.graphql.dgs:graphql-dgs-client"
version.ref = "dgs"
[libraries.dropwizard1-core]
module = "io.dropwizard:dropwizard-core"
version.ref = "dropwizard1"
[libraries.dropwizard1-util]
module = "io.dropwizard:dropwizard-util"
version.ref = "dropwizard1"
[libraries.dropwizard1-lifecycle]
module = "io.dropwizard:dropwizard-lifecycle"
version.ref = "dropwizard1"
[libraries.dropwizard1-jackson]
module = "io.dropwizard:dropwizard-jackson"
version.ref = "dropwizard1"
[libraries.dropwizard1-validation]
module = "io.dropwizard:dropwizard-validation"
version.ref = "dropwizard1"
[libraries.dropwizard1-jersey]
module = "io.dropwizard:dropwizard-jersey"
version.ref = "dropwizard1"
[libraries.dropwizard1-jetty]
module = "io.dropwizard:dropwizard-jetty"
version.ref = "dropwizard1"
[libraries.dropwizard1-testing]
module = "io.dropwizard:dropwizard-testing"
version.ref = "dropwizard1"

[libraries.dropwizard2-core]
module = "io.dropwizard:dropwizard-core"
version.ref = "dropwizard2"
javadocs = "https://www.javadoc.io/doc/io.dropwizard/dropwizard-core/2.1.4/"
[libraries.dropwizard2-jackson]
module = "io.dropwizard:dropwizard-jackson"
version.ref = "dropwizard2"
[libraries.dropwizard2-lifecycle]
module = "io.dropwizard:dropwizard-lifecycle"
version.ref = "dropwizard2"
[libraries.dropwizard2-jersey]
module = "io.dropwizard:dropwizard-jersey"
version.ref = "dropwizard2"
[libraries.dropwizard2-jetty]
module = "io.dropwizard:dropwizard-jetty"
version.ref = "dropwizard2"
[libraries.dropwizard2-testing]
module = "io.dropwizard:dropwizard-testing"
version.ref = "dropwizard2"
[libraries.dropwizard2-util]
module = "io.dropwizard:dropwizard-util"
version.ref = "dropwizard2"
[libraries.dropwizard2-validation]
module = "io.dropwizard:dropwizard-validation"
version.ref = "dropwizard2"

[libraries.dropwizard-metrics-core]
module = "io.dropwizard.metrics:metrics-core"
[libraries.dropwizard-metrics-json]
module = "io.dropwizard.metrics:metrics-json"

[libraries.errorprone-core]
module = "com.google.errorprone:error_prone_core"
version.ref = "errorprone"
[libraries.errorprone-annotations]
module = "com.google.errorprone:error_prone_annotations"
version.ref = "errorprone"

# Eureka is used only for testing in eureka module.
[libraries.eureka-client]
module = "com.netflix.eureka:eureka-client"
version.ref = "eureka"
[libraries.eureka-test-utils]
module = "com.netflix.eureka:eureka-test-utils"
version.ref = "eureka"

[libraries.fastutil]
module = "it.unimi.dsi:fastutil"
version.ref = "fastutil"
relocations = { from = "it.unimi.dsi.fastutil", to = "com.linecorp.armeria.internal.shaded.fastutil" }

# Finagle is used only for testing in zookeeper module.
[libraries.finagle-serversets_v213]
module = "com.twitter:finagle-serversets_2.13"
version.ref = "finagle"

[libraries.findbugs]
module = "com.google.code.findbugs:jsr305"
version.ref = "findbugs"

[libraries.futures-completable]
module = "com.spotify:completable-futures"
version.ref = "futures-completable"
relocations = { from = "com.spotify.futures", to = "com.linecorp.armeria.internal.shaded.futures" }
[libraries.futures-extra]
module = "com.spotify:futures-extra"
version.ref = "futures-extra"

# gax-grpc is only used for gRPC test module.
[libraries.gax-grpc]
module = "com.google.api:gax-grpc"
version.ref = "gax-grpc"

[libraries.graphql-java]
module = "com.graphql-java:graphql-java"
version.ref = "graphql-java"

[libraries.graphql-kotlin-client]
module = "com.expediagroup:graphql-kotlin-client"
version.ref = "graphql-kotlin"
[libraries.graphql-kotlin-client-jackson]
module = "com.expediagroup:graphql-kotlin-client-jackson"
version.ref = "graphql-kotlin"
[libraries.graphql-kotlin-client-serialization]
module = "com.expediagroup:graphql-kotlin-client-serialization"
version.ref = "graphql-kotlin"
[libraries.graphql-kotlin-schema-generator]
module = "com.expediagroup:graphql-kotlin-schema-generator"
version.ref = "graphql-kotlin"

# Groovy is only used for testing consul
[libraries.groovy-xml]
module = "org.codehaus.groovy:groovy-xml"
version.ref = "groovy"

[libraries.grpc-core]
module = "io.grpc:grpc-core"
javadocs = [
    "https://grpc.io/grpc-java/javadoc/",
    "https://developers.google.com/protocol-buffers/docs/reference/java/"]
exclusions = [
    "com.google.errorprone:error_prone_annotations",
    "org.codehaus.mojo:animal-sniffer-annotations"]
[libraries.grpc-interop-testing]
module = "io.grpc:grpc-interop-testing"
exclusions = [
    "com.google.errorprone:error_prone_annotations",
    "com.google.guava:guava-jdk5",
    "com.google.j2objc:j2objc-annotations",
    "io.grpc:grpc-alts",
    "io.grpc:grpc-xds",
    "io.netty:netty-codec-http",
    "io.netty:netty-codec-http2",
    "io.netty:netty-codec-socks",
    "io.netty:netty-handler-proxy",
    "io.netty:netty-transport",
    "io.netty:netty-tcnative-boringssl-static"]
[libraries.grpc-protobuf]
module = "io.grpc:grpc-protobuf"
[libraries.grpc-services]
module = "io.grpc:grpc-services"
[libraries.grpc-stub]
module = "io.grpc:grpc-stub"
[libraries.grpc-okhttp]
module = "io.grpc:grpc-okhttp"
[libraries.grpc-testing]
module = 'io.grpc:grpc-testing'
[libraries.grpc-netty-shaded]
module = "io.grpc:grpc-netty-shaded"

[libraries.grpc-kotlin]
module = "io.grpc:grpc-kotlin-stub"
version.ref = "grpc-kotlin"

[libraries.grpc-kotlin-protoc]
module = "io.grpc:protoc-gen-grpc-kotlin"
version.ref = "grpc-kotlin"

[libraries.guava]
module = "com.google.guava:guava"
version.ref = "guava"
exclusions = [
    "com.google.errorprone:error_prone_annotations",
    "com.google.j2objc:j2objc-annotations",
    "org.codehaus.mojo:animal-sniffer-annotations"]
relocations = [
    { from = "com.google.common", to = "com.linecorp.armeria.internal.shaded.guava" },
    { from = "com.google.thirdparty.publicsuffix", to = "com.linecorp.armeria.internal.shaded.publicsuffix" }]
[libraries.guava-testlib]
module = "com.google.guava:guava-testlib"
version.ref = "guava"
exclusions = ["com.google.errorprone:error_prone_annotations", "com.google.j2objc:j2objc-annotations"]
relocations = { from = "com.google.common", to = "com.linecorp.armeria.internal.shaded.guava" }
# A transitive dependency of Guava which needs relocation as well.
[libraries.guava-failureaccess]
module = "com.google.guava:failureaccess"
version = "1.0.1"
exclusions = ["com.google.errorprone:error_prone_annotations", "com.google.j2objc:j2objc-annotations"]
relocations = { from = "com.google.common", to = "com.linecorp.armeria.internal.shaded.guava" }

[libraries.hamcrest]
module = "org.hamcrest:hamcrest"
version.ref = "hamcrest"
[libraries.hamcrest-library]
module = "org.hamcrest:hamcrest-library"
version.ref = "hamcrest"

# This is only used for it/server test
[libraries.hbase]
module = "org.apache.hbase:hbase-shaded-client"
version.ref = "hbase"
exclusions = [
    "com.github.stephenc.findbugs:findbugs-annotations",
    "commons-logging:commons-logging",
    "log4j:log4j",
    "org.slf4j:slf4j-log4j12"]

# Validator is only used for examples and testings in Spring
# version 7 starts using jakarta api, which isn't compatible with spring-boot2
[libraries.hibernate-validator6]
module = "org.hibernate.validator:hibernate-validator"
version.ref = "hibernate-validator6"
[libraries.hibernate-validator8]
module = "org.hibernate.validator:hibernate-validator"
version.ref = "hibernate-validator8"

# We do not depend on j2objc-annotations. We just need this to stop Javadoc from
# complaining about "unknown enum constant Level.FULL".
[libraries.j2objc]
module = "com.google.j2objc:j2objc-annotations"
version.ref = "j2objc"

[libraries.jakarta-inject]
module = "jakarta.inject:jakarta.inject-api"
version.ref = "jakarta-inject"
[libraries.jakarta-validation]
module = "jakarta.validation:jakarta.validation-api"
version.ref = "jakarta-validation"
[libraries.jakarta-websocket]
module = "jakarta.websocket:jakarta.websocket-api"
version.ref = "jakarta-websocket"
[libraries.jakarta-websocket-client]
module = "jakarta.websocket:jakarta.websocket-client-api"
version.ref = "jakarta-websocket"

[libraries.jackson-annotations]
module = "com.fasterxml.jackson.core:jackson-annotations"
javadocs = "https://fasterxml.github.io/jackson-annotations/javadoc/2.13/"
[libraries.jackson-core]
module = "com.fasterxml.jackson.core:jackson-core"
javadocs = "https://fasterxml.github.io/jackson-core/javadoc/2.13/"
[libraries.jackson-databind]
module = "com.fasterxml.jackson.core:jackson-databind"
javadocs = "https://fasterxml.github.io/jackson-databind/javadoc/2.13/"
[libraries.jackson-datatype-jdk8]
module = "com.fasterxml.jackson.datatype:jackson-datatype-jdk8"
javadocs = "https://fasterxml.github.io/jackson-modules-java8/javadoc/datatypes/2.13/"
[libraries.jackson-datatype-jsr310]
module = "com.fasterxml.jackson.datatype:jackson-datatype-jsr310"
javadocs = "https://fasterxml.github.io/jackson-modules-java8/javadoc/datetime/2.13/"
[libraries.jackson-kotlin]
module = "com.fasterxml.jackson.module:jackson-module-kotlin"
[libraries.jackson-scala_v212]
module = "com.fasterxml.jackson.module:jackson-module-scala_2.12"
[libraries.jackson-scala_v213]
module = "com.fasterxml.jackson.module:jackson-module-scala_2.13"
[libraries.jackson-scala_v3]
module = "com.fasterxml.jackson.module:jackson-module-scala_3"

[libraries.javax-annotation]
module = "javax.annotation:javax.annotation-api"
version.ref = "javax-annotation"
[libraries.javax-inject]
module = "javax.inject:javax.inject"
version.ref = "javax-inject"
[libraries.javax-jsr311]
module = "javax.ws.rs:jsr311-api"
version.ref = "javax-jsr311"
[libraries.javax-validation]
module = "javax.validation:validation-api"
version.ref = "javax-validation"
# Ensure that we use the same javax.ws.rs version as what eureka-client depends on.
# See: https://github.com/Netflix/eureka/blob/master/eureka-client/build.gradle

[libraries.jctools]
module = "org.jctools:jctools-core"
version.ref = "jctools"
relocations = { from = "org.jctools", to = "com.linecorp.armeria.internal.shaded.jctools" }

[libraries.jetty93-annotations]
module = "org.eclipse.jetty:jetty-annotations"
exclusions = ["org.ow2.asm:asm", "org.ow2.asm:asm-commons"]
version.ref = "jetty93"
[libraries.jetty93-server]
module = "org.eclipse.jetty:jetty-server"
javadocs = "https://javadoc.io/doc/org.eclipse.jetty/jetty-server/9.4.42.v20210604/"
version.ref = "jetty93"
# jetty-webapp for testing interoperability with other servers.
[libraries.jetty93-webapp]
module = "org.eclipse.jetty:jetty-webapp"
version.ref = "jetty93"
[libraries.jetty93-apache-jsp]
module = "org.eclipse.jetty:apache-jsp"
version.ref = "jetty93"
[libraries.jetty93-apache-jstl]
module = "org.eclipse.jetty:apache-jstl"
version.ref = "jetty93"

[libraries.jetty94-annotations]
module = "org.eclipse.jetty:jetty-annotations"
exclusions = ["org.ow2.asm:asm", "org.ow2.asm:asm-commons"]
version.ref = "jetty94"
[libraries.jetty94-server]
module = "org.eclipse.jetty:jetty-server"
javadocs = "https://javadoc.io/doc/org.eclipse.jetty/jetty-server/9.4.42.v20210604/"
version.ref = "jetty94"
# jetty-webapp for testing interoperability with other servers.
[libraries.jetty94-webapp]
module = "org.eclipse.jetty:jetty-webapp"
version.ref = "jetty94"
[libraries.jetty94-http2-server]
module = "org.eclipse.jetty.http2:http2-server"
version.ref = "jetty94"
[libraries.jetty94-apache-jsp]
module = "org.eclipse.jetty:apache-jsp"
version.ref = "jetty94"
[libraries.jetty94-apache-jstl]
module = "org.eclipse.jetty:apache-jstl"
version.ref = "jetty94"

[libraries.jetty-alpn-api]
module = "org.eclipse.jetty.alpn:alpn-api"
version.ref = "jetty-alpn-api"
[libraries.jetty-alpn-agent]
module = "org.mortbay.jetty.alpn:jetty-alpn-agent"
version.ref = "jetty-alpn-agent"

[libraries.jmh-extras]
module = "pl.project13.scala:sbt-jmh-extras"
version.ref = "jmh-extras"

[libraries.joor]
module = "org.jooq:joor"
version.ref = "joor"

[libraries.json-unit]
module = "net.javacrumbs.json-unit:json-unit"
version.ref = "json-unit"
[libraries.json-unit-fluent]
module = "net.javacrumbs.json-unit:json-unit-fluent"
version.ref = "json-unit"

# JSoup is only used for Gradle script and SAML testing.
[libraries.jsoup]
module = "org.jsoup:jsoup"
version.ref = "jsoup"

[libraries.junit4]
module = "junit:junit"
version.ref = "junit4"
javadocs = "https://junit.org/junit4/javadoc/4.13/"

[libraries.junit5-jupiter-api]
module = "org.junit.jupiter:junit-jupiter-api"
# ":site:javadoc" fails when we use a newer version of Javadoc.
javadocs = "https://junit.org/junit5/docs/5.5.2/api/"
[libraries.junit5-jupiter-params]
module = "org.junit.jupiter:junit-jupiter-params"
[libraries.junit5-jupiter-engine]
module = "org.junit.jupiter:junit-jupiter-engine"
[libraries.junit5-vintage-engine]
module = "org.junit.vintage:junit-vintage-engine"
[libraries.junit5-platform-commons]
module = "org.junit.platform:junit-platform-commons"
[libraries.junit5-platform-launcher]
module = "org.junit.platform:junit-platform-launcher"

# requires a minimum of java 11 for 2.x.x
[libraries.junit-pioneer]
module = "org.junit-pioneer:junit-pioneer"
version.ref = "junit-pioneer"

[libraries.jwt]
module = "com.auth0:java-jwt"
version.ref = "jwt"
javadocs = "https://www.javadoc.io/doc/com.auth0/java-jwt/4.0.0/"

[libraries.kafka]
module = "org.apache.kafka:kafka-clients"
version.ref = "kafka"
javadocs = "https://kafka.apache.org/30/javadoc/"

[libraries.kotlin-allopen]
module = "org.jetbrains.kotlin:kotlin-allopen"
version.ref = "kotlin"
[libraries.kotlin-stdlib-jdk8]
module = "org.jetbrains.kotlin:kotlin-stdlib-jdk8"
version.ref = "kotlin"
[libraries.kotlin-reflect]
module = "org.jetbrains.kotlin:kotlin-reflect"
version.ref = "kotlin"

[libraries.kotlin-coroutines-core]
module = "org.jetbrains.kotlinx:kotlinx-coroutines-core"
version.ref = "kotlin-coroutine"
[libraries.kotlin-coroutines-jdk8]
module = "org.jetbrains.kotlinx:kotlinx-coroutines-jdk8"
version.ref = "kotlin-coroutine"
# kotlinx-coroutines-reactor is only used for testing :it:spring:boot2-kotlin
[libraries.kotlin-coroutines-reactor]
module = "org.jetbrains.kotlinx:kotlinx-coroutines-reactor"
version.ref = "kotlin-coroutine"
[libraries.kotlin-coroutines-rx2]
module = "org.jetbrains.kotlinx:kotlinx-coroutines-rx2"
version.ref = "kotlin-coroutine"
[libraries.kotlin-coroutines-test]
module = "org.jetbrains.kotlinx:kotlinx-coroutines-test"
version.ref = "kotlin-coroutine"

# Don't upgrade Logback 1.4.0 which requires Java 11
# TODO(ikhoon): Upgrade Logback to 1.3.0 when Spring Boot 2 supports it.
[libraries.logback]
module = "ch.qos.logback:logback-classic"
version.ref = "logback"
javadocs = "https://www.javadoc.io/doc/ch.qos.logback/logback-classic/1.2.11/"

[libraries.micrometer-core]
module = "io.micrometer:micrometer-core"
version.ref = "micrometer"
javadocs = "https://www.javadoc.io/doc/io.micrometer/micrometer-core/1.10.5/"
[libraries.micrometer-prometheus]
module = "io.micrometer:micrometer-registry-prometheus"
version.ref = "micrometer"
javadocs = "https://www.javadoc.io/doc/io.micrometer/micrometer-registry-prometheus/1.10.5/"
[libraries.micrometer-spring-legacy]
module = "io.micrometer:micrometer-spring-legacy"
version.ref = "micrometer"
javadocs = "https://www.javadoc.io/doc/io.micrometer/micrometer-spring-legacy/1.3.9/"
exclusions = ["org.springframework:spring-web", "org.springframework:spring-webmvc"]

[libraries.micrometer13-core]
module = "io.micrometer:micrometer-core"
version.ref = "micrometer13"
[libraries.micrometer13-prometheus]
module = "io.micrometer:micrometer-registry-prometheus"
version.ref = "micrometer13"
[libraries.micrometer13-spring-legacy]
module = "io.micrometer:micrometer-spring-legacy"
version.ref = "micrometer13"
exclusions = ["org.springframework:spring-web", "org.springframework:spring-webmvc"]

# mockito 5.x.x requires java 11
[libraries.mockito]
module = "org.mockito:mockito-core"
version.ref = "mockito"
[libraries.mockito-junit-jupiter]
module = "org.mockito:mockito-junit-jupiter"
version.ref = "mockito"

[libraries.monix-reactive_v212]
module = "io.monix:monix-reactive_2.12"
version.ref = "monix"
[libraries.monix-reactive_v213]
module = "io.monix:monix-reactive_2.13"
version.ref = "monix"
[libraries.monix-reactive_v3]
module = "io.monix:monix-reactive_3"
version.ref = "monix"

[libraries.munit_v212]
module = "org.scalameta:munit_2.12"
version.ref = "munit"
[libraries.munit_v213]
module = "org.scalameta:munit_2.13"
version.ref = "munit"
[libraries.munit_v3]
module = "org.scalameta:munit_3"
version.ref = "munit"

[libraries.netty-codec-http2]
module = "io.netty:netty-codec-http2"
[libraries.netty-codec-haproxy]
module = "io.netty:netty-codec-haproxy"
[libraries.netty-common]
module = "io.netty:netty-common"
javadocs = "https://netty.io/4.1/api/"
[libraries.netty-handler-proxy]
module = "io.netty:netty-handler-proxy"
[libraries.netty-transport]
module = "io.netty:netty-transport"
[libraries.netty-resolver-dns]
module = "io.netty:netty-resolver-dns"
[libraries.netty-resolver-dns-native-macos]
module = "io.netty:netty-resolver-dns-native-macos"
[libraries.netty-transport-native-unix-common]
module = "io.netty:netty-transport-native-unix-common"
[libraries.netty-transport-native-epoll]
module = "io.netty:netty-transport-native-epoll"
[libraries.netty-tcnative-boringssl]
module = 'io.netty:netty-tcnative-boringssl-static'
[libraries.netty-io_uring]
module = "io.netty.incubator:netty-incubator-transport-native-io_uring"
version.ref = "netty-incubator-transport-native-io_uring"

[libraries.prometheus]
module = "io.prometheus:simpleclient_common"
version.ref = "prometheus"
javadocs = "https://prometheus.github.io/client_java/"

# Ensure that we use the same Protobuf version as what gRPC depends on.
# See: https://github.com/grpc/grpc-java/blob/master/build.gradle
#      (Switch to the right tag and look for "protobuf".)
#      e.g. https://github.com/grpc/grpc-java/blob/v1.48.0/gradle/libs.versions.toml
[libraries.protobuf-java]
module = "com.google.protobuf:protobuf-java"
version.ref = "protobuf"
[libraries.protobuf-java-util]
module = "com.google.protobuf:protobuf-java-util"
version.ref = "protobuf"
exclusions = "com.google.errorprone:error_prone_annotations"
[libraries.protobuf-protoc]
module = "com.google.protobuf:protoc"
version.ref = "protobuf"
[libraries.protobuf-gradle-plugin]
module = "com.google.protobuf:protobuf-gradle-plugin"
version.ref = "protobuf-gradle-plugin"

[libraries.protobuf-jackson]
module = "org.curioswitch.curiostack:protobuf-jackson"
version.ref = "protobuf-jackson"
exclusions = "javax.annotation:javax.annotation-api"
javadocs = "https://developers.curioswitch.org/apidocs/java/"

# Reactor 3.5 should be updated with Spring Boot 3
[libraries.reactor-core]
module = "io.projectreactor:reactor-core"
version.ref = "reactor"
javadocs = "https://projectreactor.io/docs/core/release/api/"
[libraries.reactor-test]
module = "io.projectreactor:reactor-test"
version.ref = "reactor"
[libraries.reactor-kotlin]
module = "io.projectreactor.kotlin:reactor-kotlin-extensions"
version.ref = "reactor-kotlin"

[libraries.reactor-grpc]
module = "com.salesforce.servicelibs:reactor-grpc"
version.ref = "reactive-grpc"
[libraries.reactor-grpc-stub]
module = "com.salesforce.servicelibs:reactor-grpc-stub"
version.ref = "reactive-grpc"

[libraries.resteasy-core]
module = "org.jboss.resteasy:resteasy-core"
version.ref = "resteasy"
[libraries.resteasy-core-spi]
module = "org.jboss.resteasy:resteasy-core-spi"
version.ref = "resteasy"
javadocs = "https://docs.jboss.org/resteasy/docs/5.0.2.Final/javadocs/"
[libraries.resteasy-client]
module = "org.jboss.resteasy:resteasy-client"
version.ref = "resteasy"
[libraries.resteasy-jackson2-provider]
module = "org.jboss.resteasy:resteasy-jackson2-provider"
version.ref = "resteasy"
# "provided" dependency required by RESTEasy "resteasy-core-spi"
# jboss 3.5.0 requires at least jdk 11
[libraries.resteasy-jboss-logging]
module = "org.jboss.logging:jboss-logging"
version.ref = "resteasy-jboss-logging"
javadocs = "https://javadoc.io/doc/org.jboss.logging/jboss-logging/3.4.3.Final/"
[libraries.resteasy-jboss-logging-annotations]
module = "org.jboss.logging:jboss-logging-annotations"
version.ref = "resteasy-jboss-logging-annotations"
javadocs = "https://javadoc.io/doc/org.jboss.logging/jboss-logging-annotations/2.2.1.Final/"

[libraries.rxjava2]
module = "io.reactivex.rxjava2:rxjava"
version.ref = "rxjava2"
javadocs = "http://reactivex.io/RxJava/2.x/javadoc/"
[libraries.rxjava3]
module = "io.reactivex.rxjava3:rxjava"
version.ref = "rxjava3"
javadocs = "http://reactivex.io/RxJava/3.x/javadoc/"

[libraries.shibboleth-utilities]
module = "net.shibboleth.utilities:java-support"
version.ref = "shibboleth-utilities"

# snappy-java is only used for testing zookeeper3 module.
[libraries.snappy]
module = "org.xerial.snappy:snappy-java"
version.ref = "snappy"

# Don"t upgrade OpenSAML to 4.x that requires Java 11.
[libraries.opensaml-core]
module = "org.opensaml:opensaml-core"
version.ref = "opensaml"
[libraries.opensaml-messaging-api]
module = "org.opensaml:opensaml-messaging-api"
version.ref = "opensaml"
[libraries.opensaml-messaging-impl]
module = "org.opensaml:opensaml-messaging-impl"
version.ref = "opensaml"
[libraries.opensaml-saml-api]
module = "org.opensaml:opensaml-saml-api"
version.ref = "opensaml"
[libraries.opensaml-saml-impl]
module = "org.opensaml:opensaml-saml-impl"
version.ref = "opensaml"
[libraries.opensaml-soap-api]
module = "org.opensaml:opensaml-soap-api"
version.ref = "opensaml"
[libraries.opensaml-soap-impl]
module = "org.opensaml:opensaml-soap-impl"
version.ref = "opensaml"

[libraries.okhttp2]
module = "com.squareup.okhttp:okhttp"
version = "2.7.5"
[libraries.okhttp3]
module = "com.squareup.okhttp:okhttp"
version.ref = "okhttp3"
[libraries.okhttp4]
module = "com.squareup.okhttp3:okhttp"
version.ref = "okhttp4"
[libraries.okhttp4-tls]
module = "com.squareup.okhttp3:okhttp-tls"
version.ref = "okhttp4"

[libraries.proguard]
module = "com.guardsquare:proguard-gradle"
version.ref = "proguard"

[libraries.retrofit2]
module = "com.squareup.retrofit2:retrofit"
version.ref = "retrofit2"
javadocs = "https://square.github.io/retrofit/2.x/retrofit/"
[libraries.retrofit2-converter-jackson]
module = "com.squareup.retrofit2:converter-jackson"
version.ref = "retrofit2"

[libraries.reactivestreams]
module = "org.reactivestreams:reactive-streams"
version.ref = "reactive-streams"
[libraries.reactivestreams-tck]
module = "org.reactivestreams:reactive-streams-tck"
version.ref = "reactive-streams"
exclusions = "org.yaml:snakeyaml"

# Upgrade once https://github.com/ronmamo/reflections/issues/279 is fixed.
[libraries.reflections]
module = "org.reflections:reflections"
version.ref = "reflections"
exclusions = [
    "com.google.errorprone:error_prone_annotations",
    "com.google.j2objc:j2objc-annotations",
    "org.codehaus.mojo:animal-sniffer-annotations"]
relocations = { from = "org.reflections", to = "com.linecorp.armeria.internal.shaded.reflections" }

[libraries.sangria_v212]
module = "org.sangria-graphql:sangria_2.12"
version.ref = "sangria"
[libraries.sangria_v213]
module = "org.sangria-graphql:sangria_2.13"
version.ref = "sangria"
[libraries.sangria-slowlog_v212]
module = "org.sangria-graphql:sangria-slowlog_2.12"
version.ref = "sangria-slowlog"
[libraries.sangria-slowlog_v213]
module = "org.sangria-graphql:sangria-slowlog_2.13"
version.ref = "sangria-slowlog"

# If you want to change `scala_v212` or `scala_v213`,
# you also need to change the scala version in `scala.gradle`.
[libraries.scala_v212]
module = "org.scala-lang:scala-library"
version.ref = "scala212"
[libraries.scala_v213]
module = "org.scala-lang:scala-library"
version.ref = "scala213"
[libraries.scala_v3]
module = "org.scala-lang:scala3-library_3"
version.ref = "scala3"

[libraries.scala-collection-compat_v212]
module = "org.scala-lang.modules:scala-collection-compat_2.12"
version.ref = "scala-collection-compat"
[libraries.scala-java8-compat_v212]
module = "org.scala-lang.modules:scala-java8-compat_2.12"
version.ref = "scala-java8-compat"
[libraries.scala-java8-compat_v213]
module = "org.scala-lang.modules:scala-java8-compat_2.13"
version.ref = "scala-java8-compat"
[libraries.scala-java8-compat_v3]
module = "org.scala-lang.modules:scala-java8-compat_3"
version.ref = "scala-java8-compat"

[libraries.scalapb-runtime_v212]
module = "com.thesamet.scalapb:scalapb-runtime_2.12"
version.ref = "scalapb"
[libraries.scalapb-runtime_v213]
module = "com.thesamet.scalapb:scalapb-runtime_2.13"
version.ref = "scalapb"
[libraries.scalapb-runtime_v3]
module = "com.thesamet.scalapb:scalapb-runtime_3"
version.ref = "scalapb"
[libraries.scalapb-runtime-grpc_v212]
module = "com.thesamet.scalapb:scalapb-runtime-grpc_2.12"
version.ref = "scalapb"
[libraries.scalapb-runtime-grpc_v213]
module = "com.thesamet.scalapb:scalapb-runtime-grpc_2.13"
version.ref = "scalapb"
[libraries.scalapb-runtime-grpc_v3]
module = "com.thesamet.scalapb:scalapb-runtime-grpc_3"
version.ref = "scalapb"
[libraries.scalapb-json4s_v212]
module = "com.thesamet.scalapb:scalapb-json4s_2.12"
version.ref = "scalapb-json"
[libraries.scalapb-json4s_v213]
module = "com.thesamet.scalapb:scalapb-json4s_2.13"
version.ref = "scalapb-json"
[libraries.scalapb-json4s_v3]
module = "com.thesamet.scalapb:scalapb-json4s_3"
version.ref = "scalapb-json"

[libraries.shadow-gradle-plugin]
module = "gradle.plugin.com.github.johnrengelman:shadow"
version.ref = "shadow-gradle-plugin"

[libraries.slf4j-api]
module = "org.slf4j:slf4j-api"
version.ref = "slf4j"
javadocs = "https://www.javadoc.io/doc/org.slf4j/slf4j-api/1.7.36/"
[libraries.slf4j-jcl-over-slf4j]
module = "org.slf4j:jcl-over-slf4j"
version.ref = "slf4j"
[libraries.slf4j-jul-to-slf4j]
module = "org.slf4j:jul-to-slf4j"
version.ref = "slf4j"
[libraries.slf4j-log4j-over-slf4j]
module = "org.slf4j:log4j-over-slf4j"
version.ref = "slf4j"
[libraries.slf4j-simple]
module = "org.slf4j:slf4j-simple"
version.ref = "slf4j"

[libraries.spring-web]
module = "org.springframework:spring-web"
version.ref = "spring"

[libraries.spring-boot2-actuator-autoconfigure]
module = "org.springframework.boot:spring-boot-actuator-autoconfigure"
version.ref = "spring-boot2"
[libraries.spring-boot2-autoconfigure]
module = "org.springframework.boot:spring-boot-autoconfigure"
version.ref = "spring-boot2"
[libraries.spring-boot2-starter]
module = "org.springframework.boot:spring-boot-starter"
version.ref = "spring-boot2"
javadocs = "https://docs.spring.io/spring/docs/current/javadoc-api/"
[libraries.spring-boot2-starter-actuator]
module = "org.springframework.boot:spring-boot-starter-actuator"
version.ref = "spring-boot2"
[libraries.spring-boot2-starter-security]
module = "org.springframework.boot:spring-boot-starter-security"
version.ref = "spring-boot2"
[libraries.spring-boot2-starter-test]
module = "org.springframework.boot:spring-boot-starter-test"
version.ref = "spring-boot2"
[libraries.spring-boot2-starter-web]
module = "org.springframework.boot:spring-boot-starter-web"
version.ref = "spring-boot2"
[libraries.spring-boot2-starter-webflux]
module = "org.springframework.boot:spring-boot-starter-webflux"
version.ref = "spring-boot2"
exclusions = "org.springframework.boot:spring-boot-starter-reactor-netty"
[libraries.spring-boot2-configuration-processor]
module = "org.springframework.boot:spring-boot-configuration-processor"
version.ref = "spring-boot2"

[libraries.spring-boot3-actuator-autoconfigure]
module = "org.springframework.boot:spring-boot-actuator-autoconfigure"
version.ref = "spring-boot3"
[libraries.spring-boot3-autoconfigure]
module = "org.springframework.boot:spring-boot-autoconfigure"
version.ref = "spring-boot3"
[libraries.spring-boot3-starter]
module = "org.springframework.boot:spring-boot-starter"
version.ref = "spring-boot3"
javadocs = "https://docs.spring.io/spring/docs/current/javadoc-api/"
[libraries.spring-boot3-starter-actuator]
module = "org.springframework.boot:spring-boot-starter-actuator"
version.ref = "spring-boot3"
[libraries.spring-boot3-starter-security]
module = "org.springframework.boot:spring-boot-starter-security"
version.ref = "spring-boot3"
[libraries.spring-boot3-starter-test]
module = "org.springframework.boot:spring-boot-starter-test"
version.ref = "spring-boot3"
[libraries.spring-boot3-starter-web]
module = "org.springframework.boot:spring-boot-starter-web"
version.ref = "spring-boot3"
[libraries.spring-boot3-starter-webflux]
module = "org.springframework.boot:spring-boot-starter-webflux"
version.ref = "spring-boot3"
exclusions = "org.springframework.boot:spring-boot-starter-reactor-netty"
[libraries.spring-boot3-configuration-processor]
module = "org.springframework.boot:spring-boot-configuration-processor"
version.ref = "spring-boot3"

# jdk 11 is required from testng version 7.6
[libraries.testng]
module = "org.testng:testng"
version.ref = "testng"

[libraries.thrift09]
module = "org.apache.thrift:libthrift"
version.ref = "thrift09"
exclusions = [
    "javax.annotation:javax.annotation-api",
    "org.apache.httpcomponents:httpcore",
    "org.apache.httpcomponents:httpclient"]
[libraries.thrift012]
module = "org.apache.thrift:libthrift"
version.ref = "thrift012"
exclusions = [
    "javax.annotation:javax.annotation-api",
    "org.apache.httpcomponents:httpcore",
    "org.apache.httpcomponents:httpclient"]
[libraries.thrift013]
module = "org.apache.thrift:libthrift"
version.ref = "thrift013"
exclusions = [
    "javax.annotation:javax.annotation-api",
    "org.apache.httpcomponents:httpcore",
    "org.apache.httpcomponents:httpclient"]
[libraries.thrift014]
module = "org.apache.thrift:libthrift"
version.ref = "thrift014"
exclusions = [
    "javax.annotation:javax.annotation-api",
    "org.apache.httpcomponents:httpcore",
    "org.apache.httpcomponents:httpclient"]
[libraries.thrift015]
module = "org.apache.thrift:libthrift"
version.ref = "thrift015"
exclusions = [
    "javax.annotation:javax.annotation-api",
    "org.apache.httpcomponents:httpcore",
    "org.apache.httpcomponents:httpclient"]
[libraries.thrift016]
module = "org.apache.thrift:libthrift"
version.ref = "thrift016"
javadocs = "https://www.javadoc.io/doc/org.apache.thrift/libthrift/0.16.0/"
exclusions = [
    "javax.annotation:javax.annotation-api",
    "org.apache.httpcomponents:httpcore",
    "org.apache.httpcomponents:httpclient"]
[libraries.thrift017]
module = "org.apache.thrift:libthrift"
version = { strictly = "0.17.0" }
javadocs = "https://www.javadoc.io/doc/org.apache.thrift/libthrift/0.17.0/"
exclusions = [
    "javax.annotation:javax.annotation-api",
    "org.apache.httpcomponents:httpcore",
    "org.apache.httpcomponents:httpclient"]

[libraries.tomcat8-core]
module = "org.apache.tomcat.embed:tomcat-embed-core"
version.ref = "tomcat8"
javadocs = "https://tomcat.apache.org/tomcat-9.0-doc/api/"
[libraries.tomcat8-jasper]
module = "org.apache.tomcat.embed:tomcat-embed-jasper"
version.ref = "tomcat8"
[libraries.tomcat8-el]
module = "org.apache.tomcat.embed:tomcat-embed-el"
version.ref = "tomcat8"
[libraries.tomcat9-core]
module = "org.apache.tomcat.embed:tomcat-embed-core"
version.ref = "tomcat9"
javadocs = "https://tomcat.apache.org/tomcat-9.0-doc/api/"
[libraries.tomcat9-jasper]
module = "org.apache.tomcat.embed:tomcat-embed-jasper"
version.ref = "tomcat9"
[libraries.tomcat9-el]
module = "org.apache.tomcat.embed:tomcat-embed-el"
version.ref = "tomcat9"
[libraries.tomcat10-core]
module = "org.apache.tomcat.embed:tomcat-embed-core"
version.ref = "tomcat10"
javadocs = "https://tomcat.apache.org/tomcat-10.0-doc/api/"
[libraries.tomcat10-jasper]
module = "org.apache.tomcat.embed:tomcat-embed-jasper"
version.ref = "tomcat10"
[libraries.tomcat10-el]
module = "org.apache.tomcat.embed:tomcat-embed-el"
version.ref = "tomcat10"

# Needed to work around the problem with Gradle not supporting POM relocation correctly.
[libraries.xml-apis]
module = "xml-apis:xml-apis"
version.ref = "xml-apis"

# Ensure that we use the same ZooKeeper version as what Curator depends on.
# See: https://github.com/apache/curator/blob/master/pom.xml
#      (Switch to the right tag to find out the right version.)
[libraries.zookeeper]
module = "org.apache.zookeeper:zookeeper"
version.ref = "zookeeper"
exclusions = [
    "io.netty:netty-all",
    "log4j:log4j",
    "org.slf4j:slf4j-log4j12"]

[libraries.zookeeper-junit]
module = "org.dmonix.junit:zookeeper-junit"
version.ref = "zookeeper-junit"

[libraries.resilience4j-circuitbreaker]
module = "io.github.resilience4j:resilience4j-circuitbreaker"
version.ref = "resilience4j"

# Only used for tests
[libraries.resilience4j-springboot2]
module = "io.github.resilience4j:resilience4j-spring-boot2"
version.ref = "resilience4j"
[libraries.resilience4j-micrometer]
module = "io.github.resilience4j:resilience4j-micrometer"
version.ref = "resilience4j"

[plugins]
jmh = { id = "me.champeau.jmh", version.ref = "jmh-gradle-plugin" }
osdetector = { id = "com.google.osdetector", version.ref = "osdetector" }
kotlin = { id = "org.jetbrains.kotlin.jvm", version.ref = "kotlin" }
kotlin-allopen = { id = "org.jetbrains.kotlin.plugin.allopen", version.ref = "kotlin" }
kotlin-spring = { id = "org.jetbrains.kotlin.plugin.spring", version.ref = "kotlin" }
scalafmt = { id = "cz.alenkacz.gradle.scalafmt", version.ref = "scalafmt-gradle-plugin" }
nexus-publish = { id = "io.github.gradle-nexus.publish-plugin", version.ref = "nexus-publish" }
ktlint = { id = "org.jlleitschuh.gradle.ktlint", version.ref = "ktlint-gradle-plugin" }
errorprone = { id = "net.ltgt.errorprone", version.ref = "errorprone-gradle-plugin" }
node-gradle = { id = "com.github.node-gradle.node", version.ref = "node-gradle-plugin" }
spring-boot = { id = "org.springframework.boot", version.ref = "spring-boot2" }<|MERGE_RESOLUTION|>--- conflicted
+++ resolved
@@ -114,15 +114,9 @@
 shibboleth-utilities = "7.5.2"
 snappy = "1.1.9.1"
 slf4j = "1.7.36"
-<<<<<<< HEAD
-spring = "5.3.25"
-spring-boot2 = "2.7.8"
-=======
 spring = "5.3.26"
-spring-boot1 = "1.5.22.RELEASE"
 spring-boot2 = "2.7.10"
->>>>>>> b16bc8d9
-spring-boot3 = "3.0.2"
+spring-boot3 = "3.0.5"
 testng = "7.5"
 thrift09 = { strictly = "0.9.3-1" }
 thrift012 = { strictly = "0.12.0" }
