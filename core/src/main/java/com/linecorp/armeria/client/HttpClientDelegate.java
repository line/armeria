/*
 * Copyright 2016 LINE Corporation
 *
 * LINE Corporation licenses this file to you under the Apache License,
 * version 2.0 (the "License"); you may not use this file except in compliance
 * with the License. You may obtain a copy of the License at:
 *
 *   https://www.apache.org/licenses/LICENSE-2.0
 *
 * Unless required by applicable law or agreed to in writing, software
 * distributed under the License is distributed on an "AS IS" BASIS, WITHOUT
 * WARRANTIES OR CONDITIONS OF ANY KIND, either express or implied. See the
 * License for the specific language governing permissions and limitations
 * under the License.
 */
package com.linecorp.armeria.client;

import static java.util.Objects.requireNonNull;

import java.net.InetSocketAddress;
import java.util.concurrent.CompletableFuture;

import javax.annotation.Nullable;

import org.slf4j.Logger;
import org.slf4j.LoggerFactory;

import com.google.common.annotations.VisibleForTesting;
import com.google.common.base.Strings;

import com.linecorp.armeria.client.pool.KeyedChannelPool;
import com.linecorp.armeria.client.pool.PoolKey;
import com.linecorp.armeria.common.HttpRequest;
import com.linecorp.armeria.common.HttpResponse;
import com.linecorp.armeria.common.SessionProtocol;
import com.linecorp.armeria.common.logging.RequestLogBuilder;
import com.linecorp.armeria.internal.PathAndQuery;

import io.netty.channel.Channel;
import io.netty.channel.EventLoop;
import io.netty.resolver.AddressResolverGroup;
import io.netty.util.concurrent.Future;
import io.netty.util.concurrent.FutureListener;

final class HttpClientDelegate implements Client<HttpRequest, HttpResponse> {

    private static final Logger logger = LoggerFactory.getLogger(HttpClientDelegate.class);

    private final HttpClientFactory factory;
    private final AddressResolverGroup<InetSocketAddress> addressResolverGroup;

    HttpClientDelegate(HttpClientFactory factory,
                       AddressResolverGroup<InetSocketAddress> addressResolverGroup) {
        this.factory = requireNonNull(factory, "factory");
        this.addressResolverGroup = requireNonNull(addressResolverGroup, "addressResolverGroup");
    }

    @Override
    public HttpResponse execute(ClientRequestContext ctx, HttpRequest req) throws Exception {
<<<<<<< HEAD
        if (!isValidPath(req)) {
            req.abort();
            return HttpResponse.ofFailure(new IllegalArgumentException("invalid path: " + req.path()));
=======
        if (!sanitizePath(req)) {
            final IllegalArgumentException cause = new IllegalArgumentException("invalid path: " + req.path());
            handleEarlyRequestException(ctx, req, cause);
            return HttpResponse.ofFailure(cause);
>>>>>>> e2494057
        }

        final Endpoint endpoint = ctx.endpoint().resolve(ctx)
                                     .withDefaultPort(ctx.sessionProtocol().defaultPort());
        final EventLoop eventLoop = ctx.eventLoop();
        final DecodedHttpResponse res = new DecodedHttpResponse(eventLoop);

        if (endpoint.hasIpAddr()) {
            // IP address has been resolved already.
            executeWithIpAddr(ctx, endpoint, endpoint.ipAddr(), req, res);
        } else {
            // IP address has not been resolved yet.
            final Future<InetSocketAddress> resolveFuture =
                    addressResolverGroup.getResolver(eventLoop)
                                        .resolve(InetSocketAddress.createUnresolved(endpoint.host(),
                                                                                    endpoint.port()));
            if (resolveFuture.isDone()) {
                finishResolve(ctx, endpoint, resolveFuture, req, res);
            } else {
                resolveFuture.addListener(
                        (FutureListener<InetSocketAddress>) future ->
                                finishResolve(ctx, endpoint, future, req, res));
            }
        }

        return res;
    }

    private void finishResolve(ClientRequestContext ctx, Endpoint endpoint,
                               Future<InetSocketAddress> resolveFuture, HttpRequest req,
                               DecodedHttpResponse res) {
        if (resolveFuture.isSuccess()) {
            executeWithIpAddr(ctx, endpoint, resolveFuture.getNow().getAddress().getHostAddress(), req, res);
        } else {
            final Throwable cause = resolveFuture.cause();
            handleEarlyRequestException(ctx, req, cause);
            res.close(cause);
        }
    }

    private void executeWithIpAddr(ClientRequestContext ctx, Endpoint endpoint, String ipAddr,
                                   HttpRequest req, DecodedHttpResponse res) {
        final String host = extractHost(ctx, req, endpoint);
        final PoolKey poolKey = new PoolKey(host, ipAddr, endpoint.port(), ctx.sessionProtocol());
        final Future<Channel> channelFuture = factory.pool(ctx.eventLoop()).acquire(poolKey);

        if (channelFuture.isDone()) {
            finishExecute(ctx, poolKey, channelFuture, req, res);
        } else {
            channelFuture.addListener(
                    (Future<Channel> future) -> finishExecute(ctx, poolKey, future, req, res));
        }
    }

    private void finishExecute(ClientRequestContext ctx, PoolKey poolKey, Future<Channel> channelFuture,
                               HttpRequest req, DecodedHttpResponse res) {
        if (channelFuture.isSuccess()) {
            final Channel ch = channelFuture.getNow();
            invoke0(ch, ctx, req, res, poolKey);
        } else {
            final Throwable cause = channelFuture.cause();
            handleEarlyRequestException(ctx, req, cause);
            res.close(cause);
        }
    }

    @VisibleForTesting
    static String extractHost(ClientRequestContext ctx, HttpRequest req, Endpoint endpoint) {
        String host = extractHost(ctx.additionalRequestHeaders().authority());
        if (host != null) {
            return host;
        }

        host = extractHost(req.authority());
        if (host != null) {
            return host;
        }

        return endpoint.host();
    }

    @Nullable
    private static String extractHost(@Nullable String authority) {
        if (Strings.isNullOrEmpty(authority)) {
            return null;
        }

        if (authority.charAt(0) == '[') {
            // Surrounded by '[' and ']'
            final int closingBracketPos = authority.lastIndexOf(']');
            if (closingBracketPos > 0) {
                return authority.substring(1, closingBracketPos);
            } else {
                // Invalid authority - no matching ']'
                return null;
            }
        }

        // Not surrounded by '[' and ']'
        final int colonPos = authority.lastIndexOf(':');
        if (colonPos > 0) {
            // Strip the port number.
            return authority.substring(0, colonPos);
        }
        if (colonPos < 0) {
            // authority does not have a port number.
            return authority;
        }

        // Invalid authority - ':' is the first character.
        return null;
    }

    private static boolean isValidPath(HttpRequest req) {
        return PathAndQuery.parse(req.path()) != null;
    }

    private static void handleEarlyRequestException(ClientRequestContext ctx,
                                                    HttpRequest req, Throwable cause) {
        req.abort();
        final RequestLogBuilder logBuilder = ctx.logBuilder();
        logBuilder.endRequest(cause);
        logBuilder.endResponse(cause);
    }

    void invoke0(Channel channel, ClientRequestContext ctx,
                 HttpRequest req, DecodedHttpResponse res, PoolKey poolKey) {
        final KeyedChannelPool<PoolKey> pool = KeyedChannelPool.findPool(channel);
        boolean needsRelease = true;
        try {
            final HttpSession session = HttpSession.get(channel);
            res.init(session.inboundTrafficController());
            final SessionProtocol sessionProtocol = session.protocol();
            if (sessionProtocol == null) {
                needsRelease = false;
                try {
                    // TODO(minwoox): Make a test that handles this case
                    final UnprocessedRequestException cause = UnprocessedRequestException.get();
                    handleEarlyRequestException(ctx, req, cause);
                    res.close(cause);
                } finally {
                    channel.close();
                }
                return;
            }

            if (session.invoke(ctx, req, res)) {
                needsRelease = false;

                // Return the channel to the pool.
                if (sessionProtocol.isMultiplex()) {
                    release(pool, poolKey, channel);
                } else {
                    // If pipelining is enabled, return as soon as the request is fully sent.
                    // If pipelining is disabled, return after the response is fully received.
                    final CompletableFuture<Void> completionFuture =
                            factory.useHttp1Pipelining() ? req.completionFuture() : res.completionFuture();
                    completionFuture.whenComplete((ret, cause) -> release(pool, poolKey, channel));
                }
            }
        } finally {
            if (needsRelease) {
                release(pool, poolKey, channel);
            }
        }
    }

    private static void release(KeyedChannelPool<PoolKey> pool, PoolKey poolKey, Channel channel) {
        try {
            pool.release(poolKey, channel);
        } catch (Throwable t) {
            logger.warn("Failed to return a Channel to the pool: {}", channel, t);
        }
    }
}<|MERGE_RESOLUTION|>--- conflicted
+++ resolved
@@ -57,16 +57,10 @@
 
     @Override
     public HttpResponse execute(ClientRequestContext ctx, HttpRequest req) throws Exception {
-<<<<<<< HEAD
         if (!isValidPath(req)) {
-            req.abort();
-            return HttpResponse.ofFailure(new IllegalArgumentException("invalid path: " + req.path()));
-=======
-        if (!sanitizePath(req)) {
             final IllegalArgumentException cause = new IllegalArgumentException("invalid path: " + req.path());
             handleEarlyRequestException(ctx, req, cause);
             return HttpResponse.ofFailure(cause);
->>>>>>> e2494057
         }
 
         final Endpoint endpoint = ctx.endpoint().resolve(ctx)
