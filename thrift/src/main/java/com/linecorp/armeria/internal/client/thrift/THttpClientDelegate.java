/*
 * Copyright 2016 LINE Corporation
 *
 * LINE Corporation licenses this file to you under the Apache License,
 * version 2.0 (the "License"); you may not use this file except in compliance
 * with the License. You may obtain a copy of the License at:
 *
 *   https://www.apache.org/licenses/LICENSE-2.0
 *
 * Unless required by applicable law or agreed to in writing, software
 * distributed under the License is distributed on an "AS IS" BASIS, WITHOUT
 * WARRANTIES OR CONDITIONS OF ANY KIND, either express or implied. See the
 * License for the specific language governing permissions and limitations
 * under the License.
 */

package com.linecorp.armeria.internal.client.thrift;

import java.util.Arrays;
import java.util.List;
import java.util.Map;
import java.util.concurrent.CompletableFuture;
import java.util.concurrent.ConcurrentHashMap;
import java.util.concurrent.atomic.AtomicInteger;

import javax.annotation.Nullable;

import org.apache.thrift.TApplicationException;
import org.apache.thrift.TBase;
import org.apache.thrift.TException;
import org.apache.thrift.TFieldIdEnum;
import org.apache.thrift.protocol.TMessage;
import org.apache.thrift.protocol.TMessageType;
import org.apache.thrift.protocol.TProtocol;
import org.apache.thrift.protocol.TProtocolFactory;
import org.apache.thrift.transport.TMemoryInputTransport;
import org.apache.thrift.transport.TTransport;
import org.apache.thrift.transport.TTransportException;

import com.google.common.base.Strings;

import com.linecorp.armeria.client.ClientRequestContext;
import com.linecorp.armeria.client.DecoratingClient;
import com.linecorp.armeria.client.Endpoint;
import com.linecorp.armeria.client.HttpClient;
import com.linecorp.armeria.client.InvalidResponseHeadersException;
import com.linecorp.armeria.client.RpcClient;
import com.linecorp.armeria.client.unsafe.PooledHttpClient;
import com.linecorp.armeria.common.CompletableRpcResponse;
import com.linecorp.armeria.common.HttpData;
import com.linecorp.armeria.common.HttpMethod;
import com.linecorp.armeria.common.HttpRequest;
import com.linecorp.armeria.common.HttpResponse;
import com.linecorp.armeria.common.HttpStatus;
import com.linecorp.armeria.common.MediaType;
import com.linecorp.armeria.common.RequestHeaders;
import com.linecorp.armeria.common.RpcRequest;
import com.linecorp.armeria.common.RpcResponse;
import com.linecorp.armeria.common.SerializationFormat;
import com.linecorp.armeria.common.thrift.ThriftCall;
import com.linecorp.armeria.common.thrift.ThriftProtocolFactories;
import com.linecorp.armeria.common.thrift.ThriftReply;
import com.linecorp.armeria.common.unsafe.PooledAggregatedHttpResponse;
import com.linecorp.armeria.common.unsafe.PooledHttpData;
import com.linecorp.armeria.common.unsafe.PooledHttpRequest;
import com.linecorp.armeria.common.util.CompletionActions;
import com.linecorp.armeria.common.util.Exceptions;
import com.linecorp.armeria.common.util.SafeCloseable;
import com.linecorp.armeria.internal.common.thrift.TApplicationExceptions;
import com.linecorp.armeria.internal.common.thrift.TByteBufTransport;
import com.linecorp.armeria.internal.common.thrift.ThriftFieldAccess;
import com.linecorp.armeria.internal.common.thrift.ThriftFunction;
import com.linecorp.armeria.internal.common.thrift.ThriftServiceMetadata;

import io.netty.buffer.ByteBuf;
import io.netty.buffer.ByteBufHolder;

final class THttpClientDelegate extends DecoratingClient<HttpRequest, HttpResponse, RpcRequest, RpcResponse>
        implements RpcClient {

    private final AtomicInteger nextSeqId = new AtomicInteger();

    private final SerializationFormat serializationFormat;
    private final TProtocolFactory protocolFactory;
    private final MediaType mediaType;
    private final Map<Class<?>, ThriftServiceMetadata> metadataMap = new ConcurrentHashMap<>();

    THttpClientDelegate(HttpClient httpClient,
                        SerializationFormat serializationFormat) {
        super(PooledHttpClient.of(httpClient));
        this.serializationFormat = serializationFormat;
        protocolFactory = ThriftProtocolFactories.get(serializationFormat);
        mediaType = serializationFormat.mediaType();
    }

    @Override
    public RpcResponse execute(ClientRequestContext ctx, RpcRequest call) {
        final int seqId = nextSeqId.incrementAndGet();
        final String method = call.method();
        final List<Object> args = call.params();
        final CompletableRpcResponse reply = new CompletableRpcResponse();

        ctx.logBuilder().name(call.serviceType().getName(), call.method());
        ctx.logBuilder().serializationFormat(serializationFormat);

        final ThriftFunction func;
        try {
            func = metadata(call.serviceType()).function(method);
            if (func == null) {
                throw new IllegalArgumentException("Thrift method not found: " + method);
            }
        } catch (Throwable cause) {
            reply.completeExceptionally(cause);
            return reply;
        }

        try {
            final TMessage header = new TMessage(fullMethod(ctx, method), func.messageType(), seqId);

            final ByteBuf buf = ctx.alloc().buffer(128);

            try {
                final TByteBufTransport outTransport = new TByteBufTransport(buf);
                final TProtocol tProtocol = protocolFactory.getProtocol(outTransport);
                tProtocol.writeMessageBegin(header);
                @SuppressWarnings("rawtypes")
                final TBase tArgs = func.newArgs(args);
                tArgs.write(tProtocol);
                tProtocol.writeMessageEnd();

                ctx.logBuilder().requestContent(call, new ThriftCall(header, tArgs));
            } catch (Throwable t) {
                buf.release();
                Exceptions.throwUnsafely(t);
            }

            final Endpoint endpoint = ctx.endpoint();
            final HttpRequest httpReq = HttpRequest.of(
                    RequestHeaders.builder(HttpMethod.POST, ctx.path())
                                  .scheme(ctx.sessionProtocol())
                                  .authority(endpoint != null ? endpoint.authority() : "UNKNOWN")
                                  .contentType(mediaType)
                                  .build(),
                    PooledHttpData.wrap(buf).withEndOfStream());

            ctx.updateRequest(httpReq);
            ctx.logBuilder().deferResponseContent();

<<<<<<< HEAD
            assert delegate() instanceof PooledHttpClient;
            final PooledHttpClient client = delegate();
            final CompletableFuture<PooledAggregatedHttpResponse> future =
                    client.execute(ctx, PooledHttpRequest.of(httpReq))
                          .aggregateWithPooledObjects(ctx.eventLoop(), ctx.alloc());
=======
            final CompletableFuture<AggregatedHttpResponse> future =
                    unwrap().execute(ctx, httpReq).aggregateWithPooledObjects(ctx.eventLoop(), ctx.alloc());
>>>>>>> a51a4827

            future.handle((res, cause) -> {
                if (cause != null) {
                    handlePreDecodeException(ctx, reply, func, Exceptions.peel(cause));
                    return null;
                }

                try (SafeCloseable unused = res) {
                    final HttpStatus status = res.status();
                    if (status.code() != HttpStatus.OK.code()) {
                        handlePreDecodeException(
                                ctx, reply, func,
                                new InvalidResponseHeadersException(res.headers()));
                        return null;
                    }

                    try {
                        handle(ctx, seqId, reply, func, res.content());
                    } catch (Throwable t) {
                        handlePreDecodeException(ctx, reply, func, t);
                    }
                }

                return null;
            }).exceptionally(CompletionActions::log);
        } catch (Throwable cause) {
            handlePreDecodeException(ctx, reply, func, cause);
        }

        return reply;
    }

    private static String fullMethod(ClientRequestContext ctx, String method) {
        final String service = ctx.fragment();
        if (Strings.isNullOrEmpty(service)) {
            return method;
        } else {
            return service + ':' + method;
        }
    }

    private ThriftServiceMetadata metadata(Class<?> serviceType) {
        final ThriftServiceMetadata metadata = metadataMap.get(serviceType);
        if (metadata != null) {
            return metadata;
        }

        return metadataMap.computeIfAbsent(serviceType, ThriftServiceMetadata::new);
    }

    private void handle(ClientRequestContext ctx, int seqId, CompletableRpcResponse reply,
                        ThriftFunction func, HttpData content) throws TException {

        if (func.isOneWay()) {
            handleSuccess(ctx, reply, null, null);
            return;
        }

        if (content.isEmpty()) {
            throw new TApplicationException(TApplicationException.MISSING_RESULT);
        }

        final TTransport inputTransport;
        if (content instanceof ByteBufHolder) {
            inputTransport = new TByteBufTransport(((ByteBufHolder) content).content());
        } else {
            inputTransport = new TMemoryInputTransport(content.array());
        }

        final TProtocol inputProtocol = protocolFactory.getProtocol(inputTransport);

        final TMessage header = inputProtocol.readMessageBegin();
        final TApplicationException appEx = readApplicationException(seqId, func, inputProtocol, header);
        if (appEx != null) {
            handleException(ctx, reply, new ThriftReply(header, appEx), appEx);
            return;
        }

        final TBase<?, ?> result = func.newResult();
        result.read(inputProtocol);
        inputProtocol.readMessageEnd();

        final ThriftReply rawResponseContent = new ThriftReply(header, result);

        for (TFieldIdEnum fieldIdEnum : func.exceptionFields()) {
            if (ThriftFieldAccess.isSet(result, fieldIdEnum)) {
                final TException cause = (TException) ThriftFieldAccess.get(result, fieldIdEnum);
                handleException(ctx, reply, rawResponseContent, cause);
                return;
            }
        }

        final TFieldIdEnum successField = func.successField();
        if (successField == null) { // void method
            handleSuccess(ctx, reply, null, rawResponseContent);
            return;
        }

        if (ThriftFieldAccess.isSet(result, successField)) {
            final Object returnValue = ThriftFieldAccess.get(result, successField);
            handleSuccess(ctx, reply, returnValue, rawResponseContent);
            return;
        }

        handleException(
                ctx, reply, rawResponseContent,
                new TApplicationException(TApplicationException.MISSING_RESULT,
                                          result.getClass().getName() + '.' + successField.getFieldName()));
    }

    @Nullable
    private static TApplicationException readApplicationException(int seqId, ThriftFunction func,
                                                                  TProtocol inputProtocol,
                                                                  TMessage msg) throws TException {
        if (msg.seqid != seqId) {
            throw new TApplicationException(TApplicationException.BAD_SEQUENCE_ID);
        }

        if (!func.name().equals(msg.name)) {
            return new TApplicationException(TApplicationException.WRONG_METHOD_NAME, msg.name);
        }

        if (msg.type == TMessageType.EXCEPTION) {
            final TApplicationException appEx = TApplicationExceptions.read(inputProtocol);
            inputProtocol.readMessageEnd();
            return appEx;
        }

        return null;
    }

    private static void handleSuccess(ClientRequestContext ctx, CompletableRpcResponse reply,
                                      @Nullable Object returnValue, @Nullable ThriftReply rawResponseContent) {
        reply.complete(returnValue);
        ctx.logBuilder().responseContent(reply, rawResponseContent);
    }

    private static void handleException(ClientRequestContext ctx, CompletableRpcResponse reply,
                                        @Nullable ThriftReply rawResponseContent, Exception cause) {
        reply.completeExceptionally(cause);
        ctx.logBuilder().responseContent(reply, rawResponseContent);
    }

    private static void handlePreDecodeException(ClientRequestContext ctx, CompletableRpcResponse reply,
                                                 ThriftFunction thriftMethod, Throwable cause) {
        handleException(ctx, reply, null,
                        decodeException(cause, thriftMethod.declaredExceptions()));
    }

    private static Exception decodeException(Throwable cause,
                                             @Nullable Class<?>[] declaredThrowableExceptions) {
        if (cause instanceof RuntimeException || cause instanceof TException) {
            return (Exception) cause;
        }

        final boolean isDeclaredException;
        if (declaredThrowableExceptions != null) {
            isDeclaredException = Arrays.stream(declaredThrowableExceptions).anyMatch(v -> v.isInstance(cause));
        } else {
            isDeclaredException = false;
        }
        if (isDeclaredException) {
            return (Exception) cause;
        } else if (cause instanceof Error) {
            return new RuntimeException(cause);
        } else {
            return new TTransportException(cause);
        }
    }
}<|MERGE_RESOLUTION|>--- conflicted
+++ resolved
@@ -146,16 +146,11 @@
             ctx.updateRequest(httpReq);
             ctx.logBuilder().deferResponseContent();
 
-<<<<<<< HEAD
-            assert delegate() instanceof PooledHttpClient;
-            final PooledHttpClient client = delegate();
+            assert unwrap() instanceof PooledHttpClient;
+            final PooledHttpClient client = (PooledHttpClient) unwrap();
             final CompletableFuture<PooledAggregatedHttpResponse> future =
                     client.execute(ctx, PooledHttpRequest.of(httpReq))
                           .aggregateWithPooledObjects(ctx.eventLoop(), ctx.alloc());
-=======
-            final CompletableFuture<AggregatedHttpResponse> future =
-                    unwrap().execute(ctx, httpReq).aggregateWithPooledObjects(ctx.eventLoop(), ctx.alloc());
->>>>>>> a51a4827
 
             future.handle((res, cause) -> {
                 if (cause != null) {
