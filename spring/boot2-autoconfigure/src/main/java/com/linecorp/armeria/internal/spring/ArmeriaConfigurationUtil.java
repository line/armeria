/*
 * Copyright 2018 LINE Corporation
 *
 * LINE Corporation licenses this file to you under the Apache License,
 * version 2.0 (the "License"); you may not use this file except in compliance
 * with the License. You may obtain a copy of the License at:
 *
 *   https://www.apache.org/licenses/LICENSE-2.0
 *
 * Unless required by applicable law or agreed to in writing, software
 * distributed under the License is distributed on an "AS IS" BASIS, WITHOUT
 * WARRANTIES OR CONDITIONS OF ANY KIND, either express or implied. See the
 * License for the specific language governing permissions and limitations
 * under the License.
 */
package com.linecorp.armeria.internal.spring;

import static com.google.common.base.MoreObjects.firstNonNull;
import static com.google.common.base.Preconditions.checkArgument;
import static com.google.common.collect.ImmutableList.toImmutableList;
import static com.linecorp.armeria.internal.spring.ArmeriaConfigurationNetUtil.configurePorts;
import static com.linecorp.armeria.internal.spring.ArmeriaConfigurationSettingsUtil.configureSettings;
import static java.util.Objects.requireNonNull;

import java.io.IOException;
import java.net.URL;
import java.security.GeneralSecurityException;
import java.security.KeyStore;
import java.util.Arrays;
import java.util.List;
import java.util.function.Consumer;
import java.util.function.Function;
import java.util.function.Predicate;
import java.util.function.Supplier;
import java.util.regex.Matcher;
import java.util.regex.Pattern;

import javax.net.ssl.KeyManagerFactory;
import javax.net.ssl.TrustManagerFactory;

import org.slf4j.Logger;
import org.slf4j.LoggerFactory;
import org.springframework.util.ResourceUtils;

import com.google.common.base.Ascii;
import com.google.common.base.Strings;
import com.google.common.collect.ImmutableList;
import com.google.common.math.LongMath;
import com.google.common.primitives.Ints;

import com.linecorp.armeria.common.HttpHeaderNames;
import com.linecorp.armeria.common.MediaType;
import com.linecorp.armeria.common.RequestHeaders;
import com.linecorp.armeria.common.annotation.Nullable;
import com.linecorp.armeria.common.metric.MeterIdPrefixFunction;
import com.linecorp.armeria.server.HttpService;
import com.linecorp.armeria.server.ServerBuilder;
import com.linecorp.armeria.server.encoding.EncodingService;
import com.linecorp.armeria.server.metric.MetricCollectingService;
import com.linecorp.armeria.server.metric.MetricCollectingServiceBuilder;
import com.linecorp.armeria.spring.ArmeriaServerConfigurator;
import com.linecorp.armeria.spring.ArmeriaSettings;
import com.linecorp.armeria.spring.ArmeriaSettings.InternalServiceProperties;
import com.linecorp.armeria.spring.ArmeriaSettings.Port;
import com.linecorp.armeria.spring.InternalServiceId;
import com.linecorp.armeria.spring.InternalServices;
import com.linecorp.armeria.spring.MetricCollectingServiceConfigurator;
import com.linecorp.armeria.spring.Ssl;

import io.micrometer.core.instrument.MeterRegistry;
import io.netty.handler.ssl.ClientAuth;
import io.netty.handler.ssl.SslProvider;
import io.netty.handler.ssl.SupportedCipherSuiteFilter;

/**
 * A utility class which is used to configure a {@link ServerBuilder} with the {@link ArmeriaSettings} and
 * service registration beans.
 */
public final class ArmeriaConfigurationUtil {
    private static final Logger logger = LoggerFactory.getLogger(ArmeriaConfigurationUtil.class);

    private static final String[] EMPTY_PROTOCOL_NAMES = new String[0];

    /**
     * The pattern for data size text.
     */
    private static final Pattern DATA_SIZE_PATTERN = Pattern.compile("^([+]?\\d+)([a-zA-Z]{0,2})$");

    /**
     * Sets graceful shutdown timeout, health check service and {@link MeterRegistry} for the specified
     * {@link ServerBuilder}.
     */
    public static void configureServerWithArmeriaSettings(
            ServerBuilder server,
            ArmeriaSettings settings,
            InternalServices internalServices,
            List<ArmeriaServerConfigurator> armeriaServerConfigurators,
            List<Consumer<ServerBuilder>> armeriaServerBuilderConsumers,
            MeterRegistry meterRegistry,
            MeterIdPrefixFunction meterIdPrefixFunction,
            List<MetricCollectingServiceConfigurator> metricCollectingServiceConfigurators) {

        requireNonNull(server, "server");
        requireNonNull(settings, "settings");
        requireNonNull(armeriaServerConfigurators, "armeriaServerConfigurators");
        requireNonNull(armeriaServerBuilderConsumers, "armeriaServerBuilderConsumers");
        requireNonNull(meterRegistry, "meterRegistry");
        requireNonNull(metricCollectingServiceConfigurators, "metricCollectingServiceConfigurators");

        final Port internalServicePort = internalServices.internalServicePort();
        final Port managementServerPort = internalServices.managementServerPort();
        final ImmutableList.Builder<Port> internalPortsBuilder = ImmutableList.builder();
        if (internalServicePort != null) {
            internalPortsBuilder.add(internalServicePort);
        }
        if (managementServerPort != null) {
            internalPortsBuilder.add(managementServerPort);
        }
        final List<Port> internalPorts = internalPortsBuilder.build();

        configurePorts(server, settings.getPorts());
<<<<<<< HEAD
        configurePorts(server, internalPorts);

=======
        configureSettings(server, settings);
>>>>>>> 2caa0f88
        armeriaServerConfigurators.forEach(configurator -> configurator.configure(server));
        armeriaServerBuilderConsumers.forEach(consumer -> consumer.accept(server));

        if (settings.getGracefulShutdownQuietPeriodMillis() >= 0 &&
            settings.getGracefulShutdownTimeoutMillis() >= 0) {
            server.gracefulShutdownTimeoutMillis(settings.getGracefulShutdownQuietPeriodMillis(),
                                                 settings.getGracefulShutdownTimeoutMillis());
            logger.debug("Set graceful shutdown timeout: quiet period {} ms, timeout {} ms",
                         settings.getGracefulShutdownQuietPeriodMillis(),
                         settings.getGracefulShutdownTimeoutMillis());
        }

        final InternalServiceProperties internalServiceProperties = settings.getInternalServices();
        final List<InternalServiceId> internalServiceIds;
        if (internalServiceProperties == null) {
            internalServiceIds = InternalServiceId.defaultServiceIds();
        } else {
            internalServiceIds = internalServiceProperties.getInclude();
        }

        configureInternalService(server, InternalServiceId.DOCS, settings.getDocsPath(),
                                 internalServices.docService(),
                                 internalPorts, internalServiceIds, true);

        configureInternalService(server, InternalServiceId.HEALTH, settings.getHealthCheckPath(),
                                 internalServices.healthCheckService(),
                                 internalPorts, internalServiceIds, false);

        server.meterRegistry(meterRegistry);

        if (settings.isEnableMetrics()) {
            if (!metricCollectingServiceConfigurators.isEmpty()) {
                final MetricCollectingServiceBuilder builder = MetricCollectingService
                        .builder(meterIdPrefixFunction);
                for (MetricCollectingServiceConfigurator configurator : metricCollectingServiceConfigurators) {
                    configurator.configure(builder);
                }
                server.decorator(builder.newDecorator());
            } else {
                server.decorator(MetricCollectingService.newDecorator(meterIdPrefixFunction));
            }

            configureInternalService(server, InternalServiceId.METRICS, settings.getMetricsPath(),
                                     internalServices.metricsExpositionService(), internalPorts,
                                     internalServiceIds, false);
        }

        if (settings.getSsl() != null) {
            configureTls(server, settings.getSsl());
        }

        final ArmeriaSettings.Compression compression = settings.getCompression();
        if (compression != null && compression.isEnabled()) {
            final int minBytesToForceChunkedAndEncoding =
                    Ints.saturatedCast(parseDataSize(compression.getMinResponseSize()));
            server.decorator(contentEncodingDecorator(compression.getMimeTypes(),
                                                      compression.getExcludedUserAgents(),
                                                      minBytesToForceChunkedAndEncoding));
        }
    }

    private static void configureInternalService(ServerBuilder server, InternalServiceId serviceId,
                                                 @Nullable String servicePath,
                                                 @Nullable HttpService service,
                                                 List<Port> internalPorts,
                                                 @Nullable List<InternalServiceId> internalServiceIds,
                                                 boolean usesPrefixPath) {
        if (service == null) {
            return;
        }
        // An internal service should be created only when a servicePath is not null.
        assert servicePath != null;
        internalServiceIds = firstNonNull(internalServiceIds, ImmutableList.of());

        if (internalPorts.isEmpty()) {
            // No internal ports are configured. The default virtual is used to use the service.
            configureInternalService(server, serviceId, servicePath, service,
                                     (Port) null, internalServiceIds, usesPrefixPath);
        } else {
            for (Port internalPort : internalPorts) {
                configureInternalService(server, serviceId, servicePath, service,
                                         internalPort, internalServiceIds, usesPrefixPath);
            }
        }
    }

    private static void configureInternalService(ServerBuilder server, InternalServiceId serviceId,
                                                 String servicePath,
                                                 HttpService service, @Nullable Port internalPort,
                                                 List<InternalServiceId> internalServiceIds,
                                                 boolean usesPrefixPath) {
        final boolean needsPortBasedVirtualHost;
        if (internalPort == null) {
            needsPortBasedVirtualHost = false;
        } else {
            if (internalServiceIds.size() == 1 && internalServiceIds.get(0) == InternalServiceId.ALL) {
                // All internal services use the internal port.
                needsPortBasedVirtualHost = true;
            } else {
                // The service specified in internalServiceIds uses the internal port.
                needsPortBasedVirtualHost = internalServiceIds.contains(serviceId);
            }
        }

        if (needsPortBasedVirtualHost) {
            if (usesPrefixPath) {
                server.virtualHost(internalPort.getPort()).serviceUnder(servicePath, service);
            } else {
                server.virtualHost(internalPort.getPort()).service(servicePath, service);
            }
        } else {
            if (usesPrefixPath) {
                server.serviceUnder(servicePath, service);
            } else {
                server.service(servicePath, service);
            }
        }
    }

    /**
     * Adds SSL/TLS context to the specified {@link ServerBuilder}.
     */
    public static void configureTls(ServerBuilder sb, Ssl ssl) {
        configureTls(sb, ssl, null, null);
    }

    /**
     * Adds SSL/TLS context to the specified {@link ServerBuilder}.
     */
    public static void configureTls(ServerBuilder sb, Ssl ssl,
                                    @Nullable Supplier<KeyStore> keyStoreSupplier,
                                    @Nullable Supplier<KeyStore> trustStoreSupplier) {
        if (!ssl.isEnabled()) {
            return;
        }
        try {
            if (keyStoreSupplier == null && trustStoreSupplier == null &&
                ssl.getKeyStore() == null && ssl.getTrustStore() == null) {
                logger.warn("Configuring TLS with a self-signed certificate " +
                            "because no key or trust store was specified");
                sb.tlsSelfSigned();
                return;
            }

            final KeyManagerFactory keyManagerFactory = getKeyManagerFactory(ssl, keyStoreSupplier);
            final TrustManagerFactory trustManagerFactory = getTrustManagerFactory(ssl, trustStoreSupplier);

            sb.tls(keyManagerFactory);
            sb.tlsCustomizer(sslContextBuilder -> {
                sslContextBuilder.trustManager(trustManagerFactory);

                final SslProvider sslProvider = ssl.getProvider();
                if (sslProvider != null) {
                    sslContextBuilder.sslProvider(sslProvider);
                }
                final List<String> enabledProtocols = ssl.getEnabledProtocols();
                if (enabledProtocols != null) {
                    sslContextBuilder.protocols(enabledProtocols.toArray(EMPTY_PROTOCOL_NAMES));
                }
                final List<String> ciphers = ssl.getCiphers();
                if (ciphers != null) {
                    sslContextBuilder.ciphers(ImmutableList.copyOf(ciphers),
                                              SupportedCipherSuiteFilter.INSTANCE);
                }
                final ClientAuth clientAuth = ssl.getClientAuth();
                if (clientAuth != null) {
                    sslContextBuilder.clientAuth(clientAuth);
                }
            });
        } catch (Exception e) {
            throw new IllegalStateException("Failed to configure TLS: " + e, e);
        }
    }

    private static KeyManagerFactory getKeyManagerFactory(
            Ssl ssl, @Nullable Supplier<KeyStore> sslStoreProvider) throws Exception {
        final KeyStore store;
        if (sslStoreProvider != null) {
            store = sslStoreProvider.get();
        } else {
            store = loadKeyStore(ssl.getKeyStoreType(), ssl.getKeyStore(), ssl.getKeyStorePassword());
        }

        KeyManagerFactory keyManagerFactory =
                KeyManagerFactory.getInstance(KeyManagerFactory.getDefaultAlgorithm());
        if (ssl.getKeyAlias() != null) {
            keyManagerFactory = new CustomAliasKeyManagerFactory(keyManagerFactory, ssl.getKeyAlias());
        }

        String keyPassword = ssl.getKeyPassword();
        if (keyPassword == null) {
            keyPassword = ssl.getKeyStorePassword();
        }

        keyManagerFactory.init(store, keyPassword != null ? keyPassword.toCharArray()
                                                          : null);
        return keyManagerFactory;
    }

    private static TrustManagerFactory getTrustManagerFactory(
            Ssl ssl, @Nullable Supplier<KeyStore> sslStoreProvider) throws Exception {
        final KeyStore store;
        if (sslStoreProvider != null) {
            store = sslStoreProvider.get();
        } else {
            store = loadKeyStore(ssl.getTrustStoreType(), ssl.getTrustStore(), ssl.getTrustStorePassword());
        }

        final TrustManagerFactory trustManagerFactory =
                TrustManagerFactory.getInstance(TrustManagerFactory.getDefaultAlgorithm());
        trustManagerFactory.init(store);
        return trustManagerFactory;
    }

    @Nullable
    private static KeyStore loadKeyStore(
            @Nullable String type,
            @Nullable String resource,
            @Nullable String password) throws IOException, GeneralSecurityException {
        if (resource == null) {
            return null;
        }
        final KeyStore store = KeyStore.getInstance(firstNonNull(type, "JKS"));
        final URL url = ResourceUtils.getURL(resource);
        store.load(url.openStream(), password != null ? password.toCharArray()
                                                      : null);
        return store;
    }

    /**
     * Configures a decorator for encoding the content of the HTTP responses sent from the server.
     */
    public static Function<? super HttpService, EncodingService> contentEncodingDecorator(
            @Nullable String[] mimeTypes, @Nullable String[] excludedUserAgents,
            int minBytesToForceChunkedAndEncoding) {
        final Predicate<MediaType> encodableContentTypePredicate;
        if (mimeTypes == null || mimeTypes.length == 0) {
            encodableContentTypePredicate = contentType -> true;
        } else {
            final List<MediaType> encodableContentTypes =
                    Arrays.stream(mimeTypes).map(MediaType::parse).collect(toImmutableList());
            encodableContentTypePredicate = contentType ->
                    encodableContentTypes.stream().anyMatch(contentType::is);
        }

        final Predicate<? super RequestHeaders> encodableRequestHeadersPredicate;
        if (excludedUserAgents == null || excludedUserAgents.length == 0) {
            encodableRequestHeadersPredicate = headers -> true;
        } else {
            final List<Pattern> patterns =
                    Arrays.stream(excludedUserAgents).map(Pattern::compile).collect(toImmutableList());
            encodableRequestHeadersPredicate = headers -> {
                // No User-Agent header will be converted to an empty string.
                final String userAgent = headers.get(HttpHeaderNames.USER_AGENT, "");
                return patterns.stream().noneMatch(pattern -> pattern.matcher(userAgent).matches());
            };
        }

        return EncodingService.builder()
                              .encodableContentTypes(encodableContentTypePredicate)
                              .encodableRequestHeaders(encodableRequestHeadersPredicate)
                              .minBytesToForceChunkedEncoding(minBytesToForceChunkedAndEncoding)
                              .newDecorator();
    }

    /**
     * Parses the data size text as a decimal {@code long}.
     *
     * @param dataSizeText the data size text, i.e. {@code 1}, {@code 1B}, {@code 1KB}, {@code 1MB},
     *                     {@code 1GB} or {@code 1TB}
     */
    public static long parseDataSize(String dataSizeText) {
        requireNonNull(dataSizeText, "text");
        final Matcher matcher = DATA_SIZE_PATTERN.matcher(dataSizeText);
        checkArgument(matcher.matches(),
                      "Invalid data size text: %s (expected: %s)",
                      dataSizeText, DATA_SIZE_PATTERN);

        final long unit;
        final String unitText = matcher.group(2);
        if (Strings.isNullOrEmpty(unitText)) {
            unit = 1L;
        } else {
            switch (Ascii.toLowerCase(unitText)) {
                case "b":
                    unit = 1L;
                    break;
                case "kb":
                    unit = 1024L;
                    break;
                case "mb":
                    unit = 1024L * 1024L;
                    break;
                case "gb":
                    unit = 1024L * 1024L * 1024L;
                    break;
                case "tb":
                    unit = 1024L * 1024L * 1024L * 1024L;
                    break;
                default:
                    throw new IllegalArgumentException("Invalid data size text: " + dataSizeText +
                                                       " (expected: " + DATA_SIZE_PATTERN + ')');
            }
        }
        try {
            final long amount = Long.parseLong(matcher.group(1));
            return LongMath.checkedMultiply(amount, unit);
        } catch (Exception e) {
            throw new IllegalArgumentException("Invalid data size text: " + dataSizeText +
                                               " (expected: " + DATA_SIZE_PATTERN + ')', e);
        }
    }

    private ArmeriaConfigurationUtil() {}
}<|MERGE_RESOLUTION|>--- conflicted
+++ resolved
@@ -117,14 +117,10 @@
             internalPortsBuilder.add(managementServerPort);
         }
         final List<Port> internalPorts = internalPortsBuilder.build();
-
         configurePorts(server, settings.getPorts());
-<<<<<<< HEAD
         configurePorts(server, internalPorts);
 
-=======
         configureSettings(server, settings);
->>>>>>> 2caa0f88
         armeriaServerConfigurators.forEach(configurator -> configurator.configure(server));
         armeriaServerBuilderConsumers.forEach(consumer -> consumer.accept(server));
 
