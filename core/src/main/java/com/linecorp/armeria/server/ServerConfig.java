--- conflicted
+++ resolved
@@ -298,15 +298,14 @@
     DependencyInjector dependencyInjector();
 
     /**
-<<<<<<< HEAD
-     * Returns the interval between reporting unhandled exceptions.
-     */
-    Duration unhandledExceptionsReportInterval();
-=======
      * Returns the {@link Function} that transforms the absolute URI in an HTTP/1 request line
      * into an absolute path.
      */
     @UnstableApi
     Function<String, String> absoluteUriTransformer();
->>>>>>> 1fc5470b
+
+    /**
+     * Returns the interval between reporting unhandled exceptions.
+     */
+    Duration unhandledExceptionsReportInterval();
 }