--- conflicted
+++ resolved
@@ -2000,9 +2000,6 @@
             errorHandler = errorHandler.orElse(ServerErrorHandler.ofDefault());
         }
 
-<<<<<<< HEAD
-        final BlockingTaskExecutor blockingTaskExecutor = defaultVirtualHost.blockingTaskExecutor();
-=======
         if (unhandledExceptionsReportInterval != Duration.ZERO) {
             final ExceptionReportingServerErrorHandler reportingErrorHandler =
                     new ExceptionReportingServerErrorHandler(meterRegistry, errorHandler,
@@ -2011,8 +2008,7 @@
             serverListeners.add(reportingErrorHandler);
         }
 
-        final ScheduledExecutorService blockingTaskExecutor = defaultVirtualHost.blockingTaskExecutor();
->>>>>>> 2dccda3c
+        final BlockingTaskExecutor blockingTaskExecutor = defaultVirtualHost.blockingTaskExecutor();
         return new DefaultServerConfig(
                 ports, setSslContextIfAbsent(defaultVirtualHost, defaultSslContext),
                 virtualHosts, workerGroup, shutdownWorkerGroupOnStop, startStopExecutor, maxNumConnections,
