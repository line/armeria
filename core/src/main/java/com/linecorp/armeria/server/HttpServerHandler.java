/*
 * Copyright 2016 LINE Corporation
 *
 * LINE Corporation licenses this file to you under the Apache License,
 * version 2.0 (the "License"); you may not use this file except in compliance
 * with the License. You may obtain a copy of the License at:
 *
 *   https://www.apache.org/licenses/LICENSE-2.0
 *
 * Unless required by applicable law or agreed to in writing, software
 * distributed under the License is distributed on an "AS IS" BASIS, WITHOUT
 * WARRANTIES OR CONDITIONS OF ANY KIND, either express or implied. See the
 * License for the specific language governing permissions and limitations
 * under the License.
 */
package com.linecorp.armeria.server;

import static com.google.common.base.MoreObjects.firstNonNull;
import static com.linecorp.armeria.common.SessionProtocol.H1;
import static com.linecorp.armeria.common.SessionProtocol.H1C;
import static com.linecorp.armeria.common.SessionProtocol.H2;
import static com.linecorp.armeria.common.SessionProtocol.H2C;
import static io.netty.handler.codec.http2.Http2CodecUtil.DEFAULT_WINDOW_SIZE;
import static java.util.Objects.requireNonNull;

import java.net.InetAddress;
import java.net.InetSocketAddress;
import java.util.IdentityHashMap;
import java.util.concurrent.TimeUnit;
import java.util.stream.Collectors;

import javax.net.ssl.SSLSession;

import org.slf4j.Logger;
import org.slf4j.LoggerFactory;

import com.linecorp.armeria.common.ClosedSessionException;
import com.linecorp.armeria.common.HttpData;
import com.linecorp.armeria.common.HttpHeaderNames;
import com.linecorp.armeria.common.HttpMethod;
import com.linecorp.armeria.common.HttpRequest;
import com.linecorp.armeria.common.HttpRequestWriter;
import com.linecorp.armeria.common.HttpResponse;
import com.linecorp.armeria.common.HttpStatus;
import com.linecorp.armeria.common.MediaType;
import com.linecorp.armeria.common.ProtocolViolationException;
import com.linecorp.armeria.common.RequestHeaders;
import com.linecorp.armeria.common.RequestId;
import com.linecorp.armeria.common.ResponseHeaders;
import com.linecorp.armeria.common.ResponseHeadersBuilder;
import com.linecorp.armeria.common.SessionProtocol;
import com.linecorp.armeria.common.annotation.Nullable;
import com.linecorp.armeria.common.logging.RequestLogBuilder;
import com.linecorp.armeria.common.metric.NoopMeterRegistry;
import com.linecorp.armeria.common.stream.ClosedStreamException;
import com.linecorp.armeria.common.stream.SubscriptionOption;
import com.linecorp.armeria.common.util.Exceptions;
import com.linecorp.armeria.common.util.SafeCloseable;
import com.linecorp.armeria.common.util.SystemInfo;
import com.linecorp.armeria.internal.common.AbstractHttp2ConnectionHandler;
import com.linecorp.armeria.internal.common.Http1ObjectEncoder;
import com.linecorp.armeria.internal.common.PathAndQuery;
import com.linecorp.armeria.internal.common.RequestContextUtil;

import io.netty.buffer.Unpooled;
import io.netty.channel.Channel;
import io.netty.channel.ChannelFuture;
import io.netty.channel.ChannelFutureListener;
import io.netty.channel.ChannelHandlerContext;
import io.netty.channel.ChannelInboundHandlerAdapter;
import io.netty.channel.ChannelPipeline;
import io.netty.channel.EventLoop;
import io.netty.channel.socket.ChannelInputShutdownReadComplete;
import io.netty.handler.codec.http2.Http2Connection;
import io.netty.handler.codec.http2.Http2Exception;
import io.netty.handler.codec.http2.Http2Settings;
import io.netty.handler.ssl.SslCloseCompletionEvent;
import io.netty.handler.ssl.SslHandler;
import io.netty.handler.ssl.SslHandshakeCompletionEvent;

final class HttpServerHandler extends ChannelInboundHandlerAdapter implements HttpServer {

    private static final Logger logger = LoggerFactory.getLogger(HttpServerHandler.class);

    private static final MediaType ERROR_CONTENT_TYPE = MediaType.PLAIN_TEXT_UTF_8;

    private static final String ALLOWED_METHODS_STRING =
            HttpMethod.knownMethods().stream().map(HttpMethod::name).collect(Collectors.joining(","));

    private static final String MSG_INVALID_REQUEST_PATH = HttpStatus.BAD_REQUEST + "\nInvalid request path";

    private static final HttpData DATA_INVALID_REQUEST_PATH = HttpData.ofUtf8(MSG_INVALID_REQUEST_PATH);

    private static final ChannelFutureListener CLOSE = future -> {
        final Throwable cause = future.cause();
        final Channel ch = future.channel();
        if (cause != null) {
            logException(ch, cause);
        }
        safeClose(ch);
    };

    static final ChannelFutureListener CLOSE_ON_FAILURE = future -> {
        final Throwable cause = future.cause();
        if (cause == null) {
            return;
        }
        if (cause instanceof ClosedSessionException) {
            safeClose(future.channel());
            return;
        }
        if (cause instanceof ClosedStreamException) {
            return;
        }

        final Channel ch = future.channel();
        logException(ch, cause);
        safeClose(ch);
    };

    private static boolean warnedNullRequestId;

    private static void logException(Channel ch, Throwable cause) {
        final HttpServer server = HttpServer.get(ch);
        if (server != null) {
            Exceptions.logIfUnexpected(logger, ch, server.protocol(), cause);
        } else {
            Exceptions.logIfUnexpected(logger, ch, cause);
        }
    }

    static void safeClose(Channel ch) {
        if (!ch.isActive()) {
            return;
        }

        // Do not call Channel.close() if AbstractHttp2ConnectionHandler.close() has been invoked
        // already. Otherwise, it can trigger a bad cycle:
        //
        //   1. Channel.close() triggers AbstractHttp2ConnectionHandler.close().
        //   2. AbstractHttp2ConnectionHandler.close() triggers Http2Stream.close().
        //   3. Http2Stream.close() fails the promise of its pending writes.
        //   4. The failed promise notifies this listener (CLOSE_ON_FAILURE).
        //   5. This listener calls Channel.close().
        //   6. Repeat from step 1.
        //

        final AbstractHttp2ConnectionHandler h2handler =
                ch.pipeline().get(AbstractHttp2ConnectionHandler.class);

        if (h2handler == null || !h2handler.isClosing()) {
            ch.close();
        }
    }

    private final ServerConfig config;
    private final GracefulShutdownSupport gracefulShutdownSupport;

    private SessionProtocol protocol;
    @Nullable
    private SSLSession sslSession;

    @Nullable
    private ServerHttpObjectEncoder responseEncoder;

    @Nullable
    private final ProxiedAddresses proxiedAddresses;

    private final IdentityHashMap<DecodedHttpRequest, HttpResponse> unfinishedRequests;
    private boolean isReading;
    private boolean handledLastRequest;

    HttpServerHandler(ServerConfig config,
                      GracefulShutdownSupport gracefulShutdownSupport,
                      @Nullable ServerHttpObjectEncoder responseEncoder,
                      SessionProtocol protocol,
                      @Nullable ProxiedAddresses proxiedAddresses) {

        assert protocol == H1 || protocol == H1C || protocol == H2;

        this.config = requireNonNull(config, "config");
        this.gracefulShutdownSupport = requireNonNull(gracefulShutdownSupport, "gracefulShutdownSupport");

        this.protocol = requireNonNull(protocol, "protocol");
        this.responseEncoder = responseEncoder;
        this.proxiedAddresses = proxiedAddresses;
        unfinishedRequests = new IdentityHashMap<>();
    }

    @Override
    public SessionProtocol protocol() {
        return protocol;
    }

    @Override
    public int unfinishedRequests() {
        return unfinishedRequests.size();
    }

    @Override
    public void channelInactive(ChannelHandlerContext ctx) throws Exception {
        // Give the unfinished streaming responses a chance to close themselves before we abort them,
        // so that successful responses are not aborted due to a race condition like the following:
        //
        // 1) A publisher of a response stream sends the complete response
        //    but does not call StreamWriter.close() just yet.
        // 2) An HTTP/1 client receives the complete response and closes the connection, which is totally fine.
        // 3) The response stream is aborted once the server detects the disconnection.
        // 4) The publisher calls StreamWriter.close() but it's aborted already.
        //
        // To reduce the chance of such situation, we wait a little bit before aborting unfinished responses.

        switch (protocol) {
            case H1C:
            case H1:
                // XXX(trustin): How much time is 'a little bit'?
                ctx.channel().eventLoop().schedule(this::cleanup, 1, TimeUnit.SECONDS);
                break;
            default:
                // HTTP/2 is unaffected by this issue because a client is expected to wait for a frame with
                // endOfStream set.
                cleanup();
        }
    }

    private void cleanup() {
        if (responseEncoder != null) {
            responseEncoder.close();
        }

        if (!unfinishedRequests.isEmpty()) {
            final ClosedSessionException cause = ClosedSessionException.get();
            unfinishedRequests.forEach((req, res) -> {
                // An HTTP2 request is cancelled by Http2RequestDecoder.onRstStreamRead()
                final boolean cancel = !protocol.isMultiplex();
                // Mark the request stream as closed due to disconnection.
                req.abortResponse(cause, cancel);
            });
        }
    }

    @Override
    public void channelRead(ChannelHandlerContext ctx, Object msg) throws Exception {
        isReading = true; // Cleared in channelReadComplete()

        if (msg instanceof Http2Settings) {
            handleHttp2Settings(ctx, (Http2Settings) msg);
        } else {
            handleRequest(ctx, (DecodedHttpRequest) msg);
        }
    }

    private void handleHttp2Settings(ChannelHandlerContext ctx, Http2Settings h2settings) {
        if (h2settings.isEmpty()) {
            logger.trace("{} HTTP/2 settings: <empty>", ctx.channel());
        } else {
            logger.debug("{} HTTP/2 settings: {}", ctx.channel(), h2settings);
        }

        if (protocol == H1) {
            protocol = H2;
        } else if (protocol == H1C) {
            protocol = H2C;
        }

        final ChannelPipeline pipeline = ctx.pipeline();
        final ChannelHandlerContext connectionHandlerCtx =
                pipeline.context(Http2ServerConnectionHandler.class);
        final Http2ServerConnectionHandler connectionHandler =
                (Http2ServerConnectionHandler) connectionHandlerCtx.handler();
        if (responseEncoder instanceof Http1ObjectEncoder) {
            responseEncoder.close();
        }
        responseEncoder = connectionHandler.getOrCreateResponseEncoder(connectionHandlerCtx);

        // Update the connection-level flow-control window size.
        final int initialWindow = config.http2InitialConnectionWindowSize();
        if (initialWindow > DEFAULT_WINDOW_SIZE) {
            incrementLocalWindowSize(pipeline, initialWindow - DEFAULT_WINDOW_SIZE);
        }
    }

    private static void incrementLocalWindowSize(ChannelPipeline pipeline, int delta) {
        try {
            final Http2Connection connection = pipeline.get(Http2ServerConnectionHandler.class).connection();
            connection.local().flowController().incrementWindowSize(connection.connectionStream(), delta);
        } catch (Http2Exception e) {
            logger.warn("Failed to increment local flowController window size: {}", delta, e);
        }
    }

    private void handleRequest(ChannelHandlerContext ctx, DecodedHttpRequest req) throws Exception {
        // Ignore the request received after the last request,
        // because we are going to close the connection after sending the last response.
        if (handledLastRequest) {
            return;
        }

        // If we received the message with keep-alive disabled,
        // we should not accept a request anymore.
        if (!req.isKeepAlive()) {
            handledLastRequest = true;
        }

        final Channel channel = ctx.channel();
        final RequestHeaders headers = req.headers();
        final ProxiedAddresses proxiedAddresses = determineProxiedAddresses(channel, headers);
        final InetAddress clientAddress = config.clientAddressMapper().apply(proxiedAddresses).getAddress();

        // Handle max connection age for HTTP/1.
        if (!protocol.isMultiplex() &&
            ((ServerHttp1ObjectEncoder) responseEncoder).isSentConnectionCloseHeader()) {
            channel.close();
            return;
        }

        final RoutingContext routingCtx = req.routingContext();
        final RoutingStatus routingStatus = routingCtx.status();
        if (!routingStatus.routeMustExist()) {
            final ServiceRequestContext reqCtx =
                    newEarlyRespondingRequestContext(channel, req, proxiedAddresses, clientAddress, routingCtx);
            switch (routingStatus) {
                case OPTIONS:
                    // Handle 'OPTIONS * HTTP/1.1'.
                    handleOptions(ctx, reqCtx);
                    return;
                case INVALID_PATH:
                    rejectInvalidPath(ctx, reqCtx);
                    return;
                default:
                    throw new Error(); // Should never reach here.
            }
        }

        // Find the service that matches the path.
        final Routed<ServiceConfig> routed = req.route();
        assert routed != null;

        // Decode the request and create a new invocation context from it to perform an invocation.
        final RoutingResult routingResult = routed.routingResult();
        final ServiceConfig serviceCfg = routed.value();
        final HttpService service = serviceCfg.service();

        final DefaultServiceRequestContext reqCtx = new DefaultServiceRequestContext(
                serviceCfg, channel, config.meterRegistry(), protocol,
                nextRequestId(), routingCtx, routingResult, req.exchangeType(),
                req, sslSession, proxiedAddresses, clientAddress,
                System.nanoTime(), SystemInfo.currentTimeMicros());

        try (SafeCloseable ignored = reqCtx.push()) {
            final RequestLogBuilder logBuilder = reqCtx.logBuilder();
            final ServerErrorHandler serverErrorHandler = config.errorHandler();
            HttpResponse serviceResponse;
            try {
                req.init(reqCtx);
                serviceResponse = service.serve(reqCtx, req);
            } catch (Throwable cause) {
                // No need to consume further since the response is ready.
                if (cause instanceof HttpResponseException || cause instanceof HttpStatusException) {
                    req.close();
                } else {
                    req.close(cause);
                }
                serviceResponse = HttpResponse.ofFailure(cause);
            }

            serviceResponse = serviceResponse.recover(cause -> {
                // Store the cause to set as the log.responseCause().
                CapturedServiceException.set(reqCtx, cause);
                // Recover the failed response with the error handler.
                return serverErrorHandler.onServiceException(reqCtx, cause);
            });
            final HttpResponse res = serviceResponse;
            final EventLoop eventLoop = channel.eventLoop();

            // Keep track of the number of unfinished requests and
            // clean up the request stream when response stream ends.
            final boolean isTransientService =
                    serviceCfg.service().as(TransientService.class) != null;
            if (!isTransientService) {
                gracefulShutdownSupport.inc();
            }
            unfinishedRequests.put(req, res);

            if (service.shouldCachePath(routingCtx.path(), routingCtx.query(), routed.route())) {
                reqCtx.log().whenComplete().thenAccept(log -> {
                    final int statusCode = log.responseHeaders().status().code();
                    if (statusCode >= 200 && statusCode < 400 && routingCtx instanceof DefaultRoutingContext) {
                        final PathAndQuery pathAndQuery = ((DefaultRoutingContext) routingCtx).pathAndQuery();
                        assert pathAndQuery != null;
                        pathAndQuery.storeInCache(req.path());
                    }
                });
            }

            req.whenComplete().handle((ret, cause) -> {
                try {
                    if (cause == null) {
                        logBuilder.endRequest();
                    } else {
                        logBuilder.endRequest(cause);
                        // NB: logBuilder.endResponse(cause) will be called by HttpResponseSubscriber below.
                    }
                } catch (Throwable t) {
                    logger.warn("Unexpected exception:", t);
                }
                return null;
            });

            res.whenComplete().handleAsync((ret, cause) -> {
                try {
                    if (cause == null) {
                        req.abort();
                    } else {
                        req.abort(cause);
                    }
                    // NB: logBuilder.endResponse() is called by HttpResponseSubscriber below.
                    if (!isTransientService) {
                        gracefulShutdownSupport.dec();
                    }
                    unfinishedRequests.remove(req);
                    if (unfinishedRequests.isEmpty() && handledLastRequest) {
                        ctx.writeAndFlush(Unpooled.EMPTY_BUFFER).addListener(CLOSE);
                    }
                } catch (Throwable t) {
                    logger.warn("Unexpected exception:", t);
                }
                return null;
            }, eventLoop);

            // Set the response to the request in order to be able to immediately abort the response
            // when the peer cancels the stream.
            req.setResponse(res);

            assert responseEncoder != null;
<<<<<<< HEAD
            if (service.exchangeType(routingCtx).isResponseStreaming()) {
=======
            if (reqCtx.exchangeType().isResponseStreaming()) {
>>>>>>> c62c68a9
                final HttpResponseSubscriber resSubscriber =
                        new HttpResponseSubscriber(ctx, responseEncoder, reqCtx, req);
                res.subscribe(resSubscriber, eventLoop, SubscriptionOption.WITH_POOLED_OBJECTS);
            } else {
                final AggregatedHttpResponseHandler resHandler =
                        new AggregatedHttpResponseHandler(ctx, responseEncoder, reqCtx, req);
                res.aggregateWithPooledObjects(eventLoop, ctx.alloc()).handle(resHandler);
            }
        }
    }

    private ProxiedAddresses determineProxiedAddresses(Channel channel, RequestHeaders headers) {
        final InetSocketAddress remoteAddress = (InetSocketAddress) channel.remoteAddress();
        if (config.clientAddressTrustedProxyFilter().test(remoteAddress.getAddress())) {
            return HttpHeaderUtil.determineProxiedAddresses(
                    headers, config.clientAddressSources(), proxiedAddresses,
                    remoteAddress, config.clientAddressFilter());
        } else {
            return proxiedAddresses != null ? proxiedAddresses : ProxiedAddresses.of(remoteAddress);
        }
    }

    private void handleOptions(ChannelHandlerContext ctx, ServiceRequestContext reqCtx) {
        respond(ctx, reqCtx,
                ResponseHeaders.builder(HttpStatus.OK)
                               .add(HttpHeaderNames.ALLOW, ALLOWED_METHODS_STRING),
                HttpData.empty(), null);
    }

    private void rejectInvalidPath(ChannelHandlerContext ctx, ServiceRequestContext reqCtx) {
        // Reject requests without a valid path.
        respond(ctx, reqCtx,
                HttpStatus.BAD_REQUEST, DATA_INVALID_REQUEST_PATH,
                new ProtocolViolationException(MSG_INVALID_REQUEST_PATH));
    }

    private void respond(ChannelHandlerContext ctx, ServiceRequestContext reqCtx,
                         HttpStatus status, HttpData resContent, @Nullable Throwable cause) {
        if (status.code() < 400) {
            respond(ctx, reqCtx, ResponseHeaders.builder(status), HttpData.empty(), cause);
            return;
        }

        if (reqCtx.method() == HttpMethod.HEAD || status.isContentAlwaysEmpty()) {
            resContent = HttpData.empty();
        } else if (resContent.isEmpty()) {
            resContent = status.toHttpData();
        }

        respond(ctx, reqCtx,
                ResponseHeaders.builder(status).contentType(ERROR_CONTENT_TYPE),
                resContent, cause);
    }

    private void respond(ChannelHandlerContext ctx, ServiceRequestContext reqCtx,
                         ResponseHeadersBuilder resHeaders, HttpData resContent,
                         @Nullable Throwable cause) {
        if (!handledLastRequest) {
            respond(reqCtx, true, resHeaders, resContent, cause).addListener(CLOSE_ON_FAILURE);
        } else {
            respond(reqCtx, false, resHeaders, resContent, cause).addListener(CLOSE);
        }

        if (!isReading) {
            ctx.flush();
        }
    }

    private ChannelFuture respond(ServiceRequestContext reqCtx, boolean addKeepAlive,
                                  ResponseHeadersBuilder resHeaders, HttpData resContent,
                                  @Nullable Throwable cause) {
        // No need to consume further since the response is ready.
        final DecodedHttpRequest req = (DecodedHttpRequest) reqCtx.request();
        if (req instanceof HttpRequestWriter) {
            ((HttpRequestWriter) req).close();
        }
        final RequestLogBuilder logBuilder = reqCtx.logBuilder();
        if (cause == null) {
            logBuilder.endRequest();
        } else {
            logBuilder.endRequest(cause);
        }

        final boolean hasContent = !resContent.isEmpty();

        logBuilder.startResponse();
        assert responseEncoder != null;
        if (addKeepAlive) {
            addKeepAliveHeaders(resHeaders);
        }
        // Note that it is perfectly fine not to set the 'content-length' header to the last response
        // of an HTTP/1 connection. We set it anyway to work around overly strict HTTP clients that always
        // require a 'content-length' header for non-chunked responses.
        setContentLength(req, resHeaders, hasContent ? resContent.length() : 0);

        final ResponseHeaders immutableResHeaders = resHeaders.build();
        ChannelFuture future = responseEncoder.writeHeaders(
                req.id(), req.streamId(), immutableResHeaders, !hasContent);
        logBuilder.responseHeaders(immutableResHeaders);
        if (hasContent) {
            logBuilder.increaseResponseLength(resContent);
            future = responseEncoder.writeData(req.id(), req.streamId(), resContent, true);
        }

        future.addListener(f -> {
            try (SafeCloseable ignored = RequestContextUtil.pop()) {
                if (cause == null && f.isSuccess()) {
                    logBuilder.endResponse();
                } else {
                    // Respect the first specified cause.
                    logBuilder.endResponse(firstNonNull(cause, f.cause()));
                }
                reqCtx.log().whenComplete().thenAccept(reqCtx.config().accessLogWriter()::log);
            }
        });
        return future;
    }

    /**
     * Sets the keep alive header as per:
     * - https://www.w3.org/Protocols/HTTP/1.1/draft-ietf-http-v11-spec-01.html#Connection
     */
    private void addKeepAliveHeaders(ResponseHeadersBuilder headers) {
        if (protocol == H1 || protocol == H1C) {
            headers.set(HttpHeaderNames.CONNECTION, "keep-alive");
        } else {
            // Do not add the 'connection' header for HTTP/2 responses.
            // See https://datatracker.ietf.org/doc/html/rfc7540#section-8.1.2.2
        }
    }

    /**
     * Sets the 'content-length' header to the response.
     */
    private static void setContentLength(HttpRequest req, ResponseHeadersBuilder headers,
                                         int contentLength) {
        // https://datatracker.ietf.org/doc/html/rfc2616#section-4.4
        // prohibits to send message body for below cases.
        // and in those cases, content should be empty.
        if (req.method() == HttpMethod.HEAD || headers.status().isContentAlwaysEmpty()) {
            return;
        }
        headers.contentLength(contentLength);
    }

    @Override
    public void channelReadComplete(ChannelHandlerContext ctx) throws Exception {
        isReading = false;
        ctx.flush();
    }

    @Override
    public void userEventTriggered(ChannelHandlerContext ctx, Object evt) throws Exception {
        if (evt instanceof SslHandshakeCompletionEvent) {
            final SslHandler sslHandler = ctx.channel().pipeline().get(SslHandler.class);
            sslSession = sslHandler != null ? sslHandler.engine().getSession() : null;
            return;
        }

        if (evt instanceof SslCloseCompletionEvent ||
            evt instanceof ChannelInputShutdownReadComplete) {
            // Expected events
            return;
        }

        logger.warn("{} Unexpected user event: {}", ctx.channel(), evt);
    }

    @Override
    public void exceptionCaught(ChannelHandlerContext ctx, Throwable cause) throws Exception {
        Exceptions.logIfUnexpected(logger, ctx.channel(), protocol, cause);
        if (ctx.channel().isActive()) {
            ctx.close();
        }
    }

    private ServiceRequestContext newEarlyRespondingRequestContext(Channel channel, DecodedHttpRequest req,
                                                                   ProxiedAddresses proxiedAddresses,
                                                                   InetAddress clientAddress,
                                                                   RoutingContext routingCtx) {
        final ServiceConfig serviceConfig = routingCtx.virtualHost().fallbackServiceConfig();
        final RoutingResult routingResult = RoutingResult.builder()
                                                         .path(routingCtx.path())
                                                         .build();
        return new DefaultServiceRequestContext(
                serviceConfig,
                channel, NoopMeterRegistry.get(), protocol(),
                nextRequestId(), routingCtx, routingResult, req.exchangeType(),
                req, sslSession, proxiedAddresses, clientAddress,
                System.nanoTime(), SystemInfo.currentTimeMicros());
    }

    private RequestId nextRequestId() {
        final RequestId id = config.requestIdGenerator().get();
        if (id == null) {
            if (!warnedNullRequestId) {
                warnedNullRequestId = true;
                logger.warn("requestIdGenerator.get() returned null; using RequestId.random()");
            }
            return RequestId.random();
        } else {
            return id;
        }
    }
}<|MERGE_RESOLUTION|>--- conflicted
+++ resolved
@@ -433,11 +433,7 @@
             req.setResponse(res);
 
             assert responseEncoder != null;
-<<<<<<< HEAD
-            if (service.exchangeType(routingCtx).isResponseStreaming()) {
-=======
             if (reqCtx.exchangeType().isResponseStreaming()) {
->>>>>>> c62c68a9
                 final HttpResponseSubscriber resSubscriber =
                         new HttpResponseSubscriber(ctx, responseEncoder, reqCtx, req);
                 res.subscribe(resSubscriber, eventLoop, SubscriptionOption.WITH_POOLED_OBJECTS);
