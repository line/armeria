/*
 * Copyright 2019 LINE Corporation
 *
 * LINE Corporation licenses this file to you under the Apache License,
 * version 2.0 (the "License"); you may not use this file except in compliance
 * with the License. You may obtain a copy of the License at:
 *
 *   https://www.apache.org/licenses/LICENSE-2.0
 *
 * Unless required by applicable law or agreed to in writing, software
 * distributed under the License is distributed on an "AS IS" BASIS, WITHOUT
 * WARRANTIES OR CONDITIONS OF ANY KIND, either express or implied. See the
 * License for the specific language governing permissions and limitations
 * under the License.
 */

package com.linecorp.armeria.server;

import static com.google.common.base.Preconditions.checkNotNull;
import static com.google.common.base.Preconditions.checkState;
import static com.google.common.collect.ImmutableList.toImmutableList;
import static com.linecorp.armeria.server.ServiceConfig.validateMaxRequestLength;
import static com.linecorp.armeria.server.ServiceConfig.validateRequestTimeoutMillis;
import static com.linecorp.armeria.server.VirtualHost.ensureHostnamePatternMatchesDefaultHostname;
import static com.linecorp.armeria.server.VirtualHost.normalizeDefaultHostname;
import static com.linecorp.armeria.server.VirtualHost.normalizeHostnamePattern;
import static java.util.Objects.requireNonNull;

import java.io.File;
import java.io.InputStream;
import java.nio.ByteBuffer;
import java.nio.charset.Charset;
import java.security.PrivateKey;
import java.security.cert.CertificateException;
import java.security.cert.X509Certificate;
import java.time.Duration;
import java.util.ArrayList;
import java.util.List;
import java.util.function.Consumer;
import java.util.function.Function;

import javax.annotation.Nullable;
import javax.net.ssl.KeyManagerFactory;
import javax.net.ssl.SSLEngine;
import javax.net.ssl.SSLException;

import org.slf4j.Logger;
import org.slf4j.LoggerFactory;

import com.google.common.base.MoreObjects;
import com.google.common.collect.ImmutableList;
import com.google.common.collect.Iterables;

import com.linecorp.armeria.common.logging.ContentPreviewer;
import com.linecorp.armeria.common.logging.ContentPreviewerFactory;
import com.linecorp.armeria.common.util.Exceptions;
import com.linecorp.armeria.common.util.SystemInfo;
import com.linecorp.armeria.internal.ArmeriaHttpUtil;
import com.linecorp.armeria.internal.SslContextUtil;
import com.linecorp.armeria.internal.annotation.AnnotatedService;
import com.linecorp.armeria.internal.annotation.AnnotatedServiceExtensions;
import com.linecorp.armeria.internal.crypto.BouncyCastleKeyFactoryProvider;
import com.linecorp.armeria.server.annotation.ExceptionHandlerFunction;
import com.linecorp.armeria.server.annotation.RequestConverterFunction;
import com.linecorp.armeria.server.annotation.ResponseConverterFunction;
import com.linecorp.armeria.server.logging.AccessLogWriter;

import io.netty.buffer.ByteBufAllocator;
import io.netty.handler.ssl.SslContext;
import io.netty.handler.ssl.SslContextBuilder;
import io.netty.handler.ssl.util.SelfSignedCertificate;
import io.netty.util.ReferenceCountUtil;

/**
 * Builds a new {@link VirtualHost}.
 *
 * <p>This class can only be instantiated through the {@link ServerBuilder#defaultVirtualHost()} or
 * {@link ServerBuilder#virtualHost(String)} method of the {@link ServerBuilder}.
 *
 * <p>Call {@link #and()} method and return to {@link ServerBuilder}.
 *
 * @see ServerBuilder
 * @see Route
 */
public final class VirtualHostBuilder {

    private final ServerBuilder serverBuilder;
    private final boolean defaultVirtualHost;
    private final List<ServiceConfigBuilder> serviceConfigBuilders = new ArrayList<>();
    private final List<VirtualHostAnnotatedServiceBindingBuilder> virtualHostAnnotatedServiceBindingBuilders =
            new ArrayList<>();

    @Nullable
    private String defaultHostname;
    private String hostnamePattern = "*";
    @Nullable
    private SslContext sslContext;
    @Nullable
    private SslContextBuilder sslContextBuilder;
    @Nullable
    private Boolean tlsSelfSigned;
    @Nullable
    private SelfSignedCertificate selfSignedCertificate;
    private final List<Consumer<? super SslContextBuilder>> tlsCustomizers = new ArrayList<>();
    private final List<RouteDecoratingService> routeDecoratingServices = new ArrayList<>();
    @Nullable
    private Function<? super VirtualHost, ? extends Logger> accessLoggerMapper;

    @Nullable
    private RejectedRouteHandler rejectedRouteHandler;
    @Nullable
    private Long requestTimeoutMillis;
    @Nullable
    private Long maxRequestLength;
    @Nullable
    private Boolean verboseResponses;
    @Nullable
    private ContentPreviewerFactory requestContentPreviewerFactory;
    @Nullable
    private ContentPreviewerFactory responseContentPreviewerFactory;
    @Nullable
    private AccessLogWriter accessLogWriter;
    private boolean shutdownAccessLogWriterOnStop;
    @Nullable
    private AnnotatedServiceExtensions annotatedServiceExtensions;

    /**
     * Creates a new {@link VirtualHostBuilder}.
     *
     * @param serverBuilder the parent {@link ServerBuilder} to be returned by {@link #and()}
     * @param defaultVirtualHost tells whether this builder is the default virtual host builder or not
     */
    VirtualHostBuilder(ServerBuilder serverBuilder, boolean defaultVirtualHost) {
        this.serverBuilder = requireNonNull(serverBuilder, "serverBuilder");
        this.defaultVirtualHost = defaultVirtualHost;
    }

    /**
     * Returns the parent {@link ServerBuilder}.
     *
     * @return serverBuilder the parent {@link ServerBuilder}.
     */
    public ServerBuilder and() {
        return serverBuilder;
    }

    /**
     * Sets the default hostname of this {@link VirtualHost}.
     */
    public VirtualHostBuilder defaultHostname(String defaultHostname) {
        this.defaultHostname = normalizeDefaultHostname(defaultHostname);
        return this;
    }

    /**
     * Sets the hostname pattern of this {@link VirtualHost}.
     *
     * @throws UnsupportedOperationException if this is the default {@link VirtualHostBuilder}
     */
    public VirtualHostBuilder hostnamePattern(String hostnamePattern) {
        if (defaultVirtualHost) {
            throw new UnsupportedOperationException(
                    "Cannot set hostnamePattern for the default virtual host builder");
        }
        this.hostnamePattern = normalizeHostnamePattern(hostnamePattern);
        return this;
    }

    /**
     * Configures SSL or TLS of this {@link VirtualHost} with the specified {@link SslContext}.
     *
     * @deprecated This unsafe method has been deprecated because an incorrectly built {@link SslContext}
     *             can cause a {@link Server} to malfunction. Use other {@code tls()} methods.
     */
    @Deprecated
    public VirtualHostBuilder tls(SslContext sslContext) {
        requireNonNull(sslContext, "sslContext");
        checkState(this.sslContext == null, "sslContext is already set: %s", this.sslContext);
        checkState(sslContextBuilder == null, "sslContextBuilder is already set: %s", sslContextBuilder);
        this.sslContext = sslContext;
        return this;
    }

    /**
     * Configures SSL or TLS of this {@link VirtualHost} with the specified {@code keyCertChainFile}
     * and cleartext {@code keyFile}.
     *
     * @see #tlsCustomizer(Consumer)
     */
    public VirtualHostBuilder tls(File keyCertChainFile, File keyFile) {
        return tls(keyCertChainFile, keyFile, (String) null);
    }

    /**
     * Configures SSL or TLS of this {@link VirtualHost} with the specified {@code keyCertChainFile},
     * cleartext {@code keyFile} and {@code tlsCustomizer}.
     *
     * @deprecated Use {@link #tls(File, File)} and {@link #tlsCustomizer(Consumer)}.
     */
    @Deprecated
    public VirtualHostBuilder tls(File keyCertChainFile, File keyFile,
                                  Consumer<SslContextBuilder> tlsCustomizer) {
        tls(keyCertChainFile, keyFile);
        return tlsCustomizer(tlsCustomizer);
    }

    /**
     * Configures SSL or TLS of this {@link VirtualHost} with the specified {@code keyCertChainFile},
     * {@code keyFile} and {@code keyPassword}.
     *
     * @see #tlsCustomizer(Consumer)
     */
    public VirtualHostBuilder tls(File keyCertChainFile, File keyFile, @Nullable String keyPassword) {
        requireNonNull(keyCertChainFile, "keyCertChainFile");
        requireNonNull(keyFile, "keyFile");
        return tls(SslContextBuilder.forServer(keyCertChainFile, keyFile, keyPassword));
    }

    /**
     * Configures SSL or TLS of this {@link VirtualHost} with the specified {@code keyCertChainFile},
     * {@code keyFile}, {@code keyPassword} and {@code tlsCustomizer}.
     *
     * @deprecated Use {@link #tls(File, File, String)} and {@link #tlsCustomizer(Consumer)}.
     */
    @Deprecated
    public VirtualHostBuilder tls(File keyCertChainFile, File keyFile, @Nullable String keyPassword,
                                  Consumer<SslContextBuilder> tlsCustomizer) {
        tls(keyCertChainFile, keyFile, keyPassword);
        return tlsCustomizer(tlsCustomizer);
    }

    /**
     * Configures SSL or TLS of this {@link VirtualHost} with the specified {@code keyCertChainInputStream} and
     * cleartext {@code keyInputStream}.
     *
     * @see #tlsCustomizer(Consumer)
     */
    public VirtualHostBuilder tls(InputStream keyCertChainInputStream, InputStream keyInputStream) {
        return tls(keyCertChainInputStream, keyInputStream, null);
    }

    /**
     * Configures SSL or TLS of this {@link VirtualHost} with the specified {@code keyCertChainInputStream},
     * {@code keyInputStream} and {@code keyPassword}.
     *
     * @see #tlsCustomizer(Consumer)
     */
    public VirtualHostBuilder tls(InputStream keyCertChainInputStream, InputStream keyInputStream,
                                  @Nullable String keyPassword) {
        requireNonNull(keyCertChainInputStream, "keyCertChainInputStream");
        requireNonNull(keyInputStream, "keyInputStream");
        return tls(SslContextBuilder.forServer(keyCertChainInputStream, keyInputStream, keyPassword));
    }

    /**
     * Configures SSL or TLS of this {@link VirtualHost} with the specified cleartext {@link PrivateKey} and
     * {@link X509Certificate} chain.
     *
     * @see #tlsCustomizer(Consumer)
     */
    public VirtualHostBuilder tls(PrivateKey key, X509Certificate... keyCertChain) {
        return tls(key, null, keyCertChain);
    }

    /**
     * Configures SSL or TLS of this {@link VirtualHost} with the specified cleartext {@link PrivateKey} and
     * {@link X509Certificate} chain.
     *
     * @see #tlsCustomizer(Consumer)
     */
    public VirtualHostBuilder tls(PrivateKey key, Iterable<? extends X509Certificate> keyCertChain) {
        return tls(key, null, keyCertChain);
    }

    /**
     * Configures SSL or TLS of this {@link VirtualHost} with the specified cleartext {@link PrivateKey},
     * {@code keyPassword} and {@link X509Certificate} chain.
     *
     * @see #tlsCustomizer(Consumer)
     */
    public VirtualHostBuilder tls(PrivateKey key, @Nullable String keyPassword,
                                  X509Certificate... keyCertChain) {
        return tls(key, keyPassword, ImmutableList.copyOf(requireNonNull(keyCertChain, "keyCertChain")));
    }

    /**
     * Configures SSL or TLS of this {@link VirtualHost} with the specified cleartext {@link PrivateKey},
     * {@code keyPassword} and {@link X509Certificate} chain.
     *
     * @see #tlsCustomizer(Consumer)
     */
    public VirtualHostBuilder tls(PrivateKey key, @Nullable String keyPassword,
                                  Iterable<? extends X509Certificate> keyCertChain) {
        requireNonNull(key, "key");
        requireNonNull(keyCertChain, "keyCertChain");
        for (X509Certificate keyCert : keyCertChain) {
            requireNonNull(keyCert, "keyCertChain contains null.");
        }

        return tls(SslContextBuilder.forServer(key, keyPassword,
                                               Iterables.toArray(keyCertChain, X509Certificate.class)));
    }

    /**
     * Configures SSL or TLS of this {@link VirtualHost} with the specified {@link KeyManagerFactory}.
     *
     * @see #tlsCustomizer(Consumer)
     */
    public VirtualHostBuilder tls(KeyManagerFactory keyManagerFactory) {
        requireNonNull(keyManagerFactory, "keyManagerFactory");
        return tls(SslContextBuilder.forServer(keyManagerFactory));
    }

    /**
     * Configures SSL or TLS of this {@link VirtualHost} with the specified {@code keyManagerFactory}
     * and {@code tlsCustomizer}.
     *
     * @deprecated Use {@link #tls(KeyManagerFactory)} and {@link #tlsCustomizer(Consumer)}.
     */
    @Deprecated
    public VirtualHostBuilder tls(KeyManagerFactory keyManagerFactory,
                                  Consumer<SslContextBuilder> tlsCustomizer) {
        tls(keyManagerFactory);
        return tlsCustomizer(tlsCustomizer);
    }

    private VirtualHostBuilder tls(SslContextBuilder sslContextBuilder) {
        requireNonNull(sslContextBuilder, "sslContextBuilder");
        checkState(sslContext == null, "sslContext is already set: %s", sslContext);
        checkState(this.sslContextBuilder == null,
                   "sslContextBuilder is already set: %s", this.sslContextBuilder);
        this.sslContextBuilder = sslContextBuilder;
        return this;
    }

    /**
     * Configures SSL or TLS of this {@link VirtualHost} with an auto-generated self-signed certificate.
     * <strong>Note:</strong> You should never use this in production but only for a testing purpose.
     *
     * @see #tlsCustomizer(Consumer)
     */
    public VirtualHostBuilder tlsSelfSigned() {
        tlsSelfSigned = true;
        return this;
    }

    /**
     * Configures SSL or TLS of this {@link VirtualHost} with an auto-generated self-signed certificate.
     * <strong>Note:</strong> You should never use this in production but only for a testing purpose.
     *
     * @see #tlsCustomizer(Consumer)
     */
    public VirtualHostBuilder tlsSelfSigned(boolean tlsSelfSigned) {
        this.tlsSelfSigned = tlsSelfSigned;
        return this;
    }

    /**
     * Adds the {@link Consumer} which can arbitrarily configure the {@link SslContextBuilder} that will be
     * applied to the SSL session.
     */
    public VirtualHostBuilder tlsCustomizer(Consumer<? super SslContextBuilder> tlsCustomizer) {
        requireNonNull(tlsCustomizer, "tlsCustomizer");
        tlsCustomizers.add(tlsCustomizer);
        return this;
    }

    /**
     * Configures an {@link HttpService} of the {@link VirtualHost} with the {@code customizer}.
     */
    public VirtualHostBuilder withRoute(Consumer<? super VirtualHostServiceBindingBuilder> customizer) {
        final VirtualHostServiceBindingBuilder builder = new VirtualHostServiceBindingBuilder(this);
        customizer.accept(builder);
        return this;
    }

    /**
     * Returns a {@link ServiceBindingBuilder} which is for binding an {@link HttpService} fluently.
     */
    public VirtualHostServiceBindingBuilder route() {
        return new VirtualHostServiceBindingBuilder(this);
    }

    /**
     * Returns a {@link VirtualHostDecoratingServiceBindingBuilder} which is for binding
     * a {@code decorator} fluently.
     */
    public VirtualHostDecoratingServiceBindingBuilder routeDecorator() {
        return new VirtualHostDecoratingServiceBindingBuilder(this);
    }

    /**
     * Binds the specified {@link HttpService} at the specified path pattern.
     *
     * @deprecated Use {@link #service(String, HttpService)} instead.
     */
    @Deprecated
    public VirtualHostBuilder serviceAt(String pathPattern, HttpService service) {
        return service(pathPattern, service);
    }

    /**
     * Binds the specified {@link HttpService} under the specified directory.
     */
    public VirtualHostBuilder serviceUnder(String pathPrefix, HttpService service) {
        service(Route.builder().pathPrefix(pathPrefix).build(), service);
        return this;
    }

    /**
     * Binds the specified {@link HttpService} at the specified path pattern. e.g.
     * <ul>
     *   <li>{@code /login} (no path parameters)</li>
     *   <li>{@code /users/{userId}} (curly-brace style)</li>
     *   <li>{@code /list/:productType/by/:ordering} (colon style)</li>
     *   <li>{@code exact:/foo/bar} (exact match)</li>
     *   <li>{@code prefix:/files} (prefix match)</li>
     *   <li><code>glob:/~&#42;/downloads/**</code> (glob pattern)</li>
     *   <li>{@code regex:^/files/(?<filePath>.*)$} (regular expression)</li>
     * </ul>
     *
     * @throws IllegalArgumentException if the specified path pattern is invalid
     */
    public VirtualHostBuilder service(String pathPattern, HttpService service) {
        service(Route.builder().path(pathPattern).build(), service);
        return this;
    }

    /**
     * Binds the specified {@link HttpService} at the specified {@link Route}.
     */
    public VirtualHostBuilder service(Route route, HttpService service) {
        serviceConfigBuilders.add(new ServiceConfigBuilder(route, service));
        return this;
    }

    /**
     * Decorates and binds the specified {@link HttpServiceWithRoutes} at multiple {@link Route}s
     * of the default {@link VirtualHost}.
     *
     * @param serviceWithRoutes the {@link HttpServiceWithRoutes}.
     * @param decorators the decorator functions, which will be applied in the order specified.
     */
    public VirtualHostBuilder service(
            HttpServiceWithRoutes serviceWithRoutes,
            Iterable<? extends Function<? super HttpService, ? extends HttpService>> decorators) {
        requireNonNull(serviceWithRoutes, "serviceWithRoutes");
        requireNonNull(serviceWithRoutes.routes(), "serviceWithRoutes.routes()");
        requireNonNull(decorators, "decorators");

        HttpService decorated = serviceWithRoutes;
        for (Function<? super HttpService, ? extends HttpService> d : decorators) {
            checkNotNull(d, "decorators contains null: %s", decorators);
            decorated = d.apply(decorated);
            checkNotNull(decorated, "A decorator returned null: %s", d);
        }

        final HttpService finalDecorated = decorated;
        serviceWithRoutes.routes().forEach(route -> service(route, finalDecorated));
        return this;
    }

    /**
     * Decorates and binds the specified {@link HttpServiceWithRoutes} at multiple {@link Route}s
     * of the default {@link VirtualHost}.
     *
     * @param serviceWithRoutes the {@link HttpServiceWithRoutes}.
     * @param decorators the decorator functions, which will be applied in the order specified.
     */
    @SafeVarargs
    public final VirtualHostBuilder service(
            HttpServiceWithRoutes serviceWithRoutes,
            Function<? super HttpService, ? extends HttpService>... decorators) {
        return service(serviceWithRoutes, ImmutableList.copyOf(requireNonNull(decorators, "decorators")));
    }

    /**
     * Binds the specified annotated service object under the path prefix {@code "/"}.
     */
    public VirtualHostBuilder annotatedService(Object service) {
        return annotatedService("/", service, Function.identity(), ImmutableList.of());
    }

    /**
     * Binds the specified annotated service object under the path prefix {@code "/"}.
     *
     * @param exceptionHandlersAndConverters the {@link ExceptionHandlerFunction}s,
     *                                       the {@link RequestConverterFunction}s and/or
     *                                       the {@link ResponseConverterFunction}s
     */
    public VirtualHostBuilder annotatedService(Object service,
                                               Object... exceptionHandlersAndConverters) {
        return annotatedService("/", service, Function.identity(),
                                ImmutableList.copyOf(requireNonNull(exceptionHandlersAndConverters,
                                                                    "exceptionHandlersAndConverters")));
    }

    /**
     * Binds the specified annotated service object under the path prefix {@code "/"}.
     *
     * @param exceptionHandlersAndConverters the {@link ExceptionHandlerFunction}s,
     *                                       the {@link RequestConverterFunction}s and/or
     *                                       the {@link ResponseConverterFunction}s
     */
    public VirtualHostBuilder annotatedService(
            Object service, Function<? super HttpService, ? extends HttpService> decorator,
            Object... exceptionHandlersAndConverters) {
        return annotatedService("/", service, decorator,
                                ImmutableList.copyOf(requireNonNull(exceptionHandlersAndConverters,
                                                                    "exceptionHandlersAndConverters")));
    }

    /**
     * Binds the specified annotated service object under the specified path prefix.
     */
    public VirtualHostBuilder annotatedService(String pathPrefix, Object service) {
        return annotatedService(pathPrefix, service, Function.identity(), ImmutableList.of());
    }

    /**
     * Binds the specified annotated service object under the specified path prefix.
     *
     * @param exceptionHandlersAndConverters the {@link ExceptionHandlerFunction}s,
     *                                       the {@link RequestConverterFunction}s and/or
     *                                       the {@link ResponseConverterFunction}s
     */
    public VirtualHostBuilder annotatedService(String pathPrefix, Object service,
                                               Object... exceptionHandlersAndConverters) {
        return annotatedService(pathPrefix, service, Function.identity(),
                                ImmutableList.copyOf(requireNonNull(exceptionHandlersAndConverters,
                                                                    "exceptionHandlersAndConverters")));
    }

    /**
     * Binds the specified annotated service object under the specified path prefix.
     *
     * @param exceptionHandlersAndConverters the {@link ExceptionHandlerFunction},
     *                                       {@link RequestConverterFunction} and/or
     *                                       {@link ResponseConverterFunction}
     */
    public VirtualHostBuilder annotatedService(String pathPrefix, Object service,
                                               Iterable<?> exceptionHandlersAndConverters) {
        return annotatedService(pathPrefix, service, Function.identity(),
                                requireNonNull(exceptionHandlersAndConverters,
                                               "exceptionHandlersAndConverters"));
    }

    /**
     * Binds the specified annotated service object under the specified path prefix.
     *
     * @param exceptionHandlersAndConverters the {@link ExceptionHandlerFunction}s,
     *                                       the {@link RequestConverterFunction}s and/or
     *                                       the {@link ResponseConverterFunction}s
     */
    public VirtualHostBuilder annotatedService(
            String pathPrefix, Object service, Function<? super HttpService, ? extends HttpService> decorator,
            Object... exceptionHandlersAndConverters) {
        return annotatedService(pathPrefix, service, decorator,
                                ImmutableList.copyOf(requireNonNull(exceptionHandlersAndConverters,
                                                                    "exceptionHandlersAndConverters")));
    }

    /**
     * Binds the specified annotated service object under the specified path prefix.
     *
     * @param exceptionHandlersAndConverters the {@link ExceptionHandlerFunction}s,
     *                                       the {@link RequestConverterFunction}s and/or
     *                                       the {@link ResponseConverterFunction}s
     */
    public VirtualHostBuilder annotatedService(String pathPrefix, Object service,
                                               Function<? super HttpService, ? extends HttpService> decorator,
                                               Iterable<?> exceptionHandlersAndConverters) {
        requireNonNull(pathPrefix, "pathPrefix");
        requireNonNull(service, "service");
        requireNonNull(decorator, "decorator");
        requireNonNull(exceptionHandlersAndConverters, "exceptionHandlersAndConverters");
        final AnnotatedServiceExtensions configurator =
                AnnotatedServiceExtensions
                        .ofExceptionHandlersAndConverters(exceptionHandlersAndConverters);
        return annotatedService(pathPrefix, service, decorator, configurator.exceptionHandlers(),
                                configurator.requestConverters(), configurator.responseConverters());
    }

    /**
     * Binds the specified annotated service object under the specified path prefix.
     *
     * @param exceptionHandlerFunctions the {@link ExceptionHandlerFunction}s
     * @param requestConverterFunctions the {@link RequestConverterFunction}s
     * @param responseConverterFunctions the {@link ResponseConverterFunction}s
     */
    public VirtualHostBuilder annotatedService(
            String pathPrefix, Object service, Function<? super HttpService, ? extends HttpService> decorator,
            Iterable<? extends ExceptionHandlerFunction> exceptionHandlerFunctions,
            Iterable<? extends RequestConverterFunction> requestConverterFunctions,
            Iterable<? extends ResponseConverterFunction> responseConverterFunctions) {
        requireNonNull(pathPrefix, "pathPrefix");
        requireNonNull(service, "service");
        requireNonNull(decorator, "decorator");
        requireNonNull(exceptionHandlerFunctions, "exceptionHandlerFunctions");
        requireNonNull(requestConverterFunctions, "requestConverterFunctions");
        requireNonNull(responseConverterFunctions, "responseConverterFunctions");
        return annotatedService().pathPrefix(pathPrefix)
                                 .decorator(decorator)
                                 .exceptionHandlers(exceptionHandlerFunctions)
                                 .requestConverters(requestConverterFunctions)
                                 .responseConverters(responseConverterFunctions)
                                 .build(service);
    }

    /**
     * Returns a new instance of {@link VirtualHostAnnotatedServiceBindingBuilder} to build
     * {@link AnnotatedService} fluently.
     */
    public VirtualHostAnnotatedServiceBindingBuilder annotatedService() {
        return new VirtualHostAnnotatedServiceBindingBuilder(this);
    }

    VirtualHostBuilder addServiceConfigBuilder(ServiceConfigBuilder serviceConfigBuilder) {
        serviceConfigBuilders.add(serviceConfigBuilder);
        return this;
    }

    VirtualHostBuilder addAnnotatedServiceBindingBuilder(
            VirtualHostAnnotatedServiceBindingBuilder virtualHostAnnotatedServiceBindingBuilder) {
        virtualHostAnnotatedServiceBindingBuilders.add(virtualHostAnnotatedServiceBindingBuilder);
        return this;
    }

    private List<ServiceConfigBuilder> getServiceConfigBuilders(
            @Nullable VirtualHostBuilder defaultVirtualHostBuilder) {
        final List<ServiceConfigBuilder> serviceConfigBuilders;
        if (defaultVirtualHostBuilder != null) {
            serviceConfigBuilders = ImmutableList.<ServiceConfigBuilder>builder()
                                                 .addAll(this.serviceConfigBuilders)
                                                 .addAll(defaultVirtualHostBuilder.serviceConfigBuilders)
                                                 .build();
        } else {
            serviceConfigBuilders = ImmutableList.copyOf(this.serviceConfigBuilders);
        }
        return serviceConfigBuilders;
    }

    VirtualHostBuilder addRouteDecoratingService(RouteDecoratingService routeDecoratingService) {
        routeDecoratingServices.add(routeDecoratingService);
        return this;
    }

    @Nullable
    private Function<? super HttpService, ? extends HttpService> getRouteDecoratingService(
            @Nullable VirtualHostBuilder defaultVirtualHostBuilder) {
        final List<RouteDecoratingService> routeDecoratingServices;
        if (defaultVirtualHostBuilder != null) {
            routeDecoratingServices = ImmutableList.<RouteDecoratingService>builder()
                    .addAll(this.routeDecoratingServices)
                    .addAll(defaultVirtualHostBuilder.routeDecoratingServices)
                    .build();
        } else {
            routeDecoratingServices = ImmutableList.copyOf(this.routeDecoratingServices);
        }

        if (!routeDecoratingServices.isEmpty()) {
            return RouteDecoratingService.newDecorator(
                    Routers.ofRouteDecoratingService(routeDecoratingServices));
        } else {
            return null;
        }
    }

    /**
     * Decorates all {@link HttpService}s with the specified {@code decorator}.
     *
     * @param decorator the {@link Function} that decorates {@link HttpService}s
     */
    public VirtualHostBuilder decorator(Function<? super HttpService, ? extends HttpService> decorator) {
        return decorator(Route.ofCatchAll(), decorator);
    }

    /**
     * Decorates all {@link HttpService}s with the specified {@link DecoratingHttpServiceFunction}.
     *
     * @param decoratingHttpServiceFunction the {@link DecoratingHttpServiceFunction} that decorates
     *                                      {@link HttpService}s
     */
    public VirtualHostBuilder decorator(
            DecoratingHttpServiceFunction decoratingHttpServiceFunction) {
        return decorator(Route.ofCatchAll(), decoratingHttpServiceFunction);
    }

    /**
     * Decorates {@link HttpService}s whose {@link Route} matches the specified {@code pathPattern}.
     *
     * @param decoratingHttpServiceFunction the {@link DecoratingHttpServiceFunction} that decorates
     *                                      {@link HttpService}s
     */
    public VirtualHostBuilder decorator(
            String pathPattern, DecoratingHttpServiceFunction decoratingHttpServiceFunction) {
        return decorator(Route.builder().path(pathPattern).build(), decoratingHttpServiceFunction);
    }

    /**
     * Decorates {@link HttpService}s whose {@link Route} matches the specified {@code pathPattern}.
     */
    public VirtualHostBuilder decorator(
            String pathPattern, Function<? super HttpService, ? extends HttpService> decorator) {
        return decorator(Route.builder().path(pathPattern).build(), decorator);
    }

    /**
     * Decorates {@link HttpService}s whose {@link Route} matches the specified {@link Route}.
     *
     * @param route the route being decorated
     * @param decorator the {@link Function} that decorates {@link HttpService}
     */
    public VirtualHostBuilder decorator(
            Route route, Function<? super HttpService, ? extends HttpService> decorator) {
        requireNonNull(route, "route");
        requireNonNull(decorator, "decorator");
        return addRouteDecoratingService(new RouteDecoratingService(route, decorator));
    }

    /**
     * Decorates {@link HttpService}s whose {@link Route} matches the specified {@link Route}.
     *
     * @param route the route being decorated
     * @param decoratingHttpServiceFunction the {@link DecoratingHttpServiceFunction} that decorates
     *                                      {@link HttpService}s
     */
    public VirtualHostBuilder decorator(
            Route route, DecoratingHttpServiceFunction decoratingHttpServiceFunction) {
        requireNonNull(decoratingHttpServiceFunction, "decoratingHttpServiceFunction");
        return decorator(route, delegate -> new FunctionalDecoratingHttpService(
                delegate, decoratingHttpServiceFunction));
    }

    /**
     * Decorates {@link HttpService}s under the specified directory.
     */
    public VirtualHostBuilder decoratorUnder(
            String prefix, Function<? super HttpService, ? extends HttpService> decorator) {
        return decorator(Route.builder().pathPrefix(prefix).build(), decorator);
    }

    /**
     * Decorates {@link HttpService}s under the specified directory.
     *
     * @param decoratingHttpServiceFunction the {@link DecoratingHttpServiceFunction} that decorates
     *                                      {@link HttpService}s
     */
    public VirtualHostBuilder decoratorUnder(
            String prefix, DecoratingHttpServiceFunction decoratingHttpServiceFunction) {
        return decorator(Route.builder().pathPrefix(prefix).build(), decoratingHttpServiceFunction);
    }

    /**
     * Sets the access logger mapper of this {@link VirtualHost}.
     */
    public VirtualHostBuilder accessLogger(Function<? super VirtualHost, ? extends Logger> mapper) {
        accessLoggerMapper = requireNonNull(mapper, "mapper");
        return this;
    }

    /**
     * Sets the {@link Logger} of this {@link VirtualHost}, which is used for writing access logs.
     */
    public VirtualHostBuilder accessLogger(Logger logger) {
        requireNonNull(logger, "logger");
        return accessLogger(host -> logger);
    }

    /**
     * Sets the {@link Logger} named {@code loggerName} of this {@link VirtualHost},
     * which is used for writing access logs.
     */
    public VirtualHostBuilder accessLogger(String loggerName) {
        requireNonNull(loggerName, "loggerName");
        return accessLogger(host -> LoggerFactory.getLogger(loggerName));
    }

    /**
     * Sets the {@link RejectedRouteHandler} which will be invoked when an attempt to bind
     * an {@link HttpService} at a certain {@link Route} is rejected. If not set,
     * the {@link RejectedRouteHandler} set via
     * {@link ServerBuilder#rejectedRouteHandler(RejectedRouteHandler)} is used.
     */
    public VirtualHostBuilder rejectedRouteHandler(RejectedRouteHandler handler) {
        rejectedRouteHandler = requireNonNull(handler, "handler");
        return this;
    }

    /**
     * Sets the timeout of a request. If not set, the value set via
     * {@link ServerBuilder#requestTimeoutMillis(long)} is used.
     *
     * @param requestTimeout the timeout. {@code 0} disables the timeout.
     */
    public VirtualHostBuilder requestTimeout(Duration requestTimeout) {
        return requestTimeoutMillis(requireNonNull(requestTimeout, "requestTimeout").toMillis());
    }

    /**
     * Sets the timeout of a request in milliseconds. If not set, the value set via
     * {@link ServerBuilder#requestTimeoutMillis(long)} is used.
     *
     * @param requestTimeoutMillis the timeout in milliseconds. {@code 0} disables the timeout.
     */
    public VirtualHostBuilder requestTimeoutMillis(long requestTimeoutMillis) {
        this.requestTimeoutMillis = validateRequestTimeoutMillis(requestTimeoutMillis);
        return this;
    }

    /**
     * Sets the maximum allowed length of the content decoded at the session layer.
     * e.g. the content length of an HTTP request. If not set, the value set via
     * {@link ServerBuilder#maxRequestLength(long)} is used.
     *
     * @param maxRequestLength the maximum allowed length. {@code 0} disables the length limit.
     */
    public VirtualHostBuilder maxRequestLength(long maxRequestLength) {
        this.maxRequestLength = validateMaxRequestLength(maxRequestLength);
        return this;
    }

    /**
     * Sets whether the verbose response mode is enabled. When enabled, the server responses will contain
     * the exception type and its full stack trace, which may be useful for debugging while potentially
     * insecure. When disabled, the server responses will not expose such server-side details to the client.
     * If not set, the value set via {@link ServerBuilder#verboseResponses(boolean)} is used.
     */
    public VirtualHostBuilder verboseResponses(boolean verboseResponses) {
        this.verboseResponses = verboseResponses;
        return this;
    }

    /**
     * Sets the {@link ContentPreviewerFactory} for a request of this {@link VirtualHost}. If not set,
     * the {@link ContentPreviewerFactory} ser via
     * {@link ServerBuilder#requestContentPreviewerFactory(ContentPreviewerFactory)} is used.
     */
    public VirtualHostBuilder requestContentPreviewerFactory(ContentPreviewerFactory factory) {
        requestContentPreviewerFactory = requireNonNull(factory, "factory");
        return this;
    }

    /**
     * Sets the {@link ContentPreviewerFactory} for a response of this {@link VirtualHost}. If not set,
     * the {@link ContentPreviewerFactory} set via
     * {@link ServerBuilder#responseContentPreviewerFactory(ContentPreviewerFactory)} is used.
     */
    public VirtualHostBuilder responseContentPreviewerFactory(ContentPreviewerFactory factory) {
        responseContentPreviewerFactory = requireNonNull(factory, "factory");
        return this;
    }

    /**
     * Sets the {@link ContentPreviewerFactory} for creating a {@link ContentPreviewer} which produces the
     * preview with the maximum {@code length} limit for a request and a response of this {@link VirtualHost}.
     * The previewer is enabled only if the content type of a request/response meets
     * any of the following conditions:
     * <ul>
     *     <li>when it matches {@code text/*} or {@code application/x-www-form-urlencoded}</li>
     *     <li>when its charset has been specified</li>
     *     <li>when its subtype is {@code "xml"} or {@code "json"}</li>
     *     <li>when its subtype ends with {@code "+xml"} or {@code "+json"}</li>
     * </ul>
     * @param length the maximum length of the preview.
     */
    public VirtualHostBuilder contentPreview(int length) {
        return contentPreview(length, ArmeriaHttpUtil.HTTP_DEFAULT_CONTENT_CHARSET);
    }

    /**
     * Sets the {@link ContentPreviewerFactory} for creating a {@link ContentPreviewer} which produces the
     * preview with the maximum {@code length} limit for a request and a response of this {@link VirtualHost}.
     * The previewer is enabled only if the content type of a request/response meets
     * any of the following conditions:
     * <ul>
     *     <li>when it matches {@code text/*} or {@code application/x-www-form-urlencoded}</li>
     *     <li>when its charset has been specified</li>
     *     <li>when its subtype is {@code "xml"} or {@code "json"}</li>
     *     <li>when its subtype ends with {@code "+xml"} or {@code "+json"}</li>
     * </ul>
     * @param length the maximum length of the preview
     * @param defaultCharset the default charset used when a charset is not specified in the
     *                       {@code "content-type"} header
     */
    public VirtualHostBuilder contentPreview(int length, Charset defaultCharset) {
        return contentPreviewerFactory(ContentPreviewerFactory.ofText(length, defaultCharset));
    }

    /**
     * Sets the {@link ContentPreviewerFactory} for a request and a response of this {@link VirtualHost}.
     */
    public VirtualHostBuilder contentPreviewerFactory(ContentPreviewerFactory factory) {
        requestContentPreviewerFactory(factory);
        responseContentPreviewerFactory(factory);
        return this;
    }

    /**
     * Sets the access log writer of this {@link VirtualHost}. If not set, the {@link AccessLogWriter} set via
     * {@link ServerBuilder#accessLogWriter(AccessLogWriter, boolean)} is used.
     *
     * @param shutdownOnStop whether to shut down the {@link AccessLogWriter} when the {@link Server} stops
     */
    public VirtualHostBuilder accessLogWriter(AccessLogWriter accessLogWriter, boolean shutdownOnStop) {
        this.accessLogWriter = requireNonNull(accessLogWriter, "accessLogWriter");
        shutdownAccessLogWriterOnStop = shutdownOnStop;
        return this;
    }

    /**
     * Sets the {@link RequestConverterFunction}s, {@link ResponseConverterFunction}
     * and {@link ExceptionHandlerFunction}s for creating an {@link AnnotatedServiceExtensions}.
     *
     * @param requestConverterFunctions the {@link RequestConverterFunction}s
     * @param responseConverterFunctions the {@link ResponseConverterFunction}s
     * @param exceptionHandlerFunctions the {@link ExceptionHandlerFunction}s
     */
    public VirtualHostBuilder annotatedServiceExtensions(
            Iterable<? extends RequestConverterFunction> requestConverterFunctions,
            Iterable<? extends ResponseConverterFunction> responseConverterFunctions,
            Iterable<? extends ExceptionHandlerFunction> exceptionHandlerFunctions) {
        requireNonNull(requestConverterFunctions, "requestConverterFunctions");
        requireNonNull(responseConverterFunctions, "responseConverterFunctions");
        requireNonNull(exceptionHandlerFunctions, "exceptionHandlerFunctions");
        annotatedServiceExtensions =
                new AnnotatedServiceExtensions(ImmutableList.copyOf(requestConverterFunctions),
                                                   ImmutableList.copyOf(responseConverterFunctions),
                                                   ImmutableList.copyOf(exceptionHandlerFunctions));
        return this;
    }

    @Nullable
    AnnotatedServiceExtensions annotatedServiceExtensions() {
        return annotatedServiceExtensions;
    }

    /**
     * Returns a newly-created {@link VirtualHost} based on the properties of this builder and the services
     * added to this builder.
     */
    VirtualHost build(VirtualHostBuilder template) {
        requireNonNull(template, "template");

        if (defaultHostname == null) {
            if ("*".equals(hostnamePattern)) {
                defaultHostname = SystemInfo.hostname();
            } else if (hostnamePattern.startsWith("*.")) {
                defaultHostname = hostnamePattern.substring(2);
            } else {
                defaultHostname = hostnamePattern;
            }
        } else {
            ensureHostnamePatternMatchesDefaultHostname(hostnamePattern, defaultHostname);
        }

        // Retrieve all settings as a local copy. Use default builder's properties if not set.
        final long requestTimeoutMillis =
                this.requestTimeoutMillis != null ?
                this.requestTimeoutMillis : template.requestTimeoutMillis;
        final long maxRequestLength =
                this.maxRequestLength != null ?
                this.maxRequestLength : template.maxRequestLength;
        final boolean verboseResponses =
                this.verboseResponses != null ?
                this.verboseResponses : template.verboseResponses;
        final ContentPreviewerFactory requestContentPreviewerFactory =
                this.requestContentPreviewerFactory != null ?
                this.requestContentPreviewerFactory : template.requestContentPreviewerFactory;
        final ContentPreviewerFactory responseContentPreviewerFactory =
                this.responseContentPreviewerFactory != null ?
                this.responseContentPreviewerFactory : template.responseContentPreviewerFactory;
        final RejectedRouteHandler rejectedRouteHandler =
                this.rejectedRouteHandler != null ?
                this.rejectedRouteHandler : template.rejectedRouteHandler;

        final AccessLogWriter accessLogWriter;
        final boolean shutdownAccessLogWriterOnStop;
        if (this.accessLogWriter != null) {
            accessLogWriter = this.accessLogWriter;
            shutdownAccessLogWriterOnStop = this.shutdownAccessLogWriterOnStop;
        } else {
            accessLogWriter = template.accessLogWriter;
            shutdownAccessLogWriterOnStop = template.shutdownAccessLogWriterOnStop;
        }

        final Function<? super VirtualHost, ? extends Logger> accessLoggerMapper =
                this.accessLoggerMapper != null ?
                this.accessLoggerMapper : template.accessLoggerMapper;

<<<<<<< HEAD
        final AnnotatedServiceExtensions extensions =
                annotatedServiceExtensions != null ?
                annotatedServiceExtensions : template.annotatedServiceExtensions;
=======
        final AnnotatedHttpServiceExtensions extensions =
                annotatedHttpServiceExtensions != null ?
                annotatedHttpServiceExtensions : template.annotatedHttpServiceExtensions;
>>>>>>> e14613a9

        assert requestContentPreviewerFactory != null;
        assert responseContentPreviewerFactory != null;
        assert rejectedRouteHandler != null;
        assert accessLogWriter != null;
        assert accessLoggerMapper != null;
        assert extensions != null;

        virtualHostAnnotatedServiceBindingBuilders.stream()
                                                  .flatMap(b -> b.buildServiceConfigBuilder(extensions)
                                                                 .stream())
                                                  .forEach(this::addServiceConfigBuilder);

        final List<ServiceConfigBuilder> serviceConfigBuilders =
                getServiceConfigBuilders(template);
        final List<ServiceConfig> serviceConfigs = serviceConfigBuilders.stream().map(cfgBuilder -> {
            return cfgBuilder.build(requestTimeoutMillis, maxRequestLength, verboseResponses,
                                    requestContentPreviewerFactory, responseContentPreviewerFactory,
                                    accessLogWriter, shutdownAccessLogWriterOnStop);
        }).collect(toImmutableList());

        final ServiceConfig fallbackServiceConfig =
                new ServiceConfigBuilder(Route.ofCatchAll(), FallbackService.INSTANCE)
                        .build(requestTimeoutMillis, maxRequestLength, verboseResponses,
                               requestContentPreviewerFactory, responseContentPreviewerFactory,
                               accessLogWriter, shutdownAccessLogWriterOnStop);

        SslContext sslContext = null;
        boolean releaseSslContextOnFailure = false;
        try {
            // Whether the `SslContext` came (or was created) from this `VirtualHost`'s properties.
            boolean sslContextFromThis = false;

            // Build a new SslContext or use a user-specified one for backward compatibility.
            if (this.sslContext != null) {
                sslContext = this.sslContext;
                sslContextFromThis = true;
            } else if (sslContextBuilder != null) {
                sslContext = buildSslContext(sslContextBuilder, tlsCustomizers);
                sslContextFromThis = true;
                releaseSslContextOnFailure = true;
            } else if (template.sslContext != null) {
                sslContext = template.sslContext;
            } else if (template.sslContextBuilder != null) {
                sslContext = buildSslContext(template.sslContextBuilder, template.tlsCustomizers);
                releaseSslContextOnFailure = true;
            }

            // Generate a self-signed certificate if necessary.
            if (sslContext == null) {
                final boolean tlsSelfSigned;
                final List<Consumer<? super SslContextBuilder>> tlsCustomizers;
                if (this.tlsSelfSigned != null) {
                    tlsSelfSigned = this.tlsSelfSigned;
                    tlsCustomizers = this.tlsCustomizers;
                    sslContextFromThis = true;
                } else {
                    tlsSelfSigned = template.tlsSelfSigned;
                    tlsCustomizers = template.tlsCustomizers;
                }

                if (tlsSelfSigned) {
                    try {
                        final SelfSignedCertificate ssc = selfSignedCertificate();
                        sslContext = buildSslContext(SslContextBuilder.forServer(ssc.certificate(),
                                                                                 ssc.privateKey()),
                                                     tlsCustomizers);
                        releaseSslContextOnFailure = true;
                    } catch (Exception e) {
                        throw new RuntimeException("failed to create a self signed certificate", e);
                    }
                }
            }

            // Reject if a user called `tlsCustomizer()` without `tls()` or `tlsSelfSigned()`.
            checkState(sslContextFromThis || tlsCustomizers.isEmpty(),
                       "Cannot call tlsCustomizer() without tls() or tlsSelfSigned()");

            // Validate the built `SslContext`.
            if (sslContext != null) {
                validateSslContext(sslContext);
                checkState(sslContext.isServer(), "sslContextBuilder built a client SSL context.");
            }

            final VirtualHost virtualHost =
                    new VirtualHost(defaultHostname, hostnamePattern, sslContext,
                                    serviceConfigs, fallbackServiceConfig, rejectedRouteHandler,
                                    accessLoggerMapper, requestTimeoutMillis, maxRequestLength,
                                    verboseResponses, requestContentPreviewerFactory,
                                    responseContentPreviewerFactory, accessLogWriter,
                                    shutdownAccessLogWriterOnStop);

            final Function<? super HttpService, ? extends HttpService> decorator =
                    getRouteDecoratingService(template);
            final VirtualHost decoratedVirtualHost = decorator != null ? virtualHost.decorate(decorator)
                                                                       : virtualHost;
            releaseSslContextOnFailure = false;
            return decoratedVirtualHost;
        } finally {
            if (releaseSslContextOnFailure) {
                ReferenceCountUtil.release(sslContext);
            }
        }
    }

    private SelfSignedCertificate selfSignedCertificate() throws CertificateException {
        if (selfSignedCertificate == null) {
            return selfSignedCertificate = new SelfSignedCertificate(defaultHostname);
        }
        return selfSignedCertificate;
    }

    private static SslContext buildSslContext(
            SslContextBuilder sslContextBuilder,
            Iterable<? extends Consumer<? super SslContextBuilder>> tlsCustomizers) {
        try {
            return BouncyCastleKeyFactoryProvider.call(() -> SslContextUtil.createSslContext(
                    sslContextBuilder, false, tlsCustomizers));
        } catch (Exception e) {
            // `createSslContext()` always throws an unchecked exception.
            return Exceptions.throwUnsafely(e);
        }
    }

    /**
     * Makes sure the specified {@link SslContext} is configured properly. If configured as client context or
     * key store password is not given to key store when {@link SslContext} was created using
     * {@link KeyManagerFactory}, the validation will fail and an {@link IllegalStateException} will be raised.
     */
    private static SslContext validateSslContext(SslContext sslContext) {
        if (!sslContext.isServer()) {
            throw new IllegalArgumentException("sslContext: " + sslContext + " (expected: server context)");
        }

        SSLEngine serverEngine = null;
        SSLEngine clientEngine = null;

        try {
            serverEngine = sslContext.newEngine(ByteBufAllocator.DEFAULT);
            serverEngine.setUseClientMode(false);
            serverEngine.setNeedClientAuth(false);

            final SslContext sslContextClient =
                    buildSslContext(SslContextBuilder.forClient(), ImmutableList.of());
            clientEngine = sslContextClient.newEngine(ByteBufAllocator.DEFAULT);
            clientEngine.setUseClientMode(true);

            final ByteBuffer appBuf = ByteBuffer.allocate(clientEngine.getSession().getApplicationBufferSize());
            final ByteBuffer packetBuf = ByteBuffer.allocate(clientEngine.getSession().getPacketBufferSize());

            clientEngine.wrap(appBuf, packetBuf);
            appBuf.clear();
            packetBuf.flip();
            serverEngine.unwrap(packetBuf, appBuf);
        } catch (SSLException e) {
            throw new IllegalStateException("failed to validate SSL/TLS configuration: " + e.getMessage(), e);
        } finally {
            ReferenceCountUtil.release(serverEngine);
            ReferenceCountUtil.release(clientEngine);
        }

        return sslContext;
    }

    @Override
    public String toString() {
        return MoreObjects.toStringHelper(this).omitNullValues()
                          .add("defaultHostname", defaultHostname)
                          .add("hostnamePattern", hostnamePattern)
                          .add("serviceConfigBuilders", serviceConfigBuilders)
                          .add("sslContext", sslContext)
                          .add("sslContextBuilder", sslContextBuilder)
                          .add("tlsSelfSigned", tlsSelfSigned)
                          .add("routeDecoratingServices", routeDecoratingServices)
                          .add("accessLoggerMapper", accessLoggerMapper)
                          .add("rejectedRouteHandler", rejectedRouteHandler)
                          .add("requestTimeoutMillis", requestTimeoutMillis)
                          .add("maxRequestLength", maxRequestLength)
                          .add("verboseResponses", verboseResponses)
                          .add("requestContentPreviewerFactory", requestContentPreviewerFactory)
                          .add("responseContentPreviewerFactory", responseContentPreviewerFactory)
                          .add("accessLogWriter", accessLogWriter)
                          .add("shutdownAccessLogWriterOnStop", shutdownAccessLogWriterOnStop)
                          .toString();
    }
}<|MERGE_RESOLUTION|>--- conflicted
+++ resolved
@@ -988,15 +988,9 @@
                 this.accessLoggerMapper != null ?
                 this.accessLoggerMapper : template.accessLoggerMapper;
 
-<<<<<<< HEAD
         final AnnotatedServiceExtensions extensions =
                 annotatedServiceExtensions != null ?
                 annotatedServiceExtensions : template.annotatedServiceExtensions;
-=======
-        final AnnotatedHttpServiceExtensions extensions =
-                annotatedHttpServiceExtensions != null ?
-                annotatedHttpServiceExtensions : template.annotatedHttpServiceExtensions;
->>>>>>> e14613a9
 
         assert requestContentPreviewerFactory != null;
         assert responseContentPreviewerFactory != null;
