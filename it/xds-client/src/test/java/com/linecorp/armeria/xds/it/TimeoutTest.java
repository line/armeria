--- conflicted
+++ resolved
@@ -50,11 +50,7 @@
                       api_listener:
                         "@type": type.googleapis.com/envoy.extensions.filters.network.http_connection_manager\
                 .v3.HttpConnectionManager
-<<<<<<< HEAD
-=======
-                        common_http_protocol_options: %s
                         stat_prefix: http
->>>>>>> 9f6464c6
                         route_config:
                           name: local_route
                           virtual_hosts:
