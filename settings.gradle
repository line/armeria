--- conflicted
+++ resolved
@@ -60,7 +60,7 @@
 project(':examples:dropwizard-example').projectDir = file('examples/dropwizard')
 includeWithFlags ':examples:grpc-example',                       'java'
 project(':examples:grpc-example').projectDir = file('examples/grpc')
-<<<<<<< HEAD
+includeWithFlags ':examples:grpc-kotlin',                        'java'
 includeWithFlags ':examples:grpc-reactor',                       'java', 'reactor-grpc'
 includeWithFlags ':examples:proxy-server',                       'java'
 includeWithFlags ':examples:saml-service-provider',              'java'
@@ -69,16 +69,4 @@
 includeWithFlags ':examples:spring-boot-minimal-kotlin',         'java'
 includeWithFlags ':examples:spring-boot-tomcat',                 'java'
 includeWithFlags ':examples:spring-boot-webflux',                'java'
-includeWithFlags ':examples:static-files',                       'java'
-=======
-includeWithFlags ':examples:grpc-kotlin',                   'java'
-includeWithFlags ':examples:grpc-reactor',                  'java', 'reactor-grpc'
-includeWithFlags ':examples:proxy-server',                  'java'
-includeWithFlags ':examples:saml-service-provider',         'java'
-includeWithFlags ':examples:server-sent-events',            'java'
-includeWithFlags ':examples:spring-boot-minimal',           'java'
-includeWithFlags ':examples:spring-boot-minimal-kotlin',    'java'
-includeWithFlags ':examples:spring-boot-tomcat',            'java'
-includeWithFlags ':examples:spring-boot-webflux',           'java'
-includeWithFlags ':examples:static-files',                  'java'
->>>>>>> 48f738f8
+includeWithFlags ':examples:static-files',                       'java'