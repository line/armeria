name: CI
on:
  push:
    branches:
      - master
  pull_request:

concurrency:
  # Cancel the previous builds in the same PR.
  # Allow running concurrently for all non-PR commits.
  group: ci-${{ github.event.pull_request.number || github.sha }}
  cancel-in-progress: true

jobs:
  build:
    runs-on: ${{ matrix.on }}
    timeout-minutes: 120
    strategy:
      fail-fast: false
      matrix:
        on: [ self-hosted, macos-latest, windows-latest ]
        java: [ 16 ]
        include:
          - java: 8
            on: self-hosted
          - java: 11
            on: self-hosted
          - java: 14
            on: self-hosted
            leak: true
          - java: 16
            # TODO(ikhoon): Revert to self-hosted runners once the following error is fixed
            #               `Cannot expand ZIP '/actions-runner/../armeria-shaded-1.7.3-SNAPSHOT.jar' as it does not exist.`
            on: macos-latest
            coverage: true

    steps:
    - uses: actions/checkout@v2

    - id: setup-jre
      if: ${{ matrix.java != 16 }}
      name: Set up JRE ${{ matrix.java }}
      uses: actions/setup-java@v2
      with:
        distribution: 'adopt'
        java-version: ${{ matrix.java }}
        java-package: jre

    - id: setup-jdk-16
      name: Set up JDK 16
      uses: actions/setup-java@v2
      with:
        distribution: 'adopt'
        java-version: '16'

    - if: ${{ matrix.on != 'self-hosted' }}
      name: Restore the cache
      uses: actions/cache@v2
      with:
        path: |
          ~/.gradle/wrapper
          ~/.gradle/caches
        key: build-${{ matrix.java }}-${{ runner.os }}-${{ secrets.CACHE_VERSION }}-${{ hashFiles('gradle.properties', 'gradle/wrapper/gradle-wrapper.properties', '**/build.gradle', 'dependencies.yml', '*/package-lock.json') }}
        restore-keys: |
          build-${{ matrix.java }}-${{ runner.os }}-${{ secrets.CACHE_VERSION }}-
          build-${{ matrix.java }}-${{ runner.os }}-

    - name: Build with Gradle
      run: |
        ./gradlew --no-daemon --stacktrace build \
        ${{ (matrix.on == 'self-hosted') && '-Dorg.gradle.jvmargs=-Xmx4g' || '' }} \
        ${{ (matrix.on == 'self-hosted') && '--max-workers=8' || '--max-workers=2' }} --parallel \
        ${{ matrix.coverage && '-Pcoverage' || '' }} \
        ${{ matrix.leak && '-Pleak' || '' }} \
        -PnoLint \
<<<<<<< HEAD
        -PbuildJdkVersion=16 \
=======
        -PflakyTests=false \
        -PbuildJdkVersion=15 \
>>>>>>> 49976f74
        -PtestJavaVersion=${{ matrix.java }} \
        -Porg.gradle.java.installations.paths=${{ steps.setup-jdk-16.outputs.path }},${{ steps.setup-jre.outputs.path }}
      shell: bash

    - name: Clean up the cache
      # Remove some files from the Gradle cache, so they aren't cached by GitHub Actions.
      # Restoring these files from a GitHub Actions cache might cause problems for future builds.
      run: |
        rm -fr ~/.gradle/caches/[0-9]* || true
        rm -fr ~/.gradle/caches/journal-* || true
        rm -fr ~/.gradle/caches/transforms-* || true
        rm -f ~/.gradle/caches/*/*.lock || true
        rm -f ~/.gradle/caches/*/gc.properties || true
      shell: bash

    - name: Dump stuck threads
      if: always()
      run: jps | grep -vi "jps" | awk '{ print $1 }' | xargs -I'{}' jstack -l {} || true
      shell: bash

    - name: Upload the coverage report to Codecov
      if: ${{ matrix.coverage }}
      uses: codecov/codecov-action@v1

    - name: Collect the test reports
      if: failure()
      run: find . '(' -name 'hs_err_*.log' -or -path '*/build/reports/tests' ')' -exec tar rf "reports-JVM-${{ matrix.java }}.tar" {} ';'
      shell: bash

    - name: Upload the artifacts
      if: failure()
      uses: actions/upload-artifact@v2
      with:
        name: reports-JVM-${{ matrix.java }}
        path: reports-JVM-${{ matrix.java }}.tar
        retention-days: 3

  lint:
    runs-on: self-hosted
    timeout-minutes: 60
    steps:
      - uses: actions/checkout@v2

      - id: setup-jdk-16
        name: Set up JDK 16
        uses: actions/setup-java@v2
        with:
          distribution: 'adopt'
          java-version: '16'

      - name: Run the linters
        run: |
          ./gradlew --no-daemon --stacktrace --max-workers=8 --parallel lint

      - name: Clean up the cache
        run: |
          rm -fr ~/.gradle/caches/[0-9]* || true
          rm -fr ~/.gradle/caches/journal-* || true
          rm -fr ~/.gradle/caches/transforms-* || true
          rm -f ~/.gradle/caches/*/*.lock || true
          rm -f ~/.gradle/caches/*/gc.properties || true
        shell: bash

  site:
    runs-on: self-hosted
    timeout-minutes: 60
    steps:
      - uses: actions/checkout@v2

      - name: Install svgbob_cli
        run: |
          sudo yum -y install cargo && cargo install svgbob_cli
          echo "$HOME/.cargo/bin" >> $GITHUB_PATH

      - id: setup-jdk-16
        name: Set up JDK 16
        uses: actions/setup-java@v2
        with:
          distribution: 'adopt'
          java-version: '16'

      - name: Build the site
        run: |
          ./gradlew --no-daemon --stacktrace --max-workers=8 --parallel site

      - name: Clean up the cache
        run: |
          rm -fr ~/.gradle/caches/[0-9]* || true
          rm -fr ~/.gradle/caches/journal-* || true
          rm -fr ~/.gradle/caches/transforms-* || true
          rm -f ~/.gradle/caches/*/*.lock || true
          rm -f ~/.gradle/caches/*/gc.properties || true
        shell: bash

  flaky-tests:
    runs-on: self-hosted
    timeout-minutes: 60
    steps:
      - uses: actions/checkout@v2

      - id: setup-jdk-16
        name: Set up JDK 16
        uses: actions/setup-java@v2
        with:
          distribution: 'adopt'
          java-version: '16'

      - name: Run flaky tests
        run: |
          ./gradlew --no-daemon --stacktrace --max-workers=8 --parallel build -PnoWeb -PnoLint -PflakyTests=true

      - name: Clean up the cache
        run: |
          rm -fr ~/.gradle/caches/[0-9]* || true
          rm -fr ~/.gradle/caches/journal-* || true
          rm -fr ~/.gradle/caches/transforms-* || true
          rm -f ~/.gradle/caches/*/*.lock || true
          rm -f ~/.gradle/caches/*/gc.properties || true
        shell: bash<|MERGE_RESOLUTION|>--- conflicted
+++ resolved
@@ -73,12 +73,8 @@
         ${{ matrix.coverage && '-Pcoverage' || '' }} \
         ${{ matrix.leak && '-Pleak' || '' }} \
         -PnoLint \
-<<<<<<< HEAD
+        -PflakyTests=false \
         -PbuildJdkVersion=16 \
-=======
-        -PflakyTests=false \
-        -PbuildJdkVersion=15 \
->>>>>>> 49976f74
         -PtestJavaVersion=${{ matrix.java }} \
         -Porg.gradle.java.installations.paths=${{ steps.setup-jdk-16.outputs.path }},${{ steps.setup-jre.outputs.path }}
       shell: bash
