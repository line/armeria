/*
 * Copyright 2020 LINE Corporation
 *
 * LINE Corporation licenses this file to you under the Apache License,
 * version 2.0 (the "License"); you may not use this file except in compliance
 * with the License. You may obtain a copy of the License at:
 *
 *   https://www.apache.org/licenses/LICENSE-2.0
 *
 * Unless required by applicable law or agreed to in writing, software
 * distributed under the License is distributed on an "AS IS" BASIS, WITHOUT
 * WARRANTIES OR CONDITIONS OF ANY KIND, either express or implied. See the
 * License for the specific language governing permissions and limitations
 * under the License.
 */
package com.linecorp.armeria.common.thrift;

import static java.util.Objects.requireNonNull;

import java.util.Set;

import org.apache.thrift.protocol.TProtocolFactory;

import com.google.common.base.MoreObjects;

import com.linecorp.armeria.common.SerializationFormat;
import com.linecorp.armeria.common.annotation.Nullable;

/**
 * SPI Provider for links from {@link SerializationFormat} to {@link TProtocolFactory}.
 */
public abstract class ThriftProtocolFactoryProvider {
    /**
     * Pair of {@link SerializationFormat} and {@link TProtocolFactory}.
     */
    protected static final class Entry {
        final SerializationFormat serializationFormat;
        final TProtocolFactory protocolFactory;

<<<<<<< HEAD
        /**
         * Create an {@link Entry} with the specified {@link SerializationFormat} and {@link TProtocolFactory}.
         */
        public Entry(SerializationFormat serializationFormat, TProtocolFactory tProtocolFactory) {
=======
        public Entry(SerializationFormat serializationFormat, TProtocolFactory protocolFactory) {
>>>>>>> 4f85eb90
            this.serializationFormat = requireNonNull(serializationFormat, "serializationFormat");
            this.protocolFactory = requireNonNull(protocolFactory, "protocolFactory");
        }

        @Override
        public String toString() {
            return MoreObjects.toStringHelper(this)
                              .add("serializationFormat", serializationFormat)
                              .add("protocolFactory", protocolFactory)
                              .toString();
        }
    }

    /**
     * Returns the supported Thrift-related {@link SerializationFormat}s.
     */
    protected abstract Set<SerializationFormat> serializationFormats();

    /**
     * Returns the {@link TProtocolFactory} for the specified {@link SerializationFormat},
     * {@code maxStringLength} and {@code maxContainerLength}.
     * Returns {@code null} if the {@link SerializationFormat} is unsupported.
     *
     * @param serializationFormat the serialization format that the {@link TProtocolFactory} supports.
     * @param maxStringLength the maximum allowed number of bytes to read from the transport for
     *                        variable-length fields (such as strings or binary). {@code 0} means unlimited.
     * @param maxContainerLength the maximum allowed number of containers to read from the transport for
     *                           maps, sets and lists. {@code 0} means unlimited.
     */
    @Nullable
    protected abstract TProtocolFactory protocolFactory(SerializationFormat serializationFormat,
                                                        int maxStringLength, int maxContainerLength);
}<|MERGE_RESOLUTION|>--- conflicted
+++ resolved
@@ -37,14 +37,10 @@
         final SerializationFormat serializationFormat;
         final TProtocolFactory protocolFactory;
 
-<<<<<<< HEAD
         /**
          * Create an {@link Entry} with the specified {@link SerializationFormat} and {@link TProtocolFactory}.
          */
-        public Entry(SerializationFormat serializationFormat, TProtocolFactory tProtocolFactory) {
-=======
         public Entry(SerializationFormat serializationFormat, TProtocolFactory protocolFactory) {
->>>>>>> 4f85eb90
             this.serializationFormat = requireNonNull(serializationFormat, "serializationFormat");
             this.protocolFactory = requireNonNull(protocolFactory, "protocolFactory");
         }
