/*
 * Copyright 2017 LINE Corporation
 *
 * LINE Corporation licenses this file to you under the Apache License,
 * version 2.0 (the "License"); you may not use this file except in compliance
 * with the License. You may obtain a copy of the License at:
 *
 *   https://www.apache.org/licenses/LICENSE-2.0
 *
 * Unless required by applicable law or agreed to in writing, software
 * distributed under the License is distributed on an "AS IS" BASIS, WITHOUT
 * WARRANTIES OR CONDITIONS OF ANY KIND, either express or implied. See the
 * License for the specific language governing permissions and limitations
 * under the License.
 */

package com.linecorp.armeria.client;

import java.net.URI;
import java.time.Duration;
import java.util.Map.Entry;
import java.util.function.Consumer;
import java.util.function.Function;
import java.util.function.Supplier;

import com.linecorp.armeria.client.endpoint.EndpointGroup;
import com.linecorp.armeria.client.redirect.RedirectConfig;
import com.linecorp.armeria.common.RequestId;
import com.linecorp.armeria.common.SessionProtocol;
import com.linecorp.armeria.common.SuccessFunction;
import com.linecorp.armeria.common.TlsProvider;
import com.linecorp.armeria.common.annotation.Nullable;
import com.linecorp.armeria.common.auth.AuthToken;
import com.linecorp.armeria.common.auth.BasicToken;
import com.linecorp.armeria.common.auth.OAuth1aToken;
import com.linecorp.armeria.common.auth.OAuth2Token;

/**
 * Creates a new web client that connects to the specified {@link URI} using the builder pattern.
 * Use the factory methods in {@link WebClient} if you do not have many options to override.
 * Please refer to {@link ClientBuilder} for how decorators and HTTP headers are configured
 */
public final class WebClientBuilder extends AbstractWebClientBuilder {

    /**
     * Creates a new instance.
     */
    WebClientBuilder() {}

    /**
     * Creates a new instance.
     *
     * @throws IllegalArgumentException if the scheme of the uri is not one of the fields
     *                                  in {@link SessionProtocol}
     */
    WebClientBuilder(URI uri) {
        super(uri);
    }

    /**
     * Creates a new instance.
     *
     * @throws IllegalArgumentException if the {@code sessionProtocol} is not one of the fields
     *                                  in {@link SessionProtocol}
     */
    WebClientBuilder(SessionProtocol sessionProtocol, EndpointGroup endpointGroup, @Nullable String path) {
        super(sessionProtocol, endpointGroup, path);
    }

    /**
     * Returns a newly-created web client based on the properties of this builder.
     *
     * @throws IllegalArgumentException if the scheme of the {@code uri} specified in
     *                                  {@link WebClient#builder(String)} or
     *                                  {@link WebClient#builder(URI)} is not an HTTP scheme
     */
    public WebClient build() {
        return buildWebClient();
    }

    // Override the return type of the chaining methods in the superclass.

    @Deprecated
    @Override
    public WebClientBuilder rpcDecorator(Function<? super RpcClient, ? extends RpcClient> decorator) {
        return (WebClientBuilder) super.rpcDecorator(decorator);
    }

    @Deprecated
    @Override
    public WebClientBuilder rpcDecorator(DecoratingRpcClientFunction decorator) {
        return (WebClientBuilder) super.rpcDecorator(decorator);
    }

    @Override
    public WebClientBuilder options(ClientOptions options) {
        return (WebClientBuilder) super.options(options);
    }

    @Override
    public WebClientBuilder options(ClientOptionValue<?>... options) {
        return (WebClientBuilder) super.options(options);
    }

    @Override
    public WebClientBuilder options(Iterable<ClientOptionValue<?>> options) {
        return (WebClientBuilder) super.options(options);
    }

    @Override
    public <T> WebClientBuilder option(ClientOption<T> option, T value) {
        return (WebClientBuilder) super.option(option, value);
    }

    @Override
    public <T> WebClientBuilder option(ClientOptionValue<T> optionValue) {
        return (WebClientBuilder) super.option(optionValue);
    }

    @Override
    public WebClientBuilder factory(ClientFactory factory) {
        return (WebClientBuilder) super.factory(factory);
    }

    @Override
    public WebClientBuilder writeTimeout(Duration writeTimeout) {
        return (WebClientBuilder) super.writeTimeout(writeTimeout);
    }

    @Override
    public WebClientBuilder writeTimeoutMillis(long writeTimeoutMillis) {
        return (WebClientBuilder) super.writeTimeoutMillis(writeTimeoutMillis);
    }

    @Override
    public WebClientBuilder responseTimeout(Duration responseTimeout) {
        return (WebClientBuilder) super.responseTimeout(responseTimeout);
    }

    @Override
    public WebClientBuilder responseTimeoutMillis(long responseTimeoutMillis) {
        return (WebClientBuilder) super.responseTimeoutMillis(responseTimeoutMillis);
    }

    @Override
    public WebClientBuilder maxResponseLength(long maxResponseLength) {
        return (WebClientBuilder) super.maxResponseLength(maxResponseLength);
    }

    @Override
    public WebClientBuilder requestAutoAbortDelay(Duration delay) {
        return (WebClientBuilder) super.requestAutoAbortDelay(delay);
    }

    @Override
    public WebClientBuilder requestAutoAbortDelayMillis(long delayMillis) {
        return (WebClientBuilder) super.requestAutoAbortDelayMillis(delayMillis);
    }

    @Override
    public WebClientBuilder requestIdGenerator(Supplier<RequestId> requestIdGenerator) {
        return (WebClientBuilder) super.requestIdGenerator(requestIdGenerator);
    }

    @Override
    public WebClientBuilder successFunction(SuccessFunction successFunction) {
        return (WebClientBuilder) super.successFunction(successFunction);
    }

    @Override
    public WebClientBuilder endpointRemapper(
            Function<? super Endpoint, ? extends EndpointGroup> endpointRemapper) {
        return (WebClientBuilder) super.endpointRemapper(endpointRemapper);
    }

    @Override
<<<<<<< HEAD
    public WebClientBuilder tlsProvider(TlsProvider tlsProvider) {
        return (WebClientBuilder) super.tlsProvider(tlsProvider);
=======
    public WebClientBuilder contextHook(Supplier<? extends AutoCloseable> contextHook) {
        return (WebClientBuilder) super.contextHook(contextHook);
>>>>>>> 12a2e42c
    }

    @Override
    public WebClientBuilder decorator(
            Function<? super HttpClient, ? extends HttpClient> decorator) {
        return (WebClientBuilder) super.decorator(decorator);
    }

    @Override
    public WebClientBuilder decorator(DecoratingHttpClientFunction decorator) {
        return (WebClientBuilder) super.decorator(decorator);
    }

    @Override
    public WebClientBuilder clearDecorators() {
        return (WebClientBuilder) super.clearDecorators();
    }

    @Override
    public WebClientBuilder addHeader(CharSequence name, Object value) {
        return (WebClientBuilder) super.addHeader(name, value);
    }

    @Override
    public WebClientBuilder addHeaders(
            Iterable<? extends Entry<? extends CharSequence, ?>> headers) {
        return (WebClientBuilder) super.addHeaders(headers);
    }

    @Override
    public WebClientBuilder setHeader(CharSequence name, Object value) {
        return (WebClientBuilder) super.setHeader(name, value);
    }

    @Override
    public WebClientBuilder setHeaders(
            Iterable<? extends Entry<? extends CharSequence, ?>> headers) {
        return (WebClientBuilder) super.setHeaders(headers);
    }

    @Override
    public WebClientBuilder auth(BasicToken token) {
        return (WebClientBuilder) super.auth(token);
    }

    @Override
    public WebClientBuilder auth(OAuth1aToken token) {
        return (WebClientBuilder) super.auth(token);
    }

    @Override
    public WebClientBuilder auth(OAuth2Token token) {
        return (WebClientBuilder) super.auth(token);
    }

    @Override
    public WebClientBuilder auth(AuthToken token) {
        return (WebClientBuilder) super.auth(token);
    }

    @Override
    public WebClientBuilder followRedirects() {
        return (WebClientBuilder) super.followRedirects();
    }

    @Override
    public WebClientBuilder followRedirects(RedirectConfig redirectConfig) {
        return (WebClientBuilder) super.followRedirects(redirectConfig);
    }

    @Override
    public WebClientBuilder contextCustomizer(
            Consumer<? super ClientRequestContext> contextCustomizer) {
        return (WebClientBuilder) super.contextCustomizer(contextCustomizer);
    }
}<|MERGE_RESOLUTION|>--- conflicted
+++ resolved
@@ -174,13 +174,13 @@
     }
 
     @Override
-<<<<<<< HEAD
+    public WebClientBuilder contextHook(Supplier<? extends AutoCloseable> contextHook) {
+        return (WebClientBuilder) super.contextHook(contextHook);
+    }
+
+    @Override
     public WebClientBuilder tlsProvider(TlsProvider tlsProvider) {
         return (WebClientBuilder) super.tlsProvider(tlsProvider);
-=======
-    public WebClientBuilder contextHook(Supplier<? extends AutoCloseable> contextHook) {
-        return (WebClientBuilder) super.contextHook(contextHook);
->>>>>>> 12a2e42c
     }
 
     @Override
