--- conflicted
+++ resolved
@@ -523,7 +523,7 @@
 
 org.scala-lang:
   scala-library: { version: '2.13.5' }
-<<<<<<< HEAD
+
 org.scala-lang.modules:
   scala-collection-compat_2.12: { version: '2.4.2' }
   scala-java8-compat_2.12: { version: &SCALA_JAVA8_COMPAT_VERSION '0.9.1' }
@@ -532,8 +532,6 @@
 org.scalameta:
   munit_2.12: { version: &MUNIT_VERSION '0.7.22' }
   munit_2.13: { version: *MUNIT_VERSION }
-=======
->>>>>>> a3048130
 
 org.slf4j:
   jcl-over-slf4j: { version: &SLF4J_VERSION '1.7.30' }
