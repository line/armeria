--- conflicted
+++ resolved
@@ -16,24 +16,12 @@
 
 package com.linecorp.armeria.client.logging;
 
-<<<<<<< HEAD
-import static com.google.common.base.MoreObjects.firstNonNull;
-import static com.linecorp.armeria.internal.logging.LoggingDecorators.logRequest;
-import static com.linecorp.armeria.internal.logging.LoggingDecorators.logResponse;
-import static java.util.Objects.requireNonNull;
-
 import java.util.function.Function;
 
 import javax.annotation.Nullable;
 
 import org.slf4j.Logger;
-import org.slf4j.LoggerFactory;
 
-import com.linecorp.armeria.client.Client;
-=======
-import java.util.function.Function;
-
->>>>>>> 9ea2ea44
 import com.linecorp.armeria.client.ClientRequestContext;
 import com.linecorp.armeria.client.HttpClient;
 import com.linecorp.armeria.common.HttpHeaders;
@@ -48,14 +36,8 @@
 /**
  * Decorates an {@link HttpClient} to log {@link Request}s and {@link Response}s.
  */
-<<<<<<< HEAD
-public final class LoggingClient<I extends Request, O extends Response> extends SimpleDecoratingClient<I, O> {
-
-    private static final Logger defaultLogger = LoggerFactory.getLogger(LoggingClient.class);
-=======
 public final class LoggingClient extends AbstractLoggingClient<HttpRequest, HttpResponse>
         implements HttpClient {
->>>>>>> 9ea2ea44
 
     /**
      * Returns a new {@link HttpClient} decorator that logs {@link Request}s and {@link Response}s at
@@ -88,23 +70,6 @@
         return new LoggingClientBuilder();
     }
 
-<<<<<<< HEAD
-    private final Logger logger;
-    private final LogLevel requestLogLevel;
-    private final LogLevel successfulResponseLogLevel;
-    private final LogLevel failedResponseLogLevel;
-    private final Function<? super HttpHeaders, ?> requestHeadersSanitizer;
-    private final Function<Object, ?> requestContentSanitizer;
-    private final Function<? super HttpHeaders, ?> requestTrailersSanitizer;
-
-    private final Function<? super HttpHeaders, ?> responseHeadersSanitizer;
-    private final Function<Object, ?> responseContentSanitizer;
-    private final Function<? super HttpHeaders, ?> responseTrailersSanitizer;
-    private final Function<? super Throwable, ?> responseCauseSanitizer;
-    private final Sampler<? super ClientRequestContext> sampler;
-
-=======
->>>>>>> 9ea2ea44
     /**
      * Creates a new instance that logs {@link Request}s and {@link Response}s at {@link LogLevel#INFO}.
      *
@@ -122,25 +87,8 @@
      * @deprecated Use {@link LoggingClientBuilder}.
      */
     @Deprecated
-<<<<<<< HEAD
-    public LoggingClient(Client<I, O> delegate, LogLevel level) {
-        this(delegate,
-             null,
-             level,
-             level,
-             level,
-             Function.identity(),
-             Function.identity(),
-             Function.identity(),
-             Function.identity(),
-             Function.identity(),
-             Function.identity(),
-             Function.identity(),
-             Sampler.always());
-=======
     public LoggingClient(HttpClient delegate, LogLevel level) {
         super(delegate, level);
->>>>>>> 9ea2ea44
     }
 
     /**
@@ -148,17 +96,10 @@
      * {@link LogLevel}s with the specified sanitizers.
      * If the logger is null, it means that the default logger is used.
      */
-<<<<<<< HEAD
-    LoggingClient(Client<I, O> delegate,
+    LoggingClient(HttpClient delegate,
                   @Nullable Logger logger,
-                  LogLevel requestLogLevel,
-                  LogLevel successfulResponseLogLevel,
-                  LogLevel failedResponseLogLevel,
-=======
-    LoggingClient(HttpClient delegate,
                   Function<? super RequestLog, LogLevel> requestLogLevelMapper,
                   Function<? super RequestLog, LogLevel> responseLogLevelMapper,
->>>>>>> 9ea2ea44
                   Function<? super HttpHeaders, ?> requestHeadersSanitizer,
                   Function<Object, ?> requestContentSanitizer,
                   Function<? super HttpHeaders, ?> requestTrailersSanitizer,
@@ -167,49 +108,9 @@
                   Function<? super HttpHeaders, ?> responseTrailersSanitizer,
                   Function<? super Throwable, ?> responseCauseSanitizer,
                   Sampler<? super ClientRequestContext> sampler) {
-<<<<<<< HEAD
-        super(requireNonNull(delegate, "delegate"));
-        this.logger = firstNonNull(logger, defaultLogger);
-        this.requestLogLevel = requireNonNull(requestLogLevel, "requestLogLevel");
-        this.successfulResponseLogLevel = requireNonNull(successfulResponseLogLevel,
-                                                         "successfulResponseLogLevel");
-        this.failedResponseLogLevel = requireNonNull(failedResponseLogLevel, "failedResponseLogLevel");
-        this.requestHeadersSanitizer = requireNonNull(requestHeadersSanitizer, "requestHeadersSanitizer");
-        this.requestContentSanitizer = requireNonNull(requestContentSanitizer, "requestContentSanitizer");
-        this.requestTrailersSanitizer = requireNonNull(requestTrailersSanitizer, "requestTrailersSanitizer");
-
-        this.responseHeadersSanitizer = requireNonNull(responseHeadersSanitizer, "responseHeadersSanitizer");
-        this.responseContentSanitizer = requireNonNull(responseContentSanitizer, "responseContentSanitizer");
-        this.responseTrailersSanitizer = requireNonNull(responseTrailersSanitizer, "responseTrailersSanitizer");
-        this.responseCauseSanitizer = requireNonNull(responseCauseSanitizer, "responseCauseSanitizer");
-        this.sampler = requireNonNull(sampler, "sampler");
-    }
-
-    @Override
-    public O execute(ClientRequestContext ctx, I req) throws Exception {
-        if (sampler.isSampled(ctx)) {
-            ctx.log().addListener(log -> logRequest(logger, log, requestLogLevel,
-                                                    requestHeadersSanitizer,
-                                                    requestContentSanitizer, requestTrailersSanitizer),
-                                  RequestLogAvailability.REQUEST_END);
-            ctx.log().addListener(log -> logResponse(logger, log, requestLogLevel,
-                                                     requestHeadersSanitizer,
-                                                     requestContentSanitizer,
-                                                     requestHeadersSanitizer,
-                                                     successfulResponseLogLevel,
-                                                     failedResponseLogLevel,
-                                                     responseHeadersSanitizer,
-                                                     responseContentSanitizer,
-                                                     responseTrailersSanitizer,
-                                                     responseCauseSanitizer),
-                                  RequestLogAvailability.COMPLETE);
-        }
-        return delegate().execute(ctx, req);
-=======
-        super(delegate, requestLogLevelMapper, responseLogLevelMapper,
+        super(delegate, logger, requestLogLevelMapper, responseLogLevelMapper,
               requestHeadersSanitizer, requestContentSanitizer, requestTrailersSanitizer,
               responseHeadersSanitizer, responseContentSanitizer, responseTrailersSanitizer,
               responseCauseSanitizer, sampler);
->>>>>>> 9ea2ea44
     }
 }