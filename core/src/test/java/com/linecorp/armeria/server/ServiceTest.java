/*
 * Copyright 2016 LINE Corporation
 *
 * LINE Corporation licenses this file to you under the Apache License,
 * version 2.0 (the "License"); you may not use this file except in compliance
 * with the License. You may obtain a copy of the License at:
 *
 *   https://www.apache.org/licenses/LICENSE-2.0
 *
 * Unless required by applicable law or agreed to in writing, software
 * distributed under the License is distributed on an "AS IS" BASIS, WITHOUT
 * WARRANTIES OR CONDITIONS OF ANY KIND, either express or implied. See the
 * License for the specific language governing permissions and limitations
 * under the License.
 */

package com.linecorp.armeria.server;

import static org.assertj.core.api.Assertions.assertThat;

import org.assertj.core.util.Files;
import org.junit.jupiter.api.Test;

import com.google.common.collect.ImmutableList;

import com.linecorp.armeria.common.CommonPools;
import com.linecorp.armeria.common.HttpHeaders;
import com.linecorp.armeria.common.HttpMethod;
import com.linecorp.armeria.common.HttpRequest;
import com.linecorp.armeria.common.HttpResponse;
import com.linecorp.armeria.common.RequestId;
import com.linecorp.armeria.common.SuccessFunction;
import com.linecorp.armeria.common.annotation.Nullable;
import com.linecorp.armeria.server.logging.AccessLogWriter;

public class ServiceTest {

    /**
     * Tests if a user can write a decorator with working as() and serviceAdded() using lambda expressions only.
     */
    @Test
    void lambdaExpressionDecorator() throws Exception {
        final FooService inner = new FooService();
        final HttpService outer = inner.decorate((delegate, ctx, req) -> {
            final HttpRequest newReq = HttpRequest.of(HttpMethod.GET, "/");
            return delegate.serve(ctx, newReq);
        });

        assertDecoration(inner, outer);
    }

    private static void assertDecoration(FooService inner, HttpService outer) throws Exception {

        // Test if Service.as() works as expected.
        assertThat(outer.as(serviceType(inner))).isSameAs(inner);
        assertThat(outer.as(serviceType(outer))).isSameAs(outer);
        assertThat(outer.as(String.class)).isNull();

        // Test if FooService.serviceAdded() is invoked.
        final ServiceConfig cfg =
                new ServiceConfig(Route.ofCatchAll(), Route.ofCatchAll(),
                                  outer, /* defaultLogName */ null, /* defaultServiceName */ null,
                                  ServiceNaming.of("FooService"), 1, 1, true,
                                  AccessLogWriter.disabled(),
                                  CommonPools.blockingTaskExecutor(),
                                  SuccessFunction.always(),
                                  Files.newTemporaryFolder().toPath(), ImmutableList.of(), HttpHeaders.of(),
<<<<<<< HEAD
                                  ServerErrorHandler.ofDefault().asServiceErrorHandler());
=======
                                  (ctx) -> RequestId.of(1L));
>>>>>>> f7693104
        outer.serviceAdded(cfg);
        assertThat(inner.cfg).isSameAs(cfg);
    }

    @SuppressWarnings("unchecked")
    private static Class<Service<?, ?>> serviceType(Service<?, ?> service) {
        return (Class<Service<?, ?>>) service.getClass();
    }

    private static final class FooService implements HttpService {

        @Nullable
        ServiceConfig cfg;

        @Override
        public void serviceAdded(ServiceConfig cfg) throws Exception {
            this.cfg = cfg;
        }

        @Override
        public HttpResponse serve(ServiceRequestContext ctx, HttpRequest req) throws Exception {
            // Will never reach here.
            throw new Error();
        }
    }

    public static class FooServiceDecorator extends SimpleDecoratingHttpService {
        public FooServiceDecorator(HttpService delegate) {
            super(delegate);
        }

        @Override
        public HttpResponse serve(ServiceRequestContext ctx, HttpRequest req) throws Exception {
            return unwrap().serve(ctx, req);
        }
    }

    public static class BadFooServiceDecorator extends FooServiceDecorator {
        public BadFooServiceDecorator(HttpService delegate, @SuppressWarnings("unused") Object unused) {
            super(delegate);
        }
    }
}<|MERGE_RESOLUTION|>--- conflicted
+++ resolved
@@ -65,11 +65,8 @@
                                   CommonPools.blockingTaskExecutor(),
                                   SuccessFunction.always(),
                                   Files.newTemporaryFolder().toPath(), ImmutableList.of(), HttpHeaders.of(),
-<<<<<<< HEAD
+                                  ctx -> RequestId.of(1L),
                                   ServerErrorHandler.ofDefault().asServiceErrorHandler());
-=======
-                                  (ctx) -> RequestId.of(1L));
->>>>>>> f7693104
         outer.serviceAdded(cfg);
         assertThat(inner.cfg).isSameAs(cfg);
     }
