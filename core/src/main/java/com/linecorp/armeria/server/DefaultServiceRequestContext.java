/*
 * Copyright 2016 LINE Corporation
 *
 * LINE Corporation licenses this file to you under the Apache License,
 * version 2.0 (the "License"); you may not use this file except in compliance
 * with the License. You may obtain a copy of the License at:
 *
 *   https://www.apache.org/licenses/LICENSE-2.0
 *
 * Unless required by applicable law or agreed to in writing, software
 * distributed under the License is distributed on an "AS IS" BASIS, WITHOUT
 * WARRANTIES OR CONDITIONS OF ANY KIND, either express or implied. See the
 * License for the specific language governing permissions and limitations
 * under the License.
 */

package com.linecorp.armeria.server;

import static com.google.common.base.Preconditions.checkArgument;
import static com.google.common.base.Preconditions.checkState;
import static java.util.Objects.requireNonNull;

import java.net.InetAddress;
import java.net.InetSocketAddress;
import java.net.SocketAddress;
import java.time.Duration;
import java.time.Instant;
import java.util.Iterator;
import java.util.Map;
import java.util.Map.Entry;
import java.util.concurrent.ScheduledExecutorService;
import java.util.concurrent.TimeUnit;
import java.util.concurrent.atomic.AtomicReferenceFieldUpdater;
import java.util.function.Consumer;
import java.util.function.Function;

import javax.annotation.Nonnull;
import javax.annotation.Nullable;
import javax.net.ssl.SSLSession;

import com.google.common.math.LongMath;

import com.linecorp.armeria.common.HttpHeaders;
import com.linecorp.armeria.common.HttpHeadersBuilder;
import com.linecorp.armeria.common.HttpRequest;
import com.linecorp.armeria.common.MediaType;
import com.linecorp.armeria.common.NonWrappingRequestContext;
import com.linecorp.armeria.common.Request;
import com.linecorp.armeria.common.RequestId;
import com.linecorp.armeria.common.Response;
import com.linecorp.armeria.common.RpcRequest;
import com.linecorp.armeria.common.SessionProtocol;
import com.linecorp.armeria.common.logging.DefaultRequestLog;
import com.linecorp.armeria.common.logging.RequestLogAccess;
import com.linecorp.armeria.common.logging.RequestLogBuilder;
import com.linecorp.armeria.common.util.SystemInfo;
import com.linecorp.armeria.common.util.TimeoutController;
import com.linecorp.armeria.server.logging.AccessLogWriter;

import io.micrometer.core.instrument.MeterRegistry;
import io.netty.buffer.ByteBufAllocator;
import io.netty.channel.Channel;
import io.netty.channel.EventLoop;
import io.netty.util.AttributeKey;

/**
 * Default {@link ServiceRequestContext} implementation.
 */
public class DefaultServiceRequestContext extends NonWrappingRequestContext implements ServiceRequestContext {

    private static final AtomicReferenceFieldUpdater<DefaultServiceRequestContext, HttpHeaders>
            additionalResponseHeadersUpdater = AtomicReferenceFieldUpdater.newUpdater(
            DefaultServiceRequestContext.class, HttpHeaders.class, "additionalResponseHeaders");

    private static final AtomicReferenceFieldUpdater<DefaultServiceRequestContext, HttpHeaders>
            additionalResponseTrailersUpdater = AtomicReferenceFieldUpdater.newUpdater(
            DefaultServiceRequestContext.class, HttpHeaders.class, "additionalResponseTrailers");

    private boolean timedOut;

    private final Channel ch;
    private final ServiceConfig cfg;
    private final RoutingContext routingContext;
    private final RoutingResult routingResult;
    @Nullable
    private final SSLSession sslSession;

    private final ProxiedAddresses proxiedAddresses;

    private final InetAddress clientAddress;

    private final DefaultRequestLog log;

    @Nullable
    private ScheduledExecutorService blockingTaskExecutor;

    private long requestTimeoutMillis;
    @Nullable
    private Runnable requestTimeoutHandler;
    private long maxRequestLength;

    @SuppressWarnings("FieldMayBeFinal") // Updated via `additionalResponseHeadersUpdater`
    private volatile HttpHeaders additionalResponseHeaders;
    @SuppressWarnings("FieldMayBeFinal") // Updated via `additionalResponseTrailersUpdater`
    private volatile HttpHeaders additionalResponseTrailers;

    @Nullable
    private volatile TimeoutController requestTimeoutController;
    @Nullable
    private Consumer<TimeoutController> pendingTimeoutTask;

    @Nullable
    private String strVal;

    /**
     * Creates a new instance.
     *
     * @param cfg the {@link ServiceConfig}
     * @param ch the {@link Channel} that handles the invocation
     * @param meterRegistry the {@link MeterRegistry} that collects various stats
     * @param sessionProtocol the {@link SessionProtocol} of the invocation
     * @param id the {@link RequestId} that represents the identifier of the current {@link Request}
     *           and {@link Response} pair.
     * @param routingContext the parameters which are used when finding a matched {@link Route}
     * @param routingResult the result of finding a matched {@link Route}
     * @param req the request associated with this context
     * @param sslSession the {@link SSLSession} for this invocation if it is over TLS
     * @param proxiedAddresses source and destination addresses delivered through proxy servers
     * @param clientAddress the address of a client who initiated the request
     * @param requestStartTimeNanos {@link System#nanoTime()} value when the request started.
     * @param requestStartTimeMicros the number of microseconds since the epoch,
     *                               e.g. {@code System.currentTimeMillis() * 1000}.
     */
    public DefaultServiceRequestContext(
            ServiceConfig cfg, Channel ch, MeterRegistry meterRegistry, SessionProtocol sessionProtocol,
            RequestId id, RoutingContext routingContext, RoutingResult routingResult, HttpRequest req,
            @Nullable SSLSession sslSession, ProxiedAddresses proxiedAddresses, InetAddress clientAddress,
            long requestStartTimeNanos, long requestStartTimeMicros) {

        super(meterRegistry, sessionProtocol, id,
              requireNonNull(routingContext, "routingContext").method(), routingContext.path(),
              requireNonNull(routingResult, "routingResult").query(),
              requireNonNull(req, "req"), null, null);

        this.ch = requireNonNull(ch, "ch");
        this.cfg = requireNonNull(cfg, "cfg");
        this.routingContext = routingContext;
        this.routingResult = routingResult;
        this.sslSession = sslSession;
        this.proxiedAddresses = requireNonNull(proxiedAddresses, "proxiedAddresses");
        this.clientAddress = requireNonNull(clientAddress, "clientAddress");

<<<<<<< HEAD
        log = new DefaultRequestLog(this, cfg.requestContentPreviewerFactory(),
                                    cfg.responseContentPreviewerFactory());
        log.startRequest(requestStartTimeNanos, requestStartTimeMicros);
        log.session(ch, sessionProtocol, sslSession, null);
=======
        log = new DefaultRequestLog(this);
        if (requestStartTimeSet) {
            log.startRequest(ch, sessionProtocol, sslSession, requestStartTimeNanos, requestStartTimeMicros);
        } else {
            log.startRequest(ch, sessionProtocol, sslSession);
        }
>>>>>>> de2990fe
        log.requestHeaders(req.headers());

        // For the server, request headers are processed well before ServiceRequestContext is created. It means
        // there is some delay between the actual channel read and this logging, but it's the best we can do for
        // now.
        log.requestFirstBytesTransferred();

        requestTimeoutMillis = cfg.requestTimeoutMillis();
        maxRequestLength = cfg.maxRequestLength();
        additionalResponseHeaders = HttpHeaders.of();
        additionalResponseTrailers = HttpHeaders.of();
    }

    @Nonnull
    @Override
    public <A extends SocketAddress> A remoteAddress() {
        final Channel ch = channel();
        assert ch != null;
        @SuppressWarnings("unchecked")
        final A addr = (A) ch.remoteAddress();
        return addr;
    }

    @Nonnull
    @Override
    public <A extends SocketAddress> A localAddress() {
        final Channel ch = channel();
        assert ch != null;
        @SuppressWarnings("unchecked")
        final A addr = (A) ch.localAddress();
        return addr;
    }

    @Override
    public InetAddress clientAddress() {
        return clientAddress;
    }

    @Override
    public ServiceRequestContext newDerivedContext(RequestId id,
                                                   @Nullable HttpRequest req,
                                                   @Nullable RpcRequest rpcReq) {
        requireNonNull(req, "req");
        if (rpcRequest() != null) {
            requireNonNull(rpcReq, "rpcReq");
        }

        final DefaultServiceRequestContext ctx = new DefaultServiceRequestContext(
                cfg, ch, meterRegistry(), sessionProtocol(), id, routingContext,
                routingResult, req, sslSession(), proxiedAddresses(), clientAddress(),
                System.nanoTime(), SystemInfo.currentTimeMicros());

        if (rpcReq != null) {
            ctx.updateRpcRequest(rpcReq);
        }

        final HttpHeaders additionalHeaders = additionalResponseHeaders();
        if (!additionalHeaders.isEmpty()) {
            ctx.setAdditionalResponseHeaders(additionalHeaders);
        }

        final HttpHeaders additionalTrailers = additionalResponseTrailers();
        if (!additionalTrailers.isEmpty()) {
            ctx.setAdditionalResponseTrailers(additionalTrailers);
        }

        for (final Iterator<Entry<AttributeKey<?>, Object>> i = attrs(); i.hasNext();/* noop */) {
            ctx.addAttr(i.next());
        }
        return ctx;
    }

    @SuppressWarnings("unchecked")
    private <T> void addAttr(Entry<AttributeKey<?>, Object> attribute) {
        setAttr((AttributeKey<T>) attribute.getKey(), (T) attribute.getValue());
    }

    @Override
    protected Channel channel() {
        return ch;
    }

    @Override
    public Server server() {
        return cfg.server();
    }

    @Override
    public VirtualHost virtualHost() {
        return cfg.virtualHost();
    }

    @Override
    public Route route() {
        return cfg.route();
    }

    @Override
    public RoutingContext routingContext() {
        return routingContext;
    }

    @Override
    public Map<String, String> pathParams() {
        return routingResult.pathParams();
    }

    @Override
    public HttpService service() {
        return cfg.service();
    }

    @Override
    public ScheduledExecutorService blockingTaskExecutor() {
        if (blockingTaskExecutor != null) {
            return blockingTaskExecutor;
        }

        return blockingTaskExecutor = makeContextAware(server().config().blockingTaskExecutor());
    }

    @Override
    public String mappedPath() {
        return routingResult.path();
    }

    @Override
    public String decodedMappedPath() {
        return routingResult.decodedPath();
    }

    @Nullable
    @Override
    public MediaType negotiatedResponseMediaType() {
        return routingResult.negotiatedResponseMediaType();
    }

    @Override
    public EventLoop eventLoop() {
        return ch.eventLoop();
    }

    @Nullable
    @Override
    public SSLSession sslSession() {
        return sslSession;
    }

    @Override
    public long requestTimeoutMillis() {
        return requestTimeoutMillis;
    }

    // TODO(ikhoon): Deduplicate timeout logics and detach pending timeout controls from
    //               DefaultServiceRequestContext and DefaultClientRequestContext
    @Override
    public void clearRequestTimeout() {
        if (requestTimeoutMillis == 0) {
            return;
        }

        final TimeoutController requestTimeoutController = this.requestTimeoutController;
        requestTimeoutMillis = 0;
        if (requestTimeoutController != null) {
            if (eventLoop().inEventLoop()) {
                requestTimeoutController.cancelTimeout();
            } else {
                eventLoop().execute(requestTimeoutController::cancelTimeout);
            }
        } else {
            addPendingTimeoutTask(TimeoutController::cancelTimeout);
        }
    }

    @Override
    public void setRequestTimeoutMillis(long requestTimeoutMillis) {
        checkArgument(requestTimeoutMillis >= 0,
                      "requestTimeoutMillis: %s (expected: >= 0)", requestTimeoutMillis);
        if (requestTimeoutMillis == 0) {
            clearRequestTimeout();
        }

        final long adjustmentMillis =
                LongMath.saturatedSubtract(requestTimeoutMillis, this.requestTimeoutMillis);
        extendRequestTimeoutMillis(adjustmentMillis);
    }

    @Override
    public void setRequestTimeout(Duration requestTimeout) {
        setRequestTimeoutMillis(requireNonNull(requestTimeout, "requestTimeout").toMillis());
    }

    @Override
    public void extendRequestTimeoutMillis(long adjustmentMillis) {
        if (adjustmentMillis == 0 || requestTimeoutMillis == 0) {
            return;
        }

        final long oldRequestTimeoutMillis = requestTimeoutMillis;
        requestTimeoutMillis = LongMath.saturatedAdd(oldRequestTimeoutMillis, adjustmentMillis);
        final TimeoutController requestTimeoutController = this.requestTimeoutController;
        if (requestTimeoutController != null) {
            if (eventLoop().inEventLoop()) {
                requestTimeoutController.extendTimeout(adjustmentMillis);
            } else {
                eventLoop().execute(() -> requestTimeoutController.extendTimeout(adjustmentMillis));
            }
        } else {
            addPendingTimeoutTask(timeoutController -> timeoutController.extendTimeout(adjustmentMillis));
        }
    }

    @Override
    public void extendRequestTimeout(Duration adjustment) {
        extendRequestTimeoutMillis(requireNonNull(adjustment, "adjustment").toMillis());
    }

    @Override
    public void setRequestTimeoutAfterMillis(long requestTimeoutMillis) {
        checkArgument(requestTimeoutMillis > 0,
                      "requestTimeoutMillis: %s (expected: > 0)", requestTimeoutMillis);

        long passedTimeMillis = 0;
        final TimeoutController requestTimeoutController = this.requestTimeoutController;
        if (requestTimeoutController != null) {
            final Long startTimeNanos = requestTimeoutController.startTimeNanos();
            if (startTimeNanos != null) {
                passedTimeMillis = TimeUnit.NANOSECONDS.toMillis(System.nanoTime() - startTimeNanos);
            }
            if (eventLoop().inEventLoop()) {
                requestTimeoutController.resetTimeout(requestTimeoutMillis);
            } else {
                eventLoop().execute(() -> requestTimeoutController
                        .resetTimeout(requestTimeoutMillis));
            }
        } else {
            final long startTimeNanos = System.nanoTime();
            addPendingTimeoutTask(timeoutController -> {
                final long passedTimeMillis0 =
                        TimeUnit.NANOSECONDS.toMillis(System.nanoTime() - startTimeNanos);
                final long timeoutMillis = Math.max(1, requestTimeoutMillis - passedTimeMillis0);
                timeoutController.resetTimeout(timeoutMillis);
            });
        }

        this.requestTimeoutMillis = LongMath.saturatedAdd(passedTimeMillis, requestTimeoutMillis);
    }

    @Override
    public void setRequestTimeoutAfter(Duration requestTimeout) {
        setRequestTimeoutAfterMillis(requireNonNull(requestTimeout, "requestTimeout").toMillis());
    }

    @Override
    public void setRequestTimeoutAtMillis(long requestTimeoutAtMillis) {
        checkArgument(requestTimeoutAtMillis >= 0,
                      "requestTimeoutAtMillis: %s (expected: >= 0)", requestTimeoutAtMillis);
        final long requestTimeoutAfter = requestTimeoutAtMillis - System.currentTimeMillis();

        if (requestTimeoutAfter <= 0) {
            final TimeoutController requestTimeoutController = this.requestTimeoutController;
            if (requestTimeoutController != null) {
                if (eventLoop().inEventLoop()) {
                    requestTimeoutController.timeoutNow();
                } else {
                    eventLoop().execute(requestTimeoutController::timeoutNow);
                }
            } else {
                addPendingTimeoutTask(TimeoutController::timeoutNow);
            }
        } else {
            setRequestTimeoutAfterMillis(requestTimeoutAfter);
        }
    }

    @Override
    public void setRequestTimeoutAt(Instant requestTimeoutAt) {
        setRequestTimeoutAtMillis(requireNonNull(requestTimeoutAt, "requestTimeoutAt").toEpochMilli());
    }

    @Nullable
    @Override
    public Runnable requestTimeoutHandler() {
        return requestTimeoutHandler;
    }

    @Override
    public void setRequestTimeoutHandler(Runnable requestTimeoutHandler) {
        this.requestTimeoutHandler = requireNonNull(requestTimeoutHandler, "requestTimeoutHandler");
    }

    @Override
    public boolean isTimedOut() {
        return timedOut;
    }

    /**
     * Marks this {@link ServiceRequestContext} as having been timed out.
     */
    void setTimedOut() {
        timedOut = true;
    }

    @Override
    public long maxRequestLength() {
        return maxRequestLength;
    }

    @Override
    public void setMaxRequestLength(long maxRequestLength) {
        checkArgument(maxRequestLength >= 0, "maxRequestLength: %s (expected: >= 0)", maxRequestLength);
        this.maxRequestLength = maxRequestLength;
    }

    @Override
    public boolean verboseResponses() {
        return cfg.verboseResponses();
    }

    @Override
    public AccessLogWriter accessLogWriter() {
        return cfg.accessLogWriter();
    }

    @Override
    public HttpHeaders additionalResponseHeaders() {
        return additionalResponseHeaders;
    }

    @Override
    public void setAdditionalResponseHeader(CharSequence name, Object value) {
        requireNonNull(name, "name");
        requireNonNull(value, "value");
        updateAdditionalResponseHeaders(additionalResponseHeadersUpdater,
                                        builder -> builder.setObject(name, value));
    }

    @Override
    public void setAdditionalResponseHeaders(Iterable<? extends Entry<? extends CharSequence, ?>> headers) {
        requireNonNull(headers, "headers");
        updateAdditionalResponseHeaders(additionalResponseHeadersUpdater,
                                        builder -> builder.setObject(headers));
    }

    @Override
    public void addAdditionalResponseHeader(CharSequence name, Object value) {
        requireNonNull(name, "name");
        requireNonNull(value, "value");
        updateAdditionalResponseHeaders(additionalResponseHeadersUpdater,
                                        builder -> builder.addObject(name, value));
    }

    @Override
    public void addAdditionalResponseHeaders(Iterable<? extends Entry<? extends CharSequence, ?>> headers) {
        requireNonNull(headers, "headers");
        updateAdditionalResponseHeaders(additionalResponseHeadersUpdater,
                                        builder -> builder.addObject(headers));
    }

    private void updateAdditionalResponseHeaders(
            AtomicReferenceFieldUpdater<DefaultServiceRequestContext, HttpHeaders> atomicUpdater,
            Function<HttpHeadersBuilder, HttpHeadersBuilder> valueUpdater) {
        for (;;) {
            final HttpHeaders oldValue = atomicUpdater.get(this);
            final HttpHeaders newValue = valueUpdater.apply(oldValue.toBuilder()).build();
            if (atomicUpdater.compareAndSet(this, oldValue, newValue)) {
                return;
            }
        }
    }

    @Override
    public boolean removeAdditionalResponseHeader(CharSequence name) {
        return removeAdditionalResponseHeader(additionalResponseHeadersUpdater, name);
    }

    private boolean removeAdditionalResponseHeader(
            AtomicReferenceFieldUpdater<DefaultServiceRequestContext, HttpHeaders> atomicUpdater,
            CharSequence name) {
        requireNonNull(name, "name");
        for (;;) {
            final HttpHeaders oldValue = atomicUpdater.get(this);
            if (oldValue.isEmpty() || !oldValue.contains(name)) {
                return false;
            }

            final HttpHeaders newValue = oldValue.toBuilder().removeAndThen(name).build();
            if (atomicUpdater.compareAndSet(this, oldValue, newValue)) {
                return true;
            }
        }
    }

    @Override
    public HttpHeaders additionalResponseTrailers() {
        return additionalResponseTrailers;
    }

    @Override
    public void setAdditionalResponseTrailer(CharSequence name, Object value) {
        requireNonNull(name, "name");
        requireNonNull(value, "value");
        updateAdditionalResponseHeaders(additionalResponseTrailersUpdater,
                                        builder -> builder.setObject(name, value));
    }

    @Override
    public void setAdditionalResponseTrailers(Iterable<? extends Entry<? extends CharSequence, ?>> headers) {
        requireNonNull(headers, "headers");
        updateAdditionalResponseHeaders(additionalResponseTrailersUpdater,
                                        builder -> builder.setObject(headers));
    }

    @Override
    public void addAdditionalResponseTrailer(CharSequence name, Object value) {
        requireNonNull(name, "name");
        requireNonNull(value, "value");
        updateAdditionalResponseHeaders(additionalResponseTrailersUpdater,
                                        builder -> builder.addObject(name, value));
    }

    @Override
    public void addAdditionalResponseTrailers(Iterable<? extends Entry<? extends CharSequence, ?>> headers) {
        requireNonNull(headers, "headers");
        updateAdditionalResponseHeaders(additionalResponseTrailersUpdater,
                                        builder -> builder.addObject(headers));
    }

    @Override
    public boolean removeAdditionalResponseTrailer(CharSequence name) {
        return removeAdditionalResponseHeader(additionalResponseTrailersUpdater, name);
    }

    @Override
    public ProxiedAddresses proxiedAddresses() {
        return proxiedAddresses;
    }

    @Override
    public RequestLogAccess log() {
        return log;
    }

    @Override
    public RequestLogBuilder logBuilder() {
        return log;
    }

    @Override
    public ByteBufAllocator alloc() {
        return ch.alloc();
    }

    /**
     * Sets the {@code requestTimeoutController} that is set to a new timeout when
     * the {@linkplain #requestTimeoutMillis()} request timeout} of the request is changed.
     *
     * <p>Note: This method is meant for internal use by server-side protocol implementation to reschedule
     * a timeout task when a user updates the request timeout configuration.
     */
    public void setRequestTimeoutController(TimeoutController requestTimeoutController) {
        requireNonNull(requestTimeoutController, "requestTimeoutController");
        checkState(this.requestTimeoutController == null, "requestTimeoutController is set already.");
        this.requestTimeoutController = requestTimeoutController;

        final Consumer<TimeoutController> pendingTimeoutTask = this.pendingTimeoutTask;
        if (pendingTimeoutTask != null) {
            if (eventLoop().inEventLoop()) {
                pendingTimeoutTask.accept(requestTimeoutController);
            } else {
                eventLoop().execute(() -> pendingTimeoutTask.accept(requestTimeoutController));
            }
        }
    }

    private void addPendingTimeoutTask(Consumer<TimeoutController> pendingTimeoutTask) {
        if (this.pendingTimeoutTask == null) {
            this.pendingTimeoutTask = pendingTimeoutTask;
        } else {
            this.pendingTimeoutTask = this.pendingTimeoutTask.andThen(pendingTimeoutTask);
        }
    }

    @Override
    public String toString() {
        String strVal = this.strVal;
        if (strVal != null) {
            return strVal;
        }

        final StringBuilder buf = new StringBuilder(108);
        buf.append("[S]");

        // Prepend the current channel information if available.
        final Channel ch = channel();
        final boolean hasChannel = ch != null;
        if (hasChannel) {
            buf.append(ch);

            final InetAddress remote = ((InetSocketAddress) remoteAddress()).getAddress();
            final InetAddress client = clientAddress();
            if (remote != null && !remote.equals(client)) {
                buf.append("[C:").append(client.getHostAddress()).append(']');
            }
        }

        buf.append('[')
           .append(sessionProtocol().uriText())
           .append("://")
           .append(virtualHost().defaultHostname());

        final InetSocketAddress laddr = localAddress();
        if (laddr != null) {
            buf.append(':').append(laddr.getPort());
        } else {
            buf.append(":-1"); // Port unknown.
        }

        buf.append(path())
           .append('#')
           .append(method())
           .append(']');

        strVal = buf.toString();
        if (hasChannel) {
            this.strVal = strVal;
        }
        return strVal;
    }
}<|MERGE_RESOLUTION|>--- conflicted
+++ resolved
@@ -150,19 +150,9 @@
         this.proxiedAddresses = requireNonNull(proxiedAddresses, "proxiedAddresses");
         this.clientAddress = requireNonNull(clientAddress, "clientAddress");
 
-<<<<<<< HEAD
-        log = new DefaultRequestLog(this, cfg.requestContentPreviewerFactory(),
-                                    cfg.responseContentPreviewerFactory());
+        log = new DefaultRequestLog(this);
         log.startRequest(requestStartTimeNanos, requestStartTimeMicros);
         log.session(ch, sessionProtocol, sslSession, null);
-=======
-        log = new DefaultRequestLog(this);
-        if (requestStartTimeSet) {
-            log.startRequest(ch, sessionProtocol, sslSession, requestStartTimeNanos, requestStartTimeMicros);
-        } else {
-            log.startRequest(ch, sessionProtocol, sslSession);
-        }
->>>>>>> de2990fe
         log.requestHeaders(req.headers());
 
         // For the server, request headers are processed well before ServiceRequestContext is created. It means
