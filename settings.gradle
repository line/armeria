rootProject.name = 'armeria'

apply from: "${rootDir}/gradle/scripts/settings-flags.gradle"

// Published BOM projects
includeWithFlags ':bom',                                 'bom'
// Published version catalog projects
includeWithFlags ':version-catalog',                     'version-catalog'

// Published Java projects
includeWithFlags ':annotation-processor',                'java', 'publish', 'relocate'
includeWithFlags ':brave',                               'java', 'publish', 'relocate'
includeWithFlags ':core',                                'java', 'publish', 'shade', 'trim'
includeWithFlags ':eureka',                              'java', 'publish', 'relocate'
includeWithFlags ':grpc',                                'java', 'publish', 'relocate'
includeWithFlags ':grpc-kotlin',                         'java', 'publish', 'relocate', 'kotlin-grpc', 'kotlin'
includeWithFlags ':grpc-protocol',                       'java', 'publish', 'relocate'
includeWithFlags ':graphql',                             'java', 'publish', 'relocate'
includeWithFlags ':graphql-protocol',                    'java', 'publish', 'relocate'
includeWithFlags ':jetty9',                              'java', 'publish', 'relocate'
includeWithFlags ':junit4',                              'java', 'publish', 'relocate'
includeWithFlags ':junit5',                              'java', 'publish', 'relocate'
includeWithFlags ':kafka',                               'java', 'publish', 'relocate'
includeWithFlags ':kotlin',                              'java', 'publish', 'relocate', 'kotlin'
includeWithFlags ':logback',                             'java', 'publish', 'relocate'
includeWithFlags ':oauth2',                              'java', 'publish', 'relocate'
includeWithFlags ':protobuf',                            'java', 'publish', 'relocate'
includeWithFlags ':reactor3',                            'java', 'publish', 'relocate'
includeWithFlags ':resilience4j2',                       'java17', 'publish', 'relocate'
includeWithFlags ':resteasy',                            'java', 'publish', 'relocate'
includeWithFlags ':retrofit2',                           'java', 'publish', 'relocate'
includeWithFlags ':rxjava2',                             'java', 'publish', 'relocate'
includeWithFlags ':rxjava3',                             'java', 'publish', 'relocate'

includeWithFlags ':sangria_2.12',     'java', 'publish', 'relocate', 'no_aggregation', 'scala_2.12'
project(':sangria_2.12').projectDir = file('sangria/sangria_2.12')
includeWithFlags ':sangria_2.13',     'java', 'publish', 'relocate', 'scala_2.13'
// Sangria does not support Scala 3 yet. https://github.com/sangria-graphql/sangria/issues/649
project(':sangria_2.13').projectDir = file('sangria/sangria_2.13')
includeWithFlags ':scala_2.12',       'java', 'publish', 'relocate', 'no_aggregation', 'scala_2.12'
project(':scala_2.12').projectDir = file('scala/scala_2.12')
includeWithFlags ':scala_2.13',       'java', 'publish', 'relocate', 'scala_2.13'
project(':scala_2.13').projectDir = file('scala/scala_2.13')
includeWithFlags ':scala_3',       'java', 'publish', 'relocate', 'no_aggregation', 'scala_3'
project(':scala_3').projectDir = file('scala/scala_3')
includeWithFlags ':scalapb_2.12',     'java', 'publish', 'relocate', 'no_aggregation', 'scala_2.12'
project(':scalapb_2.12').projectDir = file('scalapb/scalapb_2.12')
includeWithFlags ':scalapb_2.13',     'java', 'publish', 'relocate', 'scala-grpc_2.13', 'scala_2.13'
project(':scalapb_2.13').projectDir = file('scalapb/scalapb_2.13')
includeWithFlags ':scalapb_3',     'java', 'publish', 'relocate', 'no_aggregation', 'scala_3'
project(':scalapb_3').projectDir = file('scalapb/scalapb_3')

includeWithFlags ':spring:boot1-autoconfigure',          'java', 'publish', 'relocate', 'no_aggregation'
includeWithFlags ':spring:boot1-starter',                'java', 'publish', 'relocate', 'no_aggregation'
includeWithFlags ':spring:boot2-actuator-autoconfigure', 'java', 'publish', 'relocate'
includeWithFlags ':spring:boot2-actuator-starter',       'java', 'publish', 'relocate'
includeWithFlags ':spring:boot2-autoconfigure',          'java', 'publish', 'relocate'
includeWithFlags ':spring:boot2-starter',                'java', 'publish', 'relocate'
includeWithFlags ':spring:boot2-webflux-autoconfigure',  'java', 'publish', 'relocate'
includeWithFlags ':spring:boot2-webflux-starter',        'java', 'publish', 'relocate'
includeWithFlags ':dropwizard1',                         'java', 'publish', 'relocate', 'no_aggregation'
includeWithFlags ':dropwizard2',                         'java', 'publish', 'relocate'
includeWithFlags ':thrift0.9',                           'java', 'publish', 'relocate', 'no_aggregation'
project(':thrift0.9').projectDir = file('thrift/thrift0.9')
includeWithFlags ':thrift0.13',                          'java', 'publish', 'relocate'
project(':thrift0.13').projectDir = file('thrift/thrift0.13')
includeWithFlags ':thrift0.14',                          'java', 'publish', 'relocate', 'no_aggregation'
project(':thrift0.14').projectDir = file('thrift/thrift0.14')
includeWithFlags ':thrift0.15',                          'java', 'publish', 'relocate', 'no_aggregation'
project(':thrift0.15').projectDir = file('thrift/thrift0.15')
includeWithFlags ':thrift0.16',                          'java', 'publish', 'relocate', 'no_aggregation'
project(':thrift0.16').projectDir = file('thrift/thrift0.16')
includeWithFlags ':thrift0.17',                          'java', 'publish', 'relocate', 'no_aggregation'
project(':thrift0.17').projectDir = file('thrift/thrift0.17')
includeWithFlags ':tomcat8',                             'java', 'publish', 'relocate', 'no_aggregation'
includeWithFlags ':tomcat9',                             'java', 'publish', 'relocate'
includeWithFlags ':zookeeper3',                          'java', 'publish', 'relocate'
includeWithFlags ':saml',                                'java', 'publish', 'relocate'
includeWithFlags ':bucket4j',                            'java', 'publish', 'relocate'
includeWithFlags ':consul',                              'java', 'publish', 'relocate'

// Published Javadoc-only projects
includeWithFlags ':javadoc',                             'java', 'publish', 'no_aggregation'

// Unpublished Java projects
includeWithFlags ':benchmarks:jmh',                 'java', 'kotlin'
includeWithFlags ':benchmarks:ghz',                 'java'
includeWithFlags ':it:builders',                    'java'
includeWithFlags ':it:context-storage',             'java'
includeWithFlags ':it:dgs',                         'java'
includeWithFlags ':it:flags-cyclic-dep',            'java'
includeWithFlags ':it:graphql-multipart',           'java'
includeWithFlags ':it:grpcweb',                     'java', 'akka-grpc_2.13'
includeWithFlags ':it:grpc:java',                   'java'
includeWithFlags ':it:grpc:kotlin',                 'java', 'relocate', 'kotlin-grpc', 'kotlin'
includeWithFlags ':it:grpc:scala',                  'java', 'relocate', 'scala-grpc_2.13', 'scala_2.13'
includeWithFlags ':it:grpc:reactor',                'java', 'relocate', 'reactor-grpc'
includeWithFlags ':it:flags-provider',              'java', 'relocate'
includeWithFlags ':it:jackson-provider',            'java', 'relocate'
includeWithFlags ':it:kotlin',                      'java', 'relocate', 'kotlin'
includeWithFlags ':it:micrometer1.3',               'java', 'relocate'
includeWithFlags ':it:multipart',                   'java', 'relocate'
includeWithFlags ':it:nio',                         'java', 'relocate'
includeWithFlags ':it:okhttp',                      'java', 'relocate'
includeWithFlags ':it:resilience4j',                'java17', 'relocate'
includeWithFlags ':it:server',                      'java', 'relocate'
includeWithFlags ':it:spring:boot2-kotlin',         'java', 'relocate', 'kotlin'
includeWithFlags ':it:spring:boot2-mixed',          'java', 'relocate'
includeWithFlags ':it:spring:boot2-mixed-tomcat9',  'java', 'relocate'
includeWithFlags ':it:spring:boot2-tomcat8',        'java', 'relocate'
includeWithFlags ':it:spring:boot2-tomcat9',        'java', 'relocate'
includeWithFlags ':it:spring:webflux-security',     'java', 'relocate'
includeWithFlags ':it:thrift-fullcamel',            'java', 'relocate'
includeWithFlags ':it:thrift0.9.1',                 'java', 'relocate'
includeWithFlags ':it:trace-context-leak',          'java', 'relocate'
includeWithFlags ':jetty9.3',                       'java', 'relocate'
includeWithFlags ':testing-internal',               'java', 'relocate'
includeWithFlags ':thrift0.12',                     'java', 'relocate'
project(':thrift0.12').projectDir = file('thrift/thrift0.12')

// Unpublished non-Java projects
includeWithFlags ':docs-client'

// Site generation project
includeWithFlags ':site'

// Examples
includeWithFlags ':examples:annotated-http-service',               'java11'
includeWithFlags ':examples:annotated-http-service-kotlin',        'java11', 'kotlin'
includeWithFlags ':examples:context-propagation-dagger-example',   'java11'
project(':examples:context-propagation-dagger-example').projectDir = file('examples/context-propagation/dagger')
includeWithFlags ':examples:context-propagation-kotlin-example',   'java11', 'kotlin'
project(':examples:context-propagation-kotlin-example').projectDir = file('examples/context-propagation/kotlin')
includeWithFlags ':examples:context-propagation-manual-example',   'java11'
project(':examples:context-propagation-manual-example').projectDir = file('examples/context-propagation/manual')
includeWithFlags ':examples:context-propagation-reactor-example',  'java11'
project(':examples:context-propagation-reactor-example').projectDir = file('examples/context-propagation/reactor')
includeWithFlags ':examples:context-propagation-rxjava-example',   'java11'
project(':examples:context-propagation-rxjava-example').projectDir = file('examples/context-propagation/rxjava')
// '*-example' pattern is used intentionally to avoid a cycling dependency issue between project('examples:*')
// and project(':*'). See https://github.com/gradle/gradle/issues/847 for more information.
includeWithFlags ':examples:dropwizard-example',                   'java11'
project(':examples:dropwizard-example').projectDir = file('examples/dropwizard')
includeWithFlags ':examples:graphql-example',                      'java11'
project(':examples:graphql-example').projectDir = file('examples/graphql')
includeWithFlags ':examples:graphql-kotlin-example',               'java11', 'kotlin'
project(':examples:graphql-kotlin-example').projectDir = file('examples/graphql-kotlin')
includeWithFlags ':examples:graphql-sangria-example',              'java11', 'scala_2.13'
project(':examples:graphql-sangria-example').projectDir = file('examples/graphql-sangria')
includeWithFlags ':examples:grpc-example',                         'java11'
project(':examples:grpc-example').projectDir = file('examples/grpc')
<<<<<<< HEAD
includeWithFlags ':examples:grpc-kotlin',                          'java', 'kotlin-grpc', 'kotlin'
includeWithFlags ':examples:grpc-scala',                           'java', 'scala-grpc_2.13', 'scala_2.13'
includeWithFlags ':examples:grpc-reactor',                         'java', 'reactor-grpc'
includeWithFlags ':examples:proxy-server',                         'java'
includeWithFlags ':examples:saml-service-provider',                'java'
includeWithFlags ':examples:server-sent-events',                   'java'
includeWithFlags ':examples:spring-boot-minimal',                  'java'
includeWithFlags ':examples:spring-boot-minimal-kotlin',           'java', 'kotlin'
includeWithFlags ':examples:spring-boot-tomcat',                   'java'
includeWithFlags ':examples:spring-boot-webflux',                  'java'
includeWithFlags ':examples:static-files',                         'java'
includeWithFlags ':examples:thrift',                               'java'
includeWithFlags ':examples:tutorials:grpc-tutorial',              'java'
project(':examples:tutorials:grpc-tutorial').projectDir = file('examples/tutorials/grpc')
includeWithFlags ':examples:tutorials:rest-api-annotated-service', 'java'
includeWithFlags ':examples:tutorials:thrift',                     'java'
=======
includeWithFlags ':examples:grpc-kotlin',                          'java11', 'kotlin-grpc', 'kotlin'
includeWithFlags ':examples:grpc-scala',                           'java11', 'scala-grpc_2.13', 'scala_2.13'
includeWithFlags ':examples:grpc-reactor',                         'java11', 'reactor-grpc'
includeWithFlags ':examples:proxy-server',                         'java11'
includeWithFlags ':examples:resilience4j-spring',                  'java17'
includeWithFlags ':examples:saml-service-provider',                'java11'
includeWithFlags ':examples:server-sent-events',                   'java11'
includeWithFlags ':examples:spring-boot-minimal',                  'java11'
includeWithFlags ':examples:spring-boot-minimal-kotlin',           'java11', 'kotlin'
includeWithFlags ':examples:spring-boot-tomcat',                   'java11'
includeWithFlags ':examples:spring-boot-webflux',                  'java11'
includeWithFlags ':examples:static-files',                         'java11'
includeWithFlags ':examples:thrift',                               'java11'
includeWithFlags ':examples:tutorials:rest-api-annotated-service', 'java11'
includeWithFlags ':examples:tutorials:grpc-tutorial',              'java11'
project(':examples:tutorials:grpc-tutorial').projectDir = file('examples/tutorials/grpc')
>>>>>>> ef9e2213
<|MERGE_RESOLUTION|>--- conflicted
+++ resolved
@@ -149,24 +149,6 @@
 project(':examples:graphql-sangria-example').projectDir = file('examples/graphql-sangria')
 includeWithFlags ':examples:grpc-example',                         'java11'
 project(':examples:grpc-example').projectDir = file('examples/grpc')
-<<<<<<< HEAD
-includeWithFlags ':examples:grpc-kotlin',                          'java', 'kotlin-grpc', 'kotlin'
-includeWithFlags ':examples:grpc-scala',                           'java', 'scala-grpc_2.13', 'scala_2.13'
-includeWithFlags ':examples:grpc-reactor',                         'java', 'reactor-grpc'
-includeWithFlags ':examples:proxy-server',                         'java'
-includeWithFlags ':examples:saml-service-provider',                'java'
-includeWithFlags ':examples:server-sent-events',                   'java'
-includeWithFlags ':examples:spring-boot-minimal',                  'java'
-includeWithFlags ':examples:spring-boot-minimal-kotlin',           'java', 'kotlin'
-includeWithFlags ':examples:spring-boot-tomcat',                   'java'
-includeWithFlags ':examples:spring-boot-webflux',                  'java'
-includeWithFlags ':examples:static-files',                         'java'
-includeWithFlags ':examples:thrift',                               'java'
-includeWithFlags ':examples:tutorials:grpc-tutorial',              'java'
-project(':examples:tutorials:grpc-tutorial').projectDir = file('examples/tutorials/grpc')
-includeWithFlags ':examples:tutorials:rest-api-annotated-service', 'java'
-includeWithFlags ':examples:tutorials:thrift',                     'java'
-=======
 includeWithFlags ':examples:grpc-kotlin',                          'java11', 'kotlin-grpc', 'kotlin'
 includeWithFlags ':examples:grpc-scala',                           'java11', 'scala-grpc_2.13', 'scala_2.13'
 includeWithFlags ':examples:grpc-reactor',                         'java11', 'reactor-grpc'
@@ -180,7 +162,7 @@
 includeWithFlags ':examples:spring-boot-webflux',                  'java11'
 includeWithFlags ':examples:static-files',                         'java11'
 includeWithFlags ':examples:thrift',                               'java11'
-includeWithFlags ':examples:tutorials:rest-api-annotated-service', 'java11'
 includeWithFlags ':examples:tutorials:grpc-tutorial',              'java11'
 project(':examples:tutorials:grpc-tutorial').projectDir = file('examples/tutorials/grpc')
->>>>>>> ef9e2213
+includeWithFlags ':examples:tutorials:rest-api-annotated-service', 'java11'
+includeWithFlags ':examples:tutorials:thrift',                     'java11'