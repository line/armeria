--- conflicted
+++ resolved
@@ -52,11 +52,8 @@
 import com.linecorp.armeria.internal.common.DefaultHttpResponse;
 import com.linecorp.armeria.internal.common.DefaultSplitHttpResponse;
 import com.linecorp.armeria.internal.common.stream.DecodedHttpStreamMessage;
-<<<<<<< HEAD
 import com.linecorp.armeria.internal.common.stream.RecoverableStreamMessage;
-=======
 import com.linecorp.armeria.internal.server.JacksonUtil;
->>>>>>> 49976f74
 import com.linecorp.armeria.unsafe.PooledObjects;
 
 import io.netty.buffer.ByteBuf;
@@ -736,7 +733,26 @@
     }
 
     /**
-<<<<<<< HEAD
+     * Transforms an error emitted by this {@link HttpResponse} by applying the specified {@link Function}.
+     *
+     * <p>For example:<pre>{@code
+     * HttpResponse response = HttpResponse.ofFailure(new IllegalStateException("Something went wrong.");
+     * HttpResponse transformed = response.mapError(cause -> {
+     *     if (cause instanceof IllegalStateException) {
+     *         return new MyDomainException(cause);
+     *     } else {
+     *         return cause;
+     *     });
+     * })
+     * }</pre>
+     */
+    @Override
+    default HttpResponse mapError(Function<? super Throwable, ? extends Throwable> function) {
+        requireNonNull(function, "function");
+        return of(HttpMessage.super.mapError(function));
+    }
+
+    /**
      * Recovers a failed {@link HttpResponse} by switching to a returned fallback {@link HttpResponse}
      * when any error occurs before an {@link ResponseHeaders} is written.
      * Note that the failed {@link HttpResponse} cannot be recovered from an error if a {@link ResponseHeaders}
@@ -762,24 +778,5 @@
     default HttpResponse recover(Function<? super Throwable, ? extends HttpResponse> function) {
         requireNonNull(function, "function");
         return of(new RecoverableStreamMessage<>(this, function, /* allowResuming */ false));
-=======
-     * Transforms an error emitted by this {@link HttpResponse} by applying the specified {@link Function}.
-     *
-     * <p>For example:<pre>{@code
-     * HttpResponse response = HttpResponse.ofFailure(new IllegalStateException("Something went wrong.");
-     * HttpResponse transformed = response.mapError(cause -> {
-     *     if (cause instanceof IllegalStateException) {
-     *         return new MyDomainException(cause);
-     *     } else {
-     *         return cause;
-     *     });
-     * })
-     * }</pre>
-     */
-    @Override
-    default HttpResponse mapError(Function<? super Throwable, ? extends Throwable> function) {
-        requireNonNull(function, "function");
-        return of(HttpMessage.super.mapError(function));
->>>>>>> 49976f74
     }
 }