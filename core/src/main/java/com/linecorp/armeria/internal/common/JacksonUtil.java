/*
 * Copyright 2021 LINE Corporation
 *
 * LINE Corporation licenses this file to you under the Apache License,
 * version 2.0 (the "License"); you may not use this file except in compliance
 * with the License. You may obtain a copy of the License at:
 *
 *   https://www.apache.org/licenses/LICENSE-2.0
 *
 * Unless required by applicable law or agreed to in writing, software
 * distributed under the License is distributed on an "AS IS" BASIS, WITHOUT
 * WARRANTIES OR CONDITIONS OF ANY KIND, either express or implied. See the
 * License for the specific language governing permissions and limitations
 * under the License.
 */

package com.linecorp.armeria.internal.common;

import java.io.IOException;
import java.util.List;
import java.util.ServiceLoader;

import org.slf4j.Logger;
import org.slf4j.LoggerFactory;

import com.fasterxml.jackson.core.JsonProcessingException;
import com.fasterxml.jackson.core.type.TypeReference;
import com.fasterxml.jackson.databind.ObjectMapper;
import com.google.common.collect.ImmutableList;

import com.linecorp.armeria.common.JacksonObjectMapperProvider;

public final class JacksonUtil {

    private static final Logger logger = LoggerFactory.getLogger(JacksonUtil.class);

    private static final JacksonObjectMapperProvider provider;

    static {
        final List<JacksonObjectMapperProvider> providers =
                ImmutableList.copyOf(ServiceLoader.load(JacksonObjectMapperProvider.class));
        if (!providers.isEmpty()) {
            // Use a custom ObjectMapper provided via SPI.
            provider = providers.get(0);
            if (providers.size() > 1) {
                logger.warn("Found {} {}s. The first provider found will be used among {}",
                            providers.size(), JacksonObjectMapperProvider.class.getSimpleName(), providers);
            } else {
                logger.info("Using {} as a {}",
                            provider.getClass().getSimpleName(),
                            JacksonObjectMapperProvider.class.getSimpleName());
            }
        } else {
            provider = DefaultJacksonObjectMapperProvider.INSTANCE;
        }
    }

    private static final ObjectMapper INSTANCE = newDefaultObjectMapper();

    /**
     * Returns a newly-created {@link ObjectMapper} that is created by
     * either a {@link JacksonObjectMapperProvider} loaded via SPI or
     * the {@link DefaultJacksonObjectMapperProvider} if not specified.
     */
    public static ObjectMapper newDefaultObjectMapper() {
        final ObjectMapper mapper = provider.newObjectMapper();
        if (mapper == null) {
            throw new NullPointerException(
                    provider.getClass().getSimpleName() + ".newObjectMapper() returned null");
        }
        return mapper;
    }

    public static byte[] writeValueAsBytes(Object value) throws JsonProcessingException {
        return INSTANCE.writeValueAsBytes(value);
    }

<<<<<<< HEAD
    public static <T> T readValue(String content, Class<T> valueType) throws JsonProcessingException {
        return INSTANCE.readValue(content, valueType);
    }

    public static <T> T readValue(String content,
                                  TypeReference<T> valueTypeRef) throws JsonProcessingException {
        return INSTANCE.readValue(content, valueTypeRef);
=======
    public static <T> T readValue(byte[] bytes, Class<T> clazz) throws IOException {
        return INSTANCE.readValue(bytes, clazz);
    }

    public static <T> T readValue(byte[] bytes, TypeReference<T> typeRef) throws IOException {
        return INSTANCE.readValue(bytes, typeRef);
>>>>>>> 829992aa
    }

    private JacksonUtil() {}
}<|MERGE_RESOLUTION|>--- conflicted
+++ resolved
@@ -75,22 +75,12 @@
         return INSTANCE.writeValueAsBytes(value);
     }
 
-<<<<<<< HEAD
-    public static <T> T readValue(String content, Class<T> valueType) throws JsonProcessingException {
-        return INSTANCE.readValue(content, valueType);
-    }
-
-    public static <T> T readValue(String content,
-                                  TypeReference<T> valueTypeRef) throws JsonProcessingException {
-        return INSTANCE.readValue(content, valueTypeRef);
-=======
     public static <T> T readValue(byte[] bytes, Class<T> clazz) throws IOException {
         return INSTANCE.readValue(bytes, clazz);
     }
 
     public static <T> T readValue(byte[] bytes, TypeReference<T> typeRef) throws IOException {
         return INSTANCE.readValue(bytes, typeRef);
->>>>>>> 829992aa
     }
 
     private JacksonUtil() {}
