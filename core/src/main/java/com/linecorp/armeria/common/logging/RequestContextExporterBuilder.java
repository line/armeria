--- conflicted
+++ resolved
@@ -18,19 +18,11 @@
 import static java.util.Objects.requireNonNull;
 
 import java.util.HashSet;
-<<<<<<< HEAD
-import java.util.List;
 import java.util.Set;
 import java.util.function.Function;
 
-=======
-import java.util.Map;
-import java.util.Set;
-import java.util.function.Function;
-
 import javax.annotation.Nullable;
 
->>>>>>> 48f41328
 import com.linecorp.armeria.common.HttpHeaderNames;
 import com.linecorp.armeria.common.logging.RequestContextExporter.ExportEntry;
 
@@ -74,30 +66,6 @@
     }
 
     /**
-<<<<<<< HEAD
-=======
-     * Returns {@code true} if the specified {@link BuiltInProperty} is in the export list.
-     *
-     * @deprecated This method will be removed without a replacement.
-     */
-    @Deprecated
-    public boolean containsBuiltIn(BuiltInProperty property) {
-        requireNonNull(property, "property");
-        return builtIns.stream().anyMatch(entry -> entry.key == property);
-    }
-
-    /**
-     * Returns all {@link BuiltInProperty}s in the export list.
-     *
-     * @deprecated This method will be removed without a replacement.
-     */
-    @Deprecated
-    public Set<BuiltInProperty> getBuiltIns() {
-        return builtIns.stream().map(entry -> entry.key).collect(toImmutableSet());
-    }
-
-    /**
->>>>>>> 48f41328
      * Adds the specified {@link AttributeKey} to the export list.
      * The specified {@code alias} is used for the export key.
      *
@@ -129,38 +97,6 @@
     }
 
     /**
-<<<<<<< HEAD
-=======
-     * Returns {@code true} if the specified {@link AttributeKey} is in the export list.
-     *
-     * @deprecated This method will be removed without a replacement.
-     */
-    @Deprecated
-    public boolean containsAttribute(AttributeKey<?> key) {
-        requireNonNull(key, "key");
-        return attrs.stream().anyMatch(e -> e.key.equals(key));
-    }
-
-    /**
-     * Returns all {@link AttributeKey}s in the export list.
-     *
-     * @deprecated This method will be removed without a replacement.
-     *
-     * @return the {@link Map} whose key is an alias and value is an {@link AttributeKey}
-     */
-    @Deprecated
-    public Map<String, AttributeKey<?>> getAttributes() {
-        return attrs.stream().collect(
-                toImmutableMap(e -> {
-                    if (e.exportKey.startsWith(PREFIX_ATTRS)) {
-                        return e.exportKey.substring(PREFIX_ATTRS.length());
-                    }
-                    return e.exportKey;
-                }, e -> e.key));
-    }
-
-    /**
->>>>>>> 48f41328
      * Adds the specified HTTP request header name to the export list.
      */
     public RequestContextExporterBuilder addHttpRequestHeader(CharSequence headerName) {
@@ -206,31 +142,6 @@
         return this;
     }
 
-<<<<<<< HEAD
-=======
-    /**
-     * Returns {@code true} if the specified HTTP request header name is in the export list.
-     *
-     * @deprecated This method will be removed without a replacement.
-     */
-    @Deprecated
-    public boolean containsHttpRequestHeader(CharSequence headerName) {
-        requireNonNull(headerName, "headerName");
-        return httpReqHeaders.stream().anyMatch(e -> e.key.contentEqualsIgnoreCase(headerName));
-    }
-
-    /**
-     * Returns {@code true} if the specified HTTP response header name is in the export list.
-     *
-     * @deprecated This method will be removed without a replacement.
-     */
-    @Deprecated
-    public boolean containsHttpResponseHeader(CharSequence headerName) {
-        requireNonNull(headerName, "headerName");
-        return httpResHeaders.stream().anyMatch(e -> e.key.contentEqualsIgnoreCase(headerName));
-    }
-
->>>>>>> 48f41328
     private static AsciiString toHeaderName(CharSequence name) {
         return HttpHeaderNames.of(requireNonNull(name, "name").toString());
     }
