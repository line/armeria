rootProject.name = 'armeria'

apply from: "${rootDir}/gradle/scripts/settings-flags.gradle"

// Published BOM projects
includeWithFlags ':bom',                                 'bom', 'publish'

// Published Java projects
includeWithFlags ':annotation-processor',                'java', 'publish', 'relocate'
includeWithFlags ':brave',                               'java', 'publish', 'relocate'
includeWithFlags ':core',                                'java', 'publish', 'shade', 'trim'
includeWithFlags ':eureka',                              'java', 'publish', 'relocate'
includeWithFlags ':grpc',                                'java', 'publish', 'relocate'
includeWithFlags ':grpc-protocol',                       'java', 'publish', 'relocate'
includeWithFlags ':jetty9',                              'java', 'publish', 'relocate'
includeWithFlags ':junit4',                              'java', 'publish', 'relocate'
includeWithFlags ':junit5',                              'java', 'publish', 'relocate'
includeWithFlags ':kafka',                               'java', 'publish', 'relocate'
includeWithFlags ':kotlin',                              'java', 'publish', 'relocate'
includeWithFlags ':logback',                             'java', 'publish', 'relocate'
includeWithFlags ':protobuf',                            'java', 'publish', 'relocate'
includeWithFlags ':reactor3',                            'java', 'publish', 'relocate'
includeWithFlags ':retrofit2',                           'java', 'publish', 'relocate'
includeWithFlags ':rxjava2',                             'java', 'publish', 'relocate'
includeWithFlags ':rxjava3',                             'java', 'publish', 'relocate'
includeWithFlags ':scalapb_2.12',                        'java', 'publish', 'relocate', 'scala-grpc_2.13'
project(':scalapb_2.12').projectDir = file('scalapb/scalapb_2.12')
includeWithFlags ':scalapb_2.13',                        'java', 'publish', 'relocate', 'scala-grpc_2.13'
project(':scalapb_2.13').projectDir = file('scalapb/scalapb_2.13')
includeWithFlags ':spring:boot1-autoconfigure',          'java', 'publish', 'relocate', 'no_aggregation'
includeWithFlags ':spring:boot1-starter',                'java', 'publish', 'relocate', 'no_aggregation'
includeWithFlags ':spring:boot2-actuator-autoconfigure', 'java', 'publish', 'relocate'
includeWithFlags ':spring:boot2-actuator-starter',       'java', 'publish', 'relocate'
includeWithFlags ':spring:boot2-autoconfigure',          'java', 'publish', 'relocate'
includeWithFlags ':spring:boot2-starter',                'java', 'publish', 'relocate'
includeWithFlags ':spring:boot2-webflux-autoconfigure',  'java', 'publish', 'relocate'
includeWithFlags ':spring:boot2-webflux-starter',        'java', 'publish', 'relocate'
includeWithFlags ':dropwizard1',                         'java', 'publish', 'relocate', 'no_aggregation'
includeWithFlags ':dropwizard2',                         'java', 'publish', 'relocate'
includeWithFlags ':thrift0.9',                           'java', 'publish', 'relocate', 'no_aggregation'
includeWithFlags ':thrift0.13',                          'java', 'publish', 'relocate'
includeWithFlags ':tomcat8',                             'java', 'publish', 'relocate', 'no_aggregation'
includeWithFlags ':tomcat9',                             'java', 'publish', 'relocate'
includeWithFlags ':zookeeper3',                          'java', 'publish', 'relocate'
includeWithFlags ':saml',                                'java', 'publish', 'relocate'
includeWithFlags ':bucket4j',                            'java', 'publish', 'relocate'
includeWithFlags ':consul',                              'java', 'publish', 'relocate'

// Published Javadoc-only projects
includeWithFlags ':javadoc',                             'java', 'publish', 'no_aggregation'

// Unpublished Java projects
includeWithFlags ':benchmarks',                     'java'
includeWithFlags ':it:builders',                    'java'
includeWithFlags ':it:context-storage',             'java'
includeWithFlags ':it:grpcweb',                     'java', 'akka-grpc_2.13'
includeWithFlags ':it:kotlin',                      'java', 'relocate'
includeWithFlags ':it:micrometer1.3',               'java', 'relocate'
includeWithFlags ':it:server',                      'java', 'relocate'
includeWithFlags ':it:spring:boot2-mixed',          'java', 'relocate'
includeWithFlags ':it:spring:boot2-mixed-tomcat9',  'java', 'relocate'
includeWithFlags ':it:spring:boot2-tomcat8',        'java', 'relocate'
includeWithFlags ':it:spring:boot2-tomcat9',        'java', 'relocate'
<<<<<<< HEAD
includeWithFlags ':it:thrift',                      'java', 'publish', 'relocate'
=======
includeWithFlags ':jetty9.3',                       'java', 'relocate'
>>>>>>> e8c61eaf
includeWithFlags ':testing-internal',               'java', 'relocate'
includeWithFlags ':thrift0.12',                     'java', 'relocate'

// Unpublished non-Java projects
includeWithFlags ':docs-client'

// Site generation project
includeWithFlags ':site'

// Examples
includeWithFlags ':examples:annotated-http-service',              'java'
includeWithFlags ':examples:annotated-http-service-kotlin',       'java'
includeWithFlags ':examples:context-propagation-dagger-example',  'java'
project(':examples:context-propagation-dagger-example').projectDir = file('examples/context-propagation/dagger')
includeWithFlags ':examples:context-propagation-kotlin-example',  'java'
project(':examples:context-propagation-kotlin-example').projectDir = file('examples/context-propagation/kotlin')
includeWithFlags ':examples:context-propagation-manual-example',  'java'
project(':examples:context-propagation-manual-example').projectDir = file('examples/context-propagation/manual')
includeWithFlags ':examples:context-propagation-reactor-example', 'java'
project(':examples:context-propagation-reactor-example').projectDir = file('examples/context-propagation/reactor')
includeWithFlags ':examples:context-propagation-rxjava-example',  'java'
project(':examples:context-propagation-rxjava-example').projectDir = file('examples/context-propagation/rxjava')
// '*-example' pattern is used intentionally to avoid a cycling dependency issue between project('examples:*')
// and project(':*'). See https://github.com/gradle/gradle/issues/847 for more information.
includeWithFlags ':examples:dropwizard-example',                  'java'
project(':examples:dropwizard-example').projectDir = file('examples/dropwizard')
includeWithFlags ':examples:grpc-example',                        'java'
project(':examples:grpc-example').projectDir = file('examples/grpc')
includeWithFlags ':examples:grpc-kotlin',                         'java', 'kotlin-grpc'
includeWithFlags ':examples:grpc-scala',                          'java', 'scala-grpc_2.13'
includeWithFlags ':examples:grpc-reactor',                        'java', 'reactor-grpc'
includeWithFlags ':examples:proxy-server',                        'java'
includeWithFlags ':examples:saml-service-provider',               'java'
includeWithFlags ':examples:server-sent-events',                  'java'
includeWithFlags ':examples:spring-boot-minimal',                 'java'
includeWithFlags ':examples:spring-boot-minimal-kotlin',          'java'
includeWithFlags ':examples:spring-boot-tomcat',                  'java'
includeWithFlags ':examples:spring-boot-webflux',                 'java'
includeWithFlags ':examples:static-files',                        'java'
includeWithFlags ':examples:thrift',                              'java'<|MERGE_RESOLUTION|>--- conflicted
+++ resolved
@@ -61,11 +61,8 @@
 includeWithFlags ':it:spring:boot2-mixed-tomcat9',  'java', 'relocate'
 includeWithFlags ':it:spring:boot2-tomcat8',        'java', 'relocate'
 includeWithFlags ':it:spring:boot2-tomcat9',        'java', 'relocate'
-<<<<<<< HEAD
-includeWithFlags ':it:thrift',                      'java', 'publish', 'relocate'
-=======
+includeWithFlags ':it:thrift',                      'java', 'relocate'
 includeWithFlags ':jetty9.3',                       'java', 'relocate'
->>>>>>> e8c61eaf
 includeWithFlags ':testing-internal',               'java', 'relocate'
 includeWithFlags ':thrift0.12',                     'java', 'relocate'
 
