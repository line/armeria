--- conflicted
+++ resolved
@@ -17,11 +17,8 @@
 includeWithFlags ':junit5',                              'java', 'publish', 'relocate'
 includeWithFlags ':kafka',                               'java', 'publish', 'relocate'
 includeWithFlags ':logback',                             'java', 'publish', 'relocate'
-<<<<<<< HEAD
 includeWithFlags ':oauth2',                              'java', 'publish', 'relocate'
-=======
 includeWithFlags ':reactor3',                            'java', 'publish', 'relocate'
->>>>>>> 6adc4dbe
 includeWithFlags ':retrofit2',                           'java', 'publish', 'relocate'
 includeWithFlags ':rxjava2',                             'java', 'publish', 'relocate'
 includeWithFlags ':rxjava3',                             'java', 'publish', 'relocate'
