/*
 * Copyright 2020 LINE Corporation
 *
 * LINE Corporation licenses this file to you under the Apache License,
 * version 2.0 (the "License"); you may not use this file except in compliance
 * with the License. You may obtain a copy of the License at:
 *
 *   https://www.apache.org/licenses/LICENSE-2.0
 *
 * Unless required by applicable law or agreed to in writing, software
 * distributed under the License is distributed on an "AS IS" BASIS, WITHOUT
 * WARRANTIES OR CONDITIONS OF ANY KIND, either express or implied. See the
 * License for the specific language governing permissions and limitations
 * under the License.
 */
package com.linecorp.armeria.client.endpoint;

import static java.util.Objects.requireNonNull;

import java.util.List;
import java.util.concurrent.CompletableFuture;
import java.util.concurrent.Executor;
import java.util.concurrent.ScheduledExecutorService;
import java.util.concurrent.ScheduledFuture;
import java.util.concurrent.TimeUnit;
import java.util.function.Consumer;

import com.google.common.annotations.VisibleForTesting;

import com.linecorp.armeria.client.ClientRequestContext;
import com.linecorp.armeria.client.Endpoint;
import com.linecorp.armeria.common.annotation.Nullable;
import com.linecorp.armeria.common.util.UnmodifiableFuture;
import com.linecorp.armeria.internal.client.ClientPendingThrowableUtil;

/**
 * A skeletal {@link EndpointSelector} implementation. This abstract class implements the
 * {@link #select(ClientRequestContext, ScheduledExecutorService)} method by listening to
 * the change events emitted by {@link EndpointGroup} specified at construction time.
 */
public abstract class AbstractEndpointSelector implements EndpointSelector {

    private final EndpointGroup endpointGroup;

    /**
     * Creates a new instance that selects an {@link Endpoint} from the specified {@link EndpointGroup}.
     */
    protected AbstractEndpointSelector(EndpointGroup endpointGroup) {
        this.endpointGroup = requireNonNull(endpointGroup, "endpointGroup");
    }

    /**
     * Returns the {@link EndpointGroup} being selected by this {@link EndpointSelector}.
     */
    protected final EndpointGroup group() {
        return endpointGroup;
    }

    @Deprecated
    @Override
    public final CompletableFuture<Endpoint> select(ClientRequestContext ctx,
                                                    ScheduledExecutorService executor,
                                                    long timeoutMillis) {
        return select(ctx, executor);
    }

    @Override
    public final CompletableFuture<Endpoint> select(ClientRequestContext ctx,
                                                    ScheduledExecutorService executor) {
        Endpoint endpoint = selectNow(ctx);
        if (endpoint != null) {
            return UnmodifiableFuture.completedFuture(endpoint);
        }

        final ListeningFuture listeningFuture = new ListeningFuture(ctx, executor);
        endpointGroup.addListener(listeningFuture);

        // Try to select again because the EndpointGroup might have been updated
        // between selectNow() and addListener() above.
        endpoint = selectNow(ctx);
        if (endpoint != null) {
            endpointGroup.removeListener(listeningFuture);
            return UnmodifiableFuture.completedFuture(endpoint);
        }

        final long selectionTimeoutMillis = endpointGroup.selectionTimeoutMillis();
        if (selectionTimeoutMillis == 0) {
            // A static EndpointGroup.
            return UnmodifiableFuture.completedFuture(null);
        }
        long responseTimeoutMillis = ctx.responseTimeoutMillis();
        if (responseTimeoutMillis == 0) {
            responseTimeoutMillis = Long.MAX_VALUE;
        }

        final long timeoutMillis = Math.min(selectionTimeoutMillis, responseTimeoutMillis);

        // Schedule the timeout task.
<<<<<<< HEAD
        if (timeoutMillis < Long.MAX_VALUE) {
            final ScheduledFuture<?> timeoutFuture = executor.schedule(() -> {
                listeningFuture.complete(null);
            }, timeoutMillis, TimeUnit.MILLISECONDS);
            listeningFuture.timeoutFuture = timeoutFuture;

            // Cancel the timeout task if listeningFuture is done already.
            // This guards against the following race condition:
            // 1) (Current thread) Timeout task is scheduled.
            // 2) ( Other thread ) listeningFuture is completed, but the timeout task is not cancelled
            // 3) (Current thread) timeoutFuture is assigned to listeningFuture.timeoutFuture, but it's too
            // late.
            if (listeningFuture.isDone()) {
                timeoutFuture.cancel(false);
            }
=======
        final ScheduledFuture<?> timeoutFuture =
                executor.schedule(() -> {
                                      final EndpointSelectionTimeoutException ex =
                                              EndpointSelectionTimeoutException.get(endpointGroup,
                                                                                    timeoutMillis);
                                      ClientPendingThrowableUtil.setPendingThrowable(ctx, ex);
                                      // Don't complete exceptionally so that the throwable
                                      // can be handled after executing the attached decorators
                                      listeningFuture.complete(null);
                                  },
                                  timeoutMillis,
                                  TimeUnit.MILLISECONDS);
        listeningFuture.timeoutFuture = timeoutFuture;

        // Cancel the timeout task if listeningFuture is done already.
        // This guards against the following race condition:
        // 1) (Current thread) Timeout task is scheduled.
        // 2) ( Other thread ) listeningFuture is completed, but the timeout task is not cancelled
        // 3) (Current thread) timeoutFuture is assigned to listeningFuture.timeoutFuture, but it's too late.
        if (listeningFuture.isDone()) {
            timeoutFuture.cancel(false);
>>>>>>> 6f256cb7
        }

        return listeningFuture;
    }

    @VisibleForTesting
    final class ListeningFuture extends CompletableFuture<Endpoint> implements Consumer<List<Endpoint>> {
        private final ClientRequestContext ctx;
        private final Executor executor;
        @Nullable
        private volatile Endpoint selectedEndpoint;
        @Nullable
        private volatile ScheduledFuture<?> timeoutFuture;

        ListeningFuture(ClientRequestContext ctx, Executor executor) {
            this.ctx = ctx;
            this.executor = executor;
        }

        @Override
        public void accept(List<Endpoint> unused) {
            if (selectedEndpoint != null || isDone()) {
                return;
            }

            try {
                final Endpoint endpoint = selectNow(ctx);
                if (endpoint != null) {
                    cleanup();

                    // Complete with the selected endpoint.
                    selectedEndpoint = endpoint;
                    executor.execute(() -> super.complete(endpoint));
                }
            } catch (Throwable t) {
                completeExceptionally(t);
            }
        }

        @Override
        public boolean cancel(boolean mayInterruptIfRunning) {
            cleanup();
            return super.cancel(mayInterruptIfRunning);
        }

        @Override
        public boolean complete(Endpoint value) {
            cleanup();
            return super.complete(value);
        }

        @Override
        public boolean completeExceptionally(Throwable ex) {
            cleanup();
            return super.completeExceptionally(ex);
        }

        private void cleanup() {
            group().removeListener(this);
            final ScheduledFuture<?> timeoutFuture = this.timeoutFuture;
            if (timeoutFuture != null) {
                this.timeoutFuture = null;
                timeoutFuture.cancel(false);
            }
        }

        @Nullable
        @VisibleForTesting
        ScheduledFuture<?> timeoutFuture() {
            return timeoutFuture;
        }
    }
}<|MERGE_RESOLUTION|>--- conflicted
+++ resolved
@@ -96,9 +96,13 @@
         final long timeoutMillis = Math.min(selectionTimeoutMillis, responseTimeoutMillis);
 
         // Schedule the timeout task.
-<<<<<<< HEAD
         if (timeoutMillis < Long.MAX_VALUE) {
             final ScheduledFuture<?> timeoutFuture = executor.schedule(() -> {
+                final EndpointSelectionTimeoutException ex =
+                        EndpointSelectionTimeoutException.get(endpointGroup, timeoutMillis);
+                ClientPendingThrowableUtil.setPendingThrowable(ctx, ex);
+                // Don't complete exceptionally so that the throwable
+                // can be handled after executing the attached decorators
                 listeningFuture.complete(null);
             }, timeoutMillis, TimeUnit.MILLISECONDS);
             listeningFuture.timeoutFuture = timeoutFuture;
@@ -112,29 +116,6 @@
             if (listeningFuture.isDone()) {
                 timeoutFuture.cancel(false);
             }
-=======
-        final ScheduledFuture<?> timeoutFuture =
-                executor.schedule(() -> {
-                                      final EndpointSelectionTimeoutException ex =
-                                              EndpointSelectionTimeoutException.get(endpointGroup,
-                                                                                    timeoutMillis);
-                                      ClientPendingThrowableUtil.setPendingThrowable(ctx, ex);
-                                      // Don't complete exceptionally so that the throwable
-                                      // can be handled after executing the attached decorators
-                                      listeningFuture.complete(null);
-                                  },
-                                  timeoutMillis,
-                                  TimeUnit.MILLISECONDS);
-        listeningFuture.timeoutFuture = timeoutFuture;
-
-        // Cancel the timeout task if listeningFuture is done already.
-        // This guards against the following race condition:
-        // 1) (Current thread) Timeout task is scheduled.
-        // 2) ( Other thread ) listeningFuture is completed, but the timeout task is not cancelled
-        // 3) (Current thread) timeoutFuture is assigned to listeningFuture.timeoutFuture, but it's too late.
-        if (listeningFuture.isDone()) {
-            timeoutFuture.cancel(false);
->>>>>>> 6f256cb7
         }
 
         return listeningFuture;
