/*
 * Copyright 2019 LINE Corporation
 *
 * LINE Corporation licenses this file to you under the Apache License,
 * version 2.0 (the "License"); you may not use this file except in compliance
 * with the License. You may obtain a copy of the License at:
 *
 *   https://www.apache.org/licenses/LICENSE-2.0
 *
 * Unless required by applicable law or agreed to in writing, software
 * distributed under the License is distributed on an "AS IS" BASIS, WITHOUT
 * WARRANTIES OR CONDITIONS OF ANY KIND, either express or implied. See the
 * License for the specific language governing permissions and limitations
 * under the License.
 */
package com.linecorp.armeria.client;

import static com.google.common.base.Preconditions.checkArgument;
import static java.util.Objects.requireNonNull;

import java.net.InetSocketAddress;
import java.util.Arrays;
import java.util.Map;
import java.util.function.Consumer;
import java.util.function.Function;

import com.google.common.collect.ImmutableList;
import com.google.common.collect.ImmutableMap;

import com.linecorp.armeria.client.proxy.ProxyConfig;
import com.linecorp.armeria.client.proxy.ProxyConfigSelector;
import com.linecorp.armeria.common.CommonPools;
import com.linecorp.armeria.common.Flags;
import com.linecorp.armeria.common.Http1HeaderNaming;
import com.linecorp.armeria.common.util.AbstractOptions;
import com.linecorp.armeria.internal.common.util.ChannelUtil;

import io.micrometer.core.instrument.MeterRegistry;
import io.micrometer.core.instrument.Metrics;
import io.netty.channel.ChannelOption;
import io.netty.channel.EventLoop;
import io.netty.channel.EventLoopGroup;
import io.netty.handler.ssl.SslContextBuilder;
import io.netty.resolver.AddressResolverGroup;
import io.netty.util.AsciiString;

/**
 * A set of {@link ClientFactoryOption}s and their respective values.
 */
public final class ClientFactoryOptions
        extends AbstractOptions<ClientFactoryOption<Object>, ClientFactoryOptionValue<Object>> {

    /**
     * The worker {@link EventLoopGroup}.
     */
    public static final ClientFactoryOption<EventLoopGroup> WORKER_GROUP =
            ClientFactoryOption.define("WORKER_GROUP", CommonPools.workerGroup());

    /**
     * Whether to shut down the worker {@link EventLoopGroup} when the {@link ClientFactory} is closed.
     */
    public static final ClientFactoryOption<Boolean> SHUTDOWN_WORKER_GROUP_ON_CLOSE =
            ClientFactoryOption.define("SHUTDOWN_WORKER_GROUP_ON_CLOSE", false);

    /**
     * The factory that creates an {@link EventLoopScheduler} which is responsible for assigning an
     * {@link EventLoop} to handle a connection to the specified {@link Endpoint}.
     */
    public static final ClientFactoryOption<Function<? super EventLoopGroup, ? extends EventLoopScheduler>>
            EVENT_LOOP_SCHEDULER_FACTORY = ClientFactoryOption.define(
            "EVENT_LOOP_SCHEDULER_FACTORY",
            eventLoopGroup -> new DefaultEventLoopScheduler(eventLoopGroup, 0, 0, ImmutableList.of()));

    /**
     * The {@link Consumer} which can arbitrarily configure the {@link SslContextBuilder} that will be
     * applied to the SSL session.
     */
    public static final ClientFactoryOption<Consumer<? super SslContextBuilder>> TLS_CUSTOMIZER =
            ClientFactoryOption.define("TLS_CUSTOMIZER", b -> { /* no-op */ });

    /**
     * Whether to allow the bad cipher suites listed in
     * <a href="https://tools.ietf.org/html/rfc7540#appendix-A">RFC7540</a> for TLS handshake.
     *
     * <p>Note that enabling this option increases the security risk of your connection.
     * Use it only when you must communicate with a legacy system that does not support
     * secure cipher suites.
     * See <a href="https://tools.ietf.org/html/rfc7540#section-9.2.2">Section 9.2.2, RFC7540</a> for
     * more information.
     */
    public static final ClientFactoryOption<Boolean> TLS_ALLOW_UNSAFE_CIPHERS =
            ClientFactoryOption.define("tlsAllowUnsafeCiphers", Flags.tlsAllowUnsafeCiphers());

    /**
     * The factory that creates an {@link AddressResolverGroup} which resolves remote addresses into
     * {@link InetSocketAddress}es.
     */
    public static final ClientFactoryOption<Function<? super EventLoopGroup,
            ? extends AddressResolverGroup<? extends InetSocketAddress>>> ADDRESS_RESOLVER_GROUP_FACTORY =
            ClientFactoryOption.define("ADDRESS_RESOLVER_GROUP_FACTORY",
                                       eventLoopGroup -> new DnsResolverGroupBuilder().build(eventLoopGroup));

    /**
     * The HTTP/2 <a href="https://tools.ietf.org/html/rfc7540#section-6.9.2">initial connection flow-control
     * window size</a>.
     */
    public static final ClientFactoryOption<Integer> HTTP2_INITIAL_CONNECTION_WINDOW_SIZE =
            ClientFactoryOption.define("HTTP2_INITIAL_CONNECTION_WINDOW_SIZE",
                                       Flags.defaultHttp2InitialConnectionWindowSize());

    /**
     * The <a href="https://tools.ietf.org/html/rfc7540#section-6.5.2">SETTINGS_INITIAL_WINDOW_SIZE</a>
     * for HTTP/2 stream-level flow control.
     */
    public static final ClientFactoryOption<Integer> HTTP2_INITIAL_STREAM_WINDOW_SIZE =
            ClientFactoryOption.define("HTTP2_INITIAL_STREAM_WINDOW_SIZE",
                                       Flags.defaultHttp2InitialStreamWindowSize());

    /**
     * The <a href="https://tools.ietf.org/html/rfc7540#section-6.5.2">SETTINGS_MAX_FRAME_SIZE</a>
     * that indicates the size of the largest frame payload that this client is willing to receive.
     */
    public static final ClientFactoryOption<Integer> HTTP2_MAX_FRAME_SIZE =
            ClientFactoryOption.define("HTTP2_MAX_FRAME_SIZE", Flags.defaultHttp2MaxFrameSize());

    /**
     * The HTTP/2 <a href="https://tools.ietf.org/html/rfc7540#section-6.5.2">SETTINGS_MAX_HEADER_LIST_SIZE</a>
     * that indicates the maximum size of header list that the client is prepared to accept, in octets.
     */
    public static final ClientFactoryOption<Long> HTTP2_MAX_HEADER_LIST_SIZE =
            ClientFactoryOption.define("HTTP2_MAX_HEADER_LIST_SIZE", Flags.defaultHttp2MaxHeaderListSize());

    /**
     * The maximum length of an HTTP/1 response initial line.
     */
    public static final ClientFactoryOption<Integer> HTTP1_MAX_INITIAL_LINE_LENGTH =
            ClientFactoryOption.define("HTTP1_MAX_INITIAL_LINE_LENGTH",
                                       Flags.defaultHttp1MaxInitialLineLength());

    /**
     * The maximum length of all headers in an HTTP/1 response.
     */
    public static final ClientFactoryOption<Integer> HTTP1_MAX_HEADER_SIZE =
            ClientFactoryOption.define("HTTP1_MAX_HEADER_SIZE", Flags.defaultHttp1MaxHeaderSize());

    /**
     * The maximum length of each chunk in an HTTP/1 response content.
     */
    public static final ClientFactoryOption<Integer> HTTP1_MAX_CHUNK_SIZE =
            ClientFactoryOption.define("HTTP1_MAX_CHUNK_SIZE", Flags.defaultHttp1MaxChunkSize());

    /**
     * The idle timeout of a socket connection in milliseconds.
     */
    public static final ClientFactoryOption<Long> IDLE_TIMEOUT_MILLIS =
            ClientFactoryOption.define("IDLE_TIMEOUT_MILLIS", Flags.defaultClientIdleTimeoutMillis());

    /**
     * The PING interval in milliseconds.
     * When neither read nor write was performed for the specified period of time,
     * a <a href="https://httpwg.org/specs/rfc7540.html#PING">PING</a> frame is sent for HTTP/2 or
     * an <a href="https://tools.ietf.org/html/rfc7231#section-4.3.7">OPTIONS</a> request with an asterisk ("*")
     * is sent for HTTP/1.
     */
    public static final ClientFactoryOption<Long> PING_INTERVAL_MILLIS =
            ClientFactoryOption.define("PING_INTERVAL_MILLIS", Flags.defaultPingIntervalMillis());

    /**
     * Whether to send an HTTP/2 preface string instead of an HTTP/1 upgrade request to negotiate
     * the protocol version of a cleartext HTTP connection.
     */
    public static final ClientFactoryOption<Boolean> USE_HTTP2_PREFACE =
            ClientFactoryOption.define("USE_HTTP2_PREFACE", Flags.defaultUseHttp2Preface());

    /**
     * Whether to use <a href="https://en.wikipedia.org/wiki/HTTP_pipelining">HTTP pipelining</a> for
     * HTTP/1 connections.
     */
    public static final ClientFactoryOption<Boolean> USE_HTTP1_PIPELINING =
            ClientFactoryOption.define("USE_HTTP1_PIPELINING", Flags.defaultUseHttp1Pipelining());

    /**
     * The listener which is notified on a connection pool event.
     */
    public static final ClientFactoryOption<ConnectionPoolListener> CONNECTION_POOL_LISTENER =
            ClientFactoryOption.define("CONNECTION_POOL_LISTENER", ConnectionPoolListener.noop());

    /**
     * The {@link MeterRegistry} which collects various stats.
     */
    public static final ClientFactoryOption<MeterRegistry> METER_REGISTRY =
            ClientFactoryOption.define("METER_REGISTRY", Metrics.globalRegistry);

    /**
     * The {@link ProxyConfigSelector} which determines the {@link ProxyConfig} to be used.
     */
    public static final ClientFactoryOption<ProxyConfigSelector> PROXY_CONFIG_SELECTOR =
            ClientFactoryOption.define("PROXY_CONFIG_SELECTOR", ProxyConfigSelector.of(ProxyConfig.direct()));

<<<<<<< HEAD
    /**
     * The {@link Http1HeaderNaming} which converts a lower-cased HTTP/2 header name into
     * another HTTP/1 header name.
     */
    public static final ClientFactoryOption<Http1HeaderNaming> HTTP1_HEADER_NAMING =
            ClientFactoryOption.define("HTTP1_HEADER_NAMING", AsciiString::toString);

    // Do not accept 1) the options that may break Armeria and 2) the deprecated options.
    @SuppressWarnings("deprecation")
    private static final Set<ChannelOption<?>> PROHIBITED_SOCKET_OPTIONS = ImmutableSet.of(
            ChannelOption.ALLOW_HALF_CLOSURE, ChannelOption.AUTO_READ,
            ChannelOption.AUTO_CLOSE, ChannelOption.MAX_MESSAGES_PER_READ,
            ChannelOption.WRITE_BUFFER_HIGH_WATER_MARK, ChannelOption.WRITE_BUFFER_LOW_WATER_MARK,
            EpollChannelOption.EPOLL_MODE);

=======
>>>>>>> 70a618b2
    /**
     * The {@link ChannelOption}s of the sockets created by the {@link ClientFactory}.
     */
    public static final ClientFactoryOption<Map<ChannelOption<?>, Object>> CHANNEL_OPTIONS =
            ClientFactoryOption.define("CHANNEL_OPTIONS", ImmutableMap.of(), newOptions -> {
                for (ChannelOption<?> channelOption : ChannelUtil.prohibitedOptions()) {
                    checkArgument(!newOptions.containsKey(channelOption),
                                  "prohibited channel option: %s", channelOption);
                }
                return newOptions;
            }, (oldValue, newValue) -> {
                final Map<ChannelOption<?>, Object> newOptions = newValue.value();
                if (newOptions.isEmpty()) {
                    return oldValue;
                }
                final Map<ChannelOption<?>, Object> oldOptions = oldValue.value();
                if (oldOptions.isEmpty()) {
                    return newValue;
                }
                final ImmutableMap.Builder<ChannelOption<?>, Object> builder =
                        ImmutableMap.builderWithExpectedSize(oldOptions.size() + newOptions.size());
                oldOptions.forEach((key, value) -> {
                    if (!newOptions.containsKey(key)) {
                        builder.put(key, value);
                    }
                });
                builder.putAll(newOptions);
                return newValue.option().newValue(builder.build());
            });

    private static final ClientFactoryOptions EMPTY = new ClientFactoryOptions(ImmutableList.of());

    /**
     * Returns an empty singleton {@link ClientFactoryOptions}.
     */
    public static ClientFactoryOptions of() {
        return EMPTY;
    }

    /**
     * Returns the {@link ClientFactoryOptions} with the specified {@link ClientFactoryOptionValue}s.
     */
    public static ClientFactoryOptions of(ClientFactoryOptionValue<?>... values) {
        requireNonNull(values, "values");
        if (values.length == 0) {
            return EMPTY;
        }
        return of(Arrays.asList(values));
    }

    /**
     * Returns the {@link ClientFactoryOptions} with the specified {@link ClientFactoryOptionValue}s.
     */
    public static ClientFactoryOptions of(Iterable<? extends ClientFactoryOptionValue<?>> values) {
        requireNonNull(values, "values");
        if (values instanceof ClientFactoryOptions) {
            return (ClientFactoryOptions) values;
        }
        return new ClientFactoryOptions(values);
    }

    /**
     * Merges the specified {@link ClientFactoryOptions} and {@link ClientFactoryOptionValue}s.
     *
     * @return the merged {@link ClientFactoryOptions}
     */
    public static ClientFactoryOptions of(ClientFactoryOptions baseOptions,
                                          ClientFactoryOptionValue<?>... additionalValues) {
        requireNonNull(baseOptions, "baseOptions");
        requireNonNull(additionalValues, "additionalValues");
        if (additionalValues.length == 0) {
            return baseOptions;
        }
        return new ClientFactoryOptions(baseOptions, Arrays.asList(additionalValues));
    }

    /**
     * Merges the specified {@link ClientFactoryOptions} and {@link ClientFactoryOptionValue}s.
     *
     * @return the merged {@link ClientFactoryOptions}
     */
    public static ClientFactoryOptions of(ClientFactoryOptions baseOptions,
                                          Iterable<? extends ClientFactoryOptionValue<?>> additionalValues) {
        requireNonNull(baseOptions, "baseOptions");
        requireNonNull(additionalValues, "additionalValues");
        return new ClientFactoryOptions(baseOptions, additionalValues);
    }

    private ClientFactoryOptions(Iterable<? extends ClientFactoryOptionValue<?>> values) {
        super(values);
    }

    private ClientFactoryOptions(ClientFactoryOptions baseOptions,
                                 Iterable<? extends ClientFactoryOptionValue<?>> additionalValues) {

        super(baseOptions, additionalValues);
    }

    /**
     * Returns the worker {@link EventLoopGroup}.
     */
    public EventLoopGroup workerGroup() {
        return get(WORKER_GROUP);
    }

    /**
     * Returns the flag whether to shut down the worker {@link EventLoopGroup}
     * when the {@link ClientFactory} is closed.
     */
    public boolean shutdownWorkerGroupOnClose() {
        return get(SHUTDOWN_WORKER_GROUP_ON_CLOSE);
    }

    /**
     * Returns the factory that creates an {@link EventLoopScheduler} which is responsible for assigning an
     * {@link EventLoop} to handle a connection to the specified {@link Endpoint}.
     */
    public Function<? super EventLoopGroup, ? extends EventLoopScheduler> eventLoopSchedulerFactory() {
        return get(EVENT_LOOP_SCHEDULER_FACTORY);
    }

    /**
     * Returns the {@link ChannelOption}s of the sockets created by the {@link ClientFactory}.
     */
    public Map<ChannelOption<?>, Object> channelOptions() {
        return get(CHANNEL_OPTIONS);
    }

    /**
     * Returns the {@link Consumer} which can arbitrarily configure the {@link SslContextBuilder} that will be
     * applied to the SSL session.
     */
    public Consumer<? super SslContextBuilder> tlsCustomizer() {
        return get(TLS_CUSTOMIZER);
    }

    /**
     * Returns the factory that creates an {@link AddressResolverGroup} which resolves remote addresses into
     * {@link InetSocketAddress}es.
     */
    public Function<? super EventLoopGroup,
            ? extends AddressResolverGroup<? extends InetSocketAddress>> addressResolverGroupFactory() {

        return get(ADDRESS_RESOLVER_GROUP_FACTORY);
    }

    /**
     * Returns the HTTP/2 <a href="https://tools.ietf.org/html/rfc7540#section-6.9.2">initial connection
     * flow-control window size</a>.
     */
    public int http2InitialConnectionWindowSize() {
        return get(HTTP2_INITIAL_CONNECTION_WINDOW_SIZE);
    }

    /**
     * Returns the <a href="https://tools.ietf.org/html/rfc7540#section-6.5.2">SETTINGS_INITIAL_WINDOW_SIZE</a>
     * for HTTP/2 stream-level flow control.
     */
    public int http2InitialStreamWindowSize() {
        return get(HTTP2_INITIAL_STREAM_WINDOW_SIZE);
    }

    /**
     * Returns the <a href="https://tools.ietf.org/html/rfc7540#section-6.5.2">SETTINGS_MAX_FRAME_SIZE</a>
     * that indicates the size of the largest frame payload that this client is willing to receive.
     */
    public int http2MaxFrameSize() {
        return get(HTTP2_MAX_FRAME_SIZE);
    }

    /**
     * Returns the HTTP/2 <a href="https://tools.ietf.org/html/rfc7540#section-6.5.2">
     * SETTINGS_MAX_HEADER_LIST_SIZE</a> that indicates the maximum size of header list
     * that the client is prepared to accept, in octets.
     */
    public long http2MaxHeaderListSize() {
        return get(HTTP2_MAX_HEADER_LIST_SIZE);
    }

    /**
     * Returns the maximum length of an HTTP/1 response initial line.
     */
    public int http1MaxInitialLineLength() {
        return get(HTTP1_MAX_INITIAL_LINE_LENGTH);
    }

    /**
     * Returns the maximum length of all headers in an HTTP/1 response.
     */
    public int http1MaxHeaderSize() {
        return get(HTTP1_MAX_HEADER_SIZE);
    }

    /**
     * Returns the maximum length of each chunk in an HTTP/1 response content.
     */
    public int http1MaxChunkSize() {
        return get(HTTP1_MAX_CHUNK_SIZE);
    }

    /**
     * Returns the idle timeout of a socket connection in milliseconds.
     */
    public long idleTimeoutMillis() {
        return get(IDLE_TIMEOUT_MILLIS);
    }

    /**
     * Returns the PING interval in milliseconds.
     * When neither read nor write was performed for the specified period of time,
     * a <a href="https://httpwg.org/specs/rfc7540.html#PING">PING</a> frame is sent for HTTP/2 or
     * an <a href="https://tools.ietf.org/html/rfc7231#section-4.3.7">OPTIONS</a> request with an asterisk ("*")
     * is sent for HTTP/1.
     */
    public long pingIntervalMillis() {
        return get(PING_INTERVAL_MILLIS);
    }

    /**
     * Returns whether to send an HTTP/2 preface string instead of an HTTP/1 upgrade request to negotiate
     * the protocol version of a cleartext HTTP connection.
     */
    public boolean useHttp2Preface() {
        return get(USE_HTTP2_PREFACE);
    }

    /**
     * Returns whether to use <a href="https://en.wikipedia.org/wiki/HTTP_pipelining">HTTP pipelining</a> for
     * HTTP/1 connections.
     */
    public boolean useHttp1Pipelining() {
        return get(USE_HTTP1_PIPELINING);
    }

    /**
     * Returns the listener which is notified on a connection pool event.
     */
    public ConnectionPoolListener connectionPoolListener() {
        return get(CONNECTION_POOL_LISTENER);
    }

    /**
     * Returns the {@link MeterRegistry} which collects various stats.
     */
    public MeterRegistry meterRegistry() {
        return get(METER_REGISTRY);
    }

    /**
     * The {@link ProxyConfigSelector} which determines the {@link ProxyConfig} to be used.
     */
    public ProxyConfigSelector proxyConfigSelector() {
        return get(PROXY_CONFIG_SELECTOR);
    }

    /**
     * Returns the {@link Http1HeaderNaming} which converts a lower-cased HTTP/2 header name into
     * another header name. This is useful when communicating with a legacy system that only supports
     * case sensitive HTTP/1 headers.
     */
    public Http1HeaderNaming http1HeaderNaming() {
        return get(HTTP1_HEADER_NAMING);
    }

    /**
     * Returns whether to allow the bad cipher suites listed in
     * <a href="https://tools.ietf.org/html/rfc7540#appendix-A">RFC7540</a> for TLS handshake.
     *
     * <p>Note that enabling this option increases the security risk of your connection.
     * Use it only when you must communicate with a legacy system that does not support
     * secure cipher suites.
     * See <a href="https://tools.ietf.org/html/rfc7540#section-9.2.2">Section 9.2.2, RFC7540</a> for
     * more information.
     */
    public boolean tlsAllowUnsafeCiphers() {
        return get(TLS_ALLOW_UNSAFE_CIPHERS);
    }
}<|MERGE_RESOLUTION|>--- conflicted
+++ resolved
@@ -197,7 +197,6 @@
     public static final ClientFactoryOption<ProxyConfigSelector> PROXY_CONFIG_SELECTOR =
             ClientFactoryOption.define("PROXY_CONFIG_SELECTOR", ProxyConfigSelector.of(ProxyConfig.direct()));
 
-<<<<<<< HEAD
     /**
      * The {@link Http1HeaderNaming} which converts a lower-cased HTTP/2 header name into
      * another HTTP/1 header name.
@@ -205,16 +204,6 @@
     public static final ClientFactoryOption<Http1HeaderNaming> HTTP1_HEADER_NAMING =
             ClientFactoryOption.define("HTTP1_HEADER_NAMING", AsciiString::toString);
 
-    // Do not accept 1) the options that may break Armeria and 2) the deprecated options.
-    @SuppressWarnings("deprecation")
-    private static final Set<ChannelOption<?>> PROHIBITED_SOCKET_OPTIONS = ImmutableSet.of(
-            ChannelOption.ALLOW_HALF_CLOSURE, ChannelOption.AUTO_READ,
-            ChannelOption.AUTO_CLOSE, ChannelOption.MAX_MESSAGES_PER_READ,
-            ChannelOption.WRITE_BUFFER_HIGH_WATER_MARK, ChannelOption.WRITE_BUFFER_LOW_WATER_MARK,
-            EpollChannelOption.EPOLL_MODE);
-
-=======
->>>>>>> 70a618b2
     /**
      * The {@link ChannelOption}s of the sockets created by the {@link ClientFactory}.
      */
