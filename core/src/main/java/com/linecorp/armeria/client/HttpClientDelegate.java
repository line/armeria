/*
 * Copyright 2016 LINE Corporation
 *
 * LINE Corporation licenses this file to you under the Apache License,
 * version 2.0 (the "License"); you may not use this file except in compliance
 * with the License. You may obtain a copy of the License at:
 *
 *   https://www.apache.org/licenses/LICENSE-2.0
 *
 * Unless required by applicable law or agreed to in writing, software
 * distributed under the License is distributed on an "AS IS" BASIS, WITHOUT
 * WARRANTIES OR CONDITIONS OF ANY KIND, either express or implied. See the
 * License for the specific language governing permissions and limitations
 * under the License.
 */
package com.linecorp.armeria.client;

import static java.util.Objects.requireNonNull;

import java.net.InetAddress;
import java.net.InetSocketAddress;
import java.util.function.BiConsumer;

import com.linecorp.armeria.client.HttpChannelPool.PoolKey;
import com.linecorp.armeria.client.endpoint.EmptyEndpointGroupException;
import com.linecorp.armeria.client.proxy.HAProxyConfig;
import com.linecorp.armeria.client.proxy.ProxyConfig;
import com.linecorp.armeria.client.proxy.ProxyType;
import com.linecorp.armeria.common.HttpRequest;
import com.linecorp.armeria.common.HttpResponse;
import com.linecorp.armeria.common.SessionProtocol;
import com.linecorp.armeria.common.annotation.Nullable;
import com.linecorp.armeria.common.logging.ClientConnectionTimings;
import com.linecorp.armeria.common.logging.ClientConnectionTimingsBuilder;
import com.linecorp.armeria.common.logging.RequestLogBuilder;
import com.linecorp.armeria.common.util.SafeCloseable;
import com.linecorp.armeria.internal.common.PathAndQuery;
import com.linecorp.armeria.internal.common.RequestContextUtil;
import com.linecorp.armeria.server.ProxiedAddresses;
import com.linecorp.armeria.server.ServiceRequestContext;

import io.netty.channel.Channel;
import io.netty.channel.EventLoop;
import io.netty.resolver.AddressResolverGroup;
import io.netty.util.concurrent.Future;

final class HttpClientDelegate implements HttpClient {

    private final HttpClientFactory factory;
    private final AddressResolverGroup<InetSocketAddress> addressResolverGroup;

    HttpClientDelegate(HttpClientFactory factory,
                       AddressResolverGroup<InetSocketAddress> addressResolverGroup) {
        this.factory = requireNonNull(factory, "factory");
        this.addressResolverGroup = requireNonNull(addressResolverGroup, "addressResolverGroup");
    }

    @Override
    public HttpResponse execute(ClientRequestContext ctx, HttpRequest req) throws Exception {
        final Endpoint endpoint = ctx.endpoint();
        if (endpoint == null) {
            // It is possible that we reach here even when `EndpointGroup` is not empty,
            // because `endpoint` can be `null` for the following two cases:
            // - `EndpointGroup.select()` returned `null`.
            // - An exception was raised while context initialization.
            //
            // Because all the clean-up is done by `DefaultClientRequestContext.failEarly()`
            // when context initialization fails with an exception, we can assume that the exception
            // and response created here will be exposed only when `EndpointGroup.select()` returned `null`.
            //
            // See `DefaultClientRequestContext.init()` for more information.
            final UnprocessedRequestException cause =
                    UnprocessedRequestException.of(EmptyEndpointGroupException.get());
            handleEarlyRequestException(ctx, req, cause);
            return HttpResponse.ofFailure(cause);
        }

        if (!isValidPath(req)) {
            final UnprocessedRequestException cause = UnprocessedRequestException.of(
                    new IllegalArgumentException("invalid path: " + req.path()));
            handleEarlyRequestException(ctx, req, cause);
            return HttpResponse.ofFailure(cause);
        }

        final Endpoint endpointWithPort = endpoint.withDefaultPort(ctx.sessionProtocol().defaultPort());
        final EventLoop eventLoop = ctx.eventLoop().withoutContext();
        final DecodedHttpResponse res = new DecodedHttpResponse(eventLoop);

        final ClientConnectionTimingsBuilder timingsBuilder = ClientConnectionTimings.builder();

        if (endpointWithPort.hasIpAddr()) {
            // IP address has been resolved already.
            acquireConnectionAndExecute(ctx, endpointWithPort, req, res, timingsBuilder);
        } else {
            resolveAddress(endpointWithPort, ctx, (resolved, cause) -> {
                timingsBuilder.dnsResolutionEnd();
                if (cause == null) {
                    assert resolved != null;
                    acquireConnectionAndExecute(ctx, resolved, req, res, timingsBuilder);
                } else {
                    ctx.logBuilder().session(null, ctx.sessionProtocol(), timingsBuilder.build());
                    final UnprocessedRequestException wrappedCause = UnprocessedRequestException.of(cause);
                    handleEarlyRequestException(ctx, req, wrappedCause);
                    res.close(wrappedCause);
                }
            });
        }

        return res;
    }

    private void resolveAddress(Endpoint endpoint, ClientRequestContext ctx,
                                BiConsumer<@Nullable Endpoint, @Nullable Throwable> onComplete) {

        // IP address has not been resolved yet.
        assert !endpoint.hasIpAddr() && endpoint.hasPort();

        final Future<InetSocketAddress> resolveFuture =
                addressResolverGroup.getResolver(ctx.eventLoop().withoutContext())
                                    .resolve(InetSocketAddress.createUnresolved(endpoint.host(),
                                                                                endpoint.port()));
        if (resolveFuture.isSuccess()) {
            final InetAddress address = resolveFuture.getNow().getAddress();
            onComplete.accept(endpoint.withInetAddress(address), null);
        } else {
            resolveFuture.addListener(future -> {
                if (future.isSuccess()) {
                    final InetAddress address = resolveFuture.getNow().getAddress();
                    onComplete.accept(endpoint.withInetAddress(address), null);
                } else {
                    onComplete.accept(null, resolveFuture.cause());
                }
            });
        }
    }

    private void acquireConnectionAndExecute(ClientRequestContext ctx, Endpoint endpoint,
                                             HttpRequest req, DecodedHttpResponse res,
                                             ClientConnectionTimingsBuilder timingsBuilder) {
        if (ctx.eventLoop().inEventLoop()) {
            acquireConnectionAndExecute0(ctx, endpoint, req, res, timingsBuilder);
        } else {
            ctx.eventLoop().execute(() -> {
                acquireConnectionAndExecute0(ctx, endpoint, req, res, timingsBuilder);
            });
        }
    }

    private void acquireConnectionAndExecute0(ClientRequestContext ctx, Endpoint endpoint,
                                              HttpRequest req, DecodedHttpResponse res,
                                              ClientConnectionTimingsBuilder timingsBuilder) {
        // IP address should be resolved already.
        assert endpoint.hasIpAddr();

        final SessionProtocol protocol = ctx.sessionProtocol();
        final HttpChannelPool pool = factory.pool(ctx.eventLoop().withoutContext());

        final ProxyConfig proxyConfig;
        try {
            proxyConfig = getProxyConfig(protocol, endpoint);
        } catch (Throwable t) {
            final UnprocessedRequestException wrapped = UnprocessedRequestException.of(t);
            handleEarlyRequestException(ctx, req, wrapped);
            res.close(wrapped);
            return;
        }

<<<<<<< HEAD
        final PoolKey key = new PoolKey(host, ipAddr, port, proxyConfig);
        @Nullable
=======
        final PoolKey key = new PoolKey(endpoint.host(), endpoint.ipAddr(), endpoint.port(), proxyConfig);
>>>>>>> 40990d3a
        final PooledChannel pooledChannel = pool.acquireNow(protocol, key);
        if (pooledChannel != null) {
            logSession(ctx, pooledChannel, null);
            doExecute(pooledChannel, ctx, req, res);
        } else {
            pool.acquireLater(protocol, key, timingsBuilder).handle((newPooledChannel, cause) -> {
                logSession(ctx, newPooledChannel, timingsBuilder.build());
                if (cause == null) {
                    doExecute(newPooledChannel, ctx, req, res);
                } else {
                    final UnprocessedRequestException wrapped = UnprocessedRequestException.of(cause);
                    handleEarlyRequestException(ctx, req, wrapped);
                    res.close(wrapped);
                }
                return null;
            });
        }
    }

    private ProxyConfig getProxyConfig(SessionProtocol protocol, Endpoint endpoint) {
        final ProxyConfig proxyConfig = factory.proxyConfigSelector().select(protocol, endpoint);
        requireNonNull(proxyConfig, "proxyConfig");

        // special behavior for haproxy when sourceAddress is null
        if (proxyConfig.proxyType() == ProxyType.HAPROXY &&
            ((HAProxyConfig) proxyConfig).sourceAddress() == null) {
            final InetSocketAddress proxyAddress = proxyConfig.proxyAddress();
            assert proxyAddress != null;

            // use proxy information in context if available
            @Nullable
            final ServiceRequestContext serviceCtx = ServiceRequestContext.currentOrNull();
            if (serviceCtx != null) {
                final ProxiedAddresses proxiedAddresses = serviceCtx.proxiedAddresses();
                return ProxyConfig.haproxy(proxyAddress, proxiedAddresses.sourceAddress());
            }
        }

        return proxyConfig;
    }

    private static void logSession(ClientRequestContext ctx, @Nullable PooledChannel pooledChannel,
                                   @Nullable ClientConnectionTimings connectionTimings) {
        if (pooledChannel != null) {
            final Channel channel = pooledChannel.get();
            final SessionProtocol actualProtocol = pooledChannel.protocol();
            ctx.logBuilder().session(channel, actualProtocol, connectionTimings);
        } else {
            ctx.logBuilder().session(null, ctx.sessionProtocol(), connectionTimings);
        }
    }

<<<<<<< HEAD
    @VisibleForTesting
    static String extractHost(ClientRequestContext ctx, HttpRequest req, Endpoint endpoint) {
        @Nullable String host = extractHost(ctx.additionalRequestHeaders().get(HttpHeaderNames.AUTHORITY));
        if (host != null) {
            return host;
        }

        host = extractHost(req.authority());
        if (host != null) {
            return host;
        }

        return endpoint.host();
    }

    @Nullable
    private static String extractHost(@Nullable String authority) {
        if (Strings.isNullOrEmpty(authority)) {
            return null;
        }

        if (authority.charAt(0) == '[') {
            // Surrounded by '[' and ']'
            final int closingBracketPos = authority.lastIndexOf(']');
            if (closingBracketPos > 0) {
                return authority.substring(1, closingBracketPos);
            } else {
                // Invalid authority - no matching ']'
                return null;
            }
        }

        // Not surrounded by '[' and ']'
        final int colonPos = authority.lastIndexOf(':');
        if (colonPos > 0) {
            // Strip the port number.
            return authority.substring(0, colonPos);
        }
        if (colonPos < 0) {
            // authority does not have a port number.
            return authority;
        }

        // Invalid authority - ':' is the first character.
        return null;
    }

=======
>>>>>>> 40990d3a
    private static boolean isValidPath(HttpRequest req) {
        return PathAndQuery.parse(req.path()) != null;
    }

    private static void handleEarlyRequestException(ClientRequestContext ctx,
                                                    HttpRequest req, Throwable cause) {
        try (SafeCloseable ignored = RequestContextUtil.pop()) {
            req.abort(cause);
            final RequestLogBuilder logBuilder = ctx.logBuilder();
            logBuilder.endRequest(cause);
            logBuilder.endResponse(cause);
        }
    }

    private static void doExecute(PooledChannel pooledChannel, ClientRequestContext ctx,
                                  HttpRequest req, DecodedHttpResponse res) {
        final Channel channel = pooledChannel.get();
        final HttpSession session = HttpSession.get(channel);
        res.init(session.inboundTrafficController());
        session.invoke(pooledChannel, ctx, req, res);
    }
}<|MERGE_RESOLUTION|>--- conflicted
+++ resolved
@@ -165,12 +165,9 @@
             return;
         }
 
-<<<<<<< HEAD
-        final PoolKey key = new PoolKey(host, ipAddr, port, proxyConfig);
         @Nullable
-=======
         final PoolKey key = new PoolKey(endpoint.host(), endpoint.ipAddr(), endpoint.port(), proxyConfig);
->>>>>>> 40990d3a
+        @Nullable
         final PooledChannel pooledChannel = pool.acquireNow(protocol, key);
         if (pooledChannel != null) {
             logSession(ctx, pooledChannel, null);
@@ -223,56 +220,6 @@
         }
     }
 
-<<<<<<< HEAD
-    @VisibleForTesting
-    static String extractHost(ClientRequestContext ctx, HttpRequest req, Endpoint endpoint) {
-        @Nullable String host = extractHost(ctx.additionalRequestHeaders().get(HttpHeaderNames.AUTHORITY));
-        if (host != null) {
-            return host;
-        }
-
-        host = extractHost(req.authority());
-        if (host != null) {
-            return host;
-        }
-
-        return endpoint.host();
-    }
-
-    @Nullable
-    private static String extractHost(@Nullable String authority) {
-        if (Strings.isNullOrEmpty(authority)) {
-            return null;
-        }
-
-        if (authority.charAt(0) == '[') {
-            // Surrounded by '[' and ']'
-            final int closingBracketPos = authority.lastIndexOf(']');
-            if (closingBracketPos > 0) {
-                return authority.substring(1, closingBracketPos);
-            } else {
-                // Invalid authority - no matching ']'
-                return null;
-            }
-        }
-
-        // Not surrounded by '[' and ']'
-        final int colonPos = authority.lastIndexOf(':');
-        if (colonPos > 0) {
-            // Strip the port number.
-            return authority.substring(0, colonPos);
-        }
-        if (colonPos < 0) {
-            // authority does not have a port number.
-            return authority;
-        }
-
-        // Invalid authority - ':' is the first character.
-        return null;
-    }
-
-=======
->>>>>>> 40990d3a
     private static boolean isValidPath(HttpRequest req) {
         return PathAndQuery.parse(req.path()) != null;
     }
