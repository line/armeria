--- conflicted
+++ resolved
@@ -69,7 +69,7 @@
      */
     @UnstableApi
     protected FilteredStreamMessage(StreamMessage<T> upstream, boolean withPooledObjects) {
-        this.upstream = requireNonNull(upstream, "upstream");
+        this.upstream = requireNonNull(upstream, "delegate");
         filterSupportsPooledObjects = withPooledObjects;
     }
 
@@ -104,33 +104,18 @@
     }
 
     @Override
-<<<<<<< HEAD
-    public boolean isOpen() {
+    public final boolean isOpen() {
         return upstream.isOpen();
     }
 
     @Override
-    public boolean isEmpty() {
+    public final boolean isEmpty() {
         return upstream.isEmpty();
     }
 
     @Override
-    public CompletableFuture<Void> whenComplete() {
+    public final CompletableFuture<Void> whenComplete() {
         return upstream.whenComplete();
-=======
-    public final boolean isOpen() {
-        return delegate.isOpen();
-    }
-
-    @Override
-    public final boolean isEmpty() {
-        return delegate.isEmpty();
-    }
-
-    @Override
-    public final CompletableFuture<Void> whenComplete() {
-        return delegate.whenComplete();
->>>>>>> 0bb591d2
     }
 
     @Override
@@ -167,33 +152,18 @@
     }
 
     @Override
-<<<<<<< HEAD
-    public EventExecutor defaultSubscriberExecutor() {
+    public final EventExecutor defaultSubscriberExecutor() {
         return upstream.defaultSubscriberExecutor();
     }
 
     @Override
-    public void abort() {
+    public final void abort() {
         upstream.abort();
     }
 
     @Override
-    public void abort(Throwable cause) {
+    public final void abort(Throwable cause) {
         upstream.abort(requireNonNull(cause, "cause"));
-=======
-    public final EventExecutor defaultSubscriberExecutor() {
-        return delegate.defaultSubscriberExecutor();
-    }
-
-    @Override
-    public final void abort() {
-        delegate.abort();
-    }
-
-    @Override
-    public final void abort(Throwable cause) {
-        delegate.abort(requireNonNull(cause, "cause"));
->>>>>>> 0bb591d2
     }
 
     private final class FilteringSubscriber implements Subscriber<T> {
