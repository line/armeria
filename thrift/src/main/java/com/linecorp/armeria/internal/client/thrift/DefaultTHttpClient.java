--- conflicted
+++ resolved
@@ -64,13 +64,8 @@
         pathAndQuery.storeInCache(path);
 
         final RpcRequest call = RpcRequest.of(serviceType, method, args);
-<<<<<<< HEAD
-        return execute(HttpMethod.POST, pathAndQuery.path(), null, serviceName, call);
-=======
-
-        return execute(HttpMethod.POST, scheme().sessionProtocol(), pathAndQuery.path(), null, serviceName,
-                       call, (ctx, cause) -> RpcResponse.ofFailure(cause));
->>>>>>> e0e1b910
+        return execute(scheme().sessionProtocol(), HttpMethod.POST,
+                       pathAndQuery.path(), null, serviceName, call);
     }
 
     @Override
