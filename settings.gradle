--- conflicted
+++ resolved
@@ -89,19 +89,11 @@
 includeWithFlags ':site'
 
 // Examples
-<<<<<<< HEAD
 includeWithFlags ':examples:annotated-http-service',               'java'
 includeWithFlags ':examples:annotated-http-service-kotlin',        'java'
 includeWithFlags ':examples:context-propagation-dagger-example',   'java'
 project(':examples:context-propagation-dagger-example').projectDir = file('examples/context-propagation/dagger')
 includeWithFlags ':examples:context-propagation-kotlin-example',   'java'
-=======
-includeWithFlags ':examples:annotated-http-service',              'java'
-includeWithFlags ':examples:annotated-http-service-kotlin',       'java', 'kotlin'
-includeWithFlags ':examples:context-propagation-dagger-example',  'java'
-project(':examples:context-propagation-dagger-example').projectDir = file('examples/context-propagation/dagger')
-includeWithFlags ':examples:context-propagation-kotlin-example',  'java', 'kotlin'
->>>>>>> b89f9a2c
 project(':examples:context-propagation-kotlin-example').projectDir = file('examples/context-propagation/kotlin')
 includeWithFlags ':examples:context-propagation-manual-example',   'java'
 project(':examples:context-propagation-manual-example').projectDir = file('examples/context-propagation/manual')
@@ -113,37 +105,20 @@
 // and project(':*'). See https://github.com/gradle/gradle/issues/847 for more information.
 includeWithFlags ':examples:dropwizard-example',                   'java'
 project(':examples:dropwizard-example').projectDir = file('examples/dropwizard')
-<<<<<<< HEAD
+includeWithFlags ':examples:graphql-example',                      'java'
+project(':examples:graphql-example').projectDir = file('examples/graphql')
 includeWithFlags ':examples:grpc-example',                         'java'
 project(':examples:grpc-example').projectDir = file('examples/grpc')
-includeWithFlags ':examples:grpc-kotlin',                          'java', 'kotlin-grpc'
+includeWithFlags ':examples:grpc-kotlin',                          'java', 'kotlin-grpc', 'kotlin'
 includeWithFlags ':examples:grpc-scala',                           'java', 'scala-grpc_2.13'
 includeWithFlags ':examples:grpc-reactor',                         'java', 'reactor-grpc'
 includeWithFlags ':examples:proxy-server',                         'java'
 includeWithFlags ':examples:saml-service-provider',                'java'
 includeWithFlags ':examples:server-sent-events',                   'java'
 includeWithFlags ':examples:spring-boot-minimal',                  'java'
-includeWithFlags ':examples:spring-boot-minimal-kotlin',           'java'
+includeWithFlags ':examples:spring-boot-minimal-kotlin',           'java', 'kotlin'
 includeWithFlags ':examples:spring-boot-tomcat',                   'java'
 includeWithFlags ':examples:spring-boot-webflux',                  'java'
 includeWithFlags ':examples:static-files',                         'java'
 includeWithFlags ':examples:thrift',                               'java'
-includeWithFlags ':examples:tutorials:rest-api-annotated-service', 'java'
-=======
-includeWithFlags ':examples:graphql-example',                     'java'
-project(':examples:graphql-example').projectDir = file('examples/graphql')
-includeWithFlags ':examples:grpc-example',                        'java'
-project(':examples:grpc-example').projectDir = file('examples/grpc')
-includeWithFlags ':examples:grpc-kotlin',                         'java', 'kotlin-grpc', 'kotlin'
-includeWithFlags ':examples:grpc-scala',                          'java', 'scala-grpc_2.13'
-includeWithFlags ':examples:grpc-reactor',                        'java', 'reactor-grpc'
-includeWithFlags ':examples:proxy-server',                        'java'
-includeWithFlags ':examples:saml-service-provider',               'java'
-includeWithFlags ':examples:server-sent-events',                  'java'
-includeWithFlags ':examples:spring-boot-minimal',                 'java'
-includeWithFlags ':examples:spring-boot-minimal-kotlin',          'java', 'kotlin'
-includeWithFlags ':examples:spring-boot-tomcat',                  'java'
-includeWithFlags ':examples:spring-boot-webflux',                 'java'
-includeWithFlags ':examples:static-files',                        'java'
-includeWithFlags ':examples:thrift',                              'java'
->>>>>>> b89f9a2c
+includeWithFlags ':examples:tutorials:rest-api-annotated-service', 'java'