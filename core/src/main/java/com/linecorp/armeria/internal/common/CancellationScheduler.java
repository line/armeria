--- conflicted
+++ resolved
@@ -22,13 +22,6 @@
 
 import com.linecorp.armeria.common.annotation.Nullable;
 import com.linecorp.armeria.common.util.TimeoutMode;
-<<<<<<< HEAD
-import com.linecorp.armeria.common.util.UnmodifiableFuture;
-import com.linecorp.armeria.server.HttpResponseException;
-import com.linecorp.armeria.server.HttpStatusException;
-import com.linecorp.armeria.server.RequestTimeoutException;
-=======
->>>>>>> 8db7c99d
 
 import io.netty.util.concurrent.EventExecutor;
 
@@ -97,94 +90,7 @@
     CompletableFuture<Void> whenTimedOut();
 
     @VisibleForTesting
-<<<<<<< HEAD
-    public boolean isInitialized() {
-        return pendingTask == noopPendingTask && eventLoop != null;
-    }
-
-    private void addPendingTask(Runnable pendingTask) {
-        if (!pendingTaskUpdater.compareAndSet(this, null, pendingTask)) {
-            for (;;) {
-                final Runnable oldPendingTask = this.pendingTask;
-                assert oldPendingTask != null;
-                if (oldPendingTask == noopPendingTask) {
-                    assert eventLoop != null;
-                    eventLoop.execute(pendingTask);
-                    break;
-                }
-                final Runnable newPendingTask = () -> {
-                    oldPendingTask.run();
-                    pendingTask.run();
-                };
-                if (pendingTaskUpdater.compareAndSet(this, oldPendingTask, newPendingTask)) {
-                    break;
-                }
-            }
-        }
-    }
-
-    private void setPendingTimeoutNanos(long pendingTimeoutNanos) {
-        for (;;) {
-            final long oldPendingTimeoutNanos = this.pendingTimeoutNanos;
-            if (pendingTimeoutNanosUpdater.compareAndSet(this, oldPendingTimeoutNanos, pendingTimeoutNanos)) {
-                break;
-            }
-        }
-    }
-
-    private void addPendingTimeoutNanos(long pendingTimeoutNanos) {
-        for (;;) {
-            final long oldPendingTimeoutNanos = this.pendingTimeoutNanos;
-            final long newPendingTimeoutNanos = LongMath.saturatedAdd(oldPendingTimeoutNanos,
-                                                                      pendingTimeoutNanos);
-            if (pendingTimeoutNanosUpdater.compareAndSet(this, oldPendingTimeoutNanos,
-                                                         newPendingTimeoutNanos)) {
-                break;
-            }
-        }
-    }
-
-    private void invokeTask(@Nullable Throwable cause) {
-        if (task == null) {
-            return;
-        }
-
-        if (cause instanceof HttpStatusException || cause instanceof HttpResponseException) {
-            // Log the requestCause only when an Http{Status,Response}Exception was created with a cause.
-            cause = cause.getCause();
-        }
-
-        if (cause == null) {
-            if (server) {
-                cause = RequestTimeoutException.get();
-            } else {
-                cause = ResponseTimeoutException.get();
-            }
-        }
-
-        // Set FINISHING to preclude executing other timeout operations from the callbacks of `whenCancelling()`
-        state = State.FINISHING;
-        if (task.canSchedule()) {
-            ((CancellationFuture) whenCancelling()).doComplete(cause);
-        }
-        // Set state first to prevent duplicate execution
-        state = State.FINISHED;
-
-        // The returned value of `canSchedule()` could've been changed by the callbacks of `whenCancelling()`
-        if (task.canSchedule()) {
-            task.run(cause);
-        }
-        this.cause = cause;
-        ((CancellationFuture) whenCancelled()).doComplete(cause);
-    }
-
-    @VisibleForTesting
-    State state() {
-        return state;
-    }
-=======
     boolean isInitialized();
->>>>>>> 8db7c99d
 
     enum State {
         INIT,
