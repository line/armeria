[versions]
akka = "2.6.20"
akka-http-cors = "1.0.0"
akka-grpc-runtime = "1.0.3"
apache-httpclient5 = "5.2.1"
apache-httpclient4 = "4.5.14"
asm = "9.5"
assertj = "3.24.2"
awaitility = "4.2.0"
blockhound = "1.0.8.RELEASE"
bouncycastle = "1.70"
brave = "5.16.0"
brotli4j = "1.12.0"
bucket4j = "7.6.0"
caffeine = "2.9.3"
cglib = "3.3.0"
checkerframework = "2.5.5"
checkstyle = "10.3.2"
curator = "5.5.0"
dagger = "2.47"
dgs = "7.3.6"
dropwizard1 = "1.3.29"
dropwizard2 = "2.1.6"
dropwizard-metrics = "4.2.19"
errorprone = "2.20.0"
errorprone-gradle-plugin = "3.1.0"
eureka = "2.0.1"
fastutil = "8.5.12"
finagle = "22.12.0"
findbugs = "3.0.2"
futures-completable = "0.3.5"
futures-extra = "4.3.1"
gax-grpc = "2.31.1"
graphql-java = "20.4"
<<<<<<< HEAD
graphql-kotlin = "6.5.3"
groovy = "3.0.18"
grpc-java = "1.57.1"
=======
graphql-kotlin = "6.5.2"
grpc-java = "1.56.0"
>>>>>>> 491841f6
grpc-kotlin = "1.3.0"
guava = "32.0.1-jre"
hamcrest = "2.2"
hbase = "1.2.6"
hibernate-validator6 = "6.2.5.Final"
hibernate-validator8 = "8.0.1.Final"
j2objc = "2.8"
jackson = "2.15.2"
jakarta-inject = "2.0.1"
jakarta-validation = "3.0.2"
jakarta-websocket= "2.1.1"
java-websocket = "1.5.4"
javax-annotation = "1.3.2"
javax-inject = "1"
javax-jsr311 = "1.1.1"
javax-validation = "2.0.1.Final"
jctools = "4.0.1"
# Find the latest version of the major 10 https://central.sonatype.com/artifact/org.eclipse.jetty/jetty-server/
jetty10 = "10.0.15"
# Find the latest version of the major 10 https://central.sonatype.com/artifact/org.eclipse.jetty/apache-jstl/
jetty10-jstl = "10.0.15"
jetty11 = "11.0.15"
jetty11-jstl = "11.0.0"
jetty93 = "9.3.30.v20211001"
jetty94 = "9.4.51.v20230217"
jetty-alpn-api = "1.1.3.v20160715"
jmh-core = "1.36"
jmh-extras = "0.3.7"
jmh-gradle-plugin = "0.7.1"
joor = "0.9.14"
json-unit = "2.38.0"
jsoup = "1.16.1"
junit4 = "4.13.2"
junit5 = "5.10.0"
junit-pioneer = "1.9.1"
jwt = "4.4.0"
kafka = "3.5.1"
kotlin = "1.9.0"
kotlin-coroutine = "1.7.3"
ktlint-gradle-plugin = "11.5.0"
logback12 = "1.2.11"
logback14 = "1.4.7"
micrometer = "1.11.2"
micrometer13 = "1.3.20"
mockito = "4.11.0"
monix = "3.4.1"
munit = "0.7.29"
netty = "4.1.96.Final"
netty-incubator-transport-native-io_uring = "0.0.21.Final"
nexus-publish = "1.3.0"
node-gradle-plugin = "5.0.0"
okhttp2 = "2.7.5"
okhttp3 = { strictly = "3.14.9" }
okhttp4 = "4.11.0"
opensaml = "3.4.6"
osdetector = "1.7.3"
proguard = "7.3.1"
prometheus = "0.16.0"
protobuf = "3.23.4"
protobuf-gradle-plugin = "0.8.19"
protobuf-jackson = "2.2.0"
reactive-grpc = "1.2.4"
reactive-streams = "1.0.4"
reactor = "3.5.8"
reactor-kotlin = "1.2.2"
reflections = "0.9.11"
resilience4j = "2.1.0"
resteasy = "5.0.7.Final"
resteasy-jboss-logging = "3.4.3.Final"
resteasy-jboss-logging-annotations = "2.2.1.Final"
retrofit2 = "2.9.0"
rxjava2 = "2.2.21"
rxjava3 = "3.1.6"
sangria = "4.0.1"
sangria-slowlog = "3.0.0"
scala-collection-compat = "2.11.0"
scala-java8-compat = "1.0.2"
scala212 = "2.12.18"
scala213 = "2.13.11"
scala3 = "3.3.0"
scalafmt-gradle-plugin = "1.16.2"
scalapb = "0.11.13"
scalapb-json = "0.12.1"
shadow-gradle-plugin = "7.1.2"
shibboleth-utilities = "7.5.2"
snappy = "1.1.10.3"
slf4j = "1.7.36"
slf4j2 = "2.0.7"
<<<<<<< HEAD
spring6 = "6.0.11"
spring-boot2 = "2.7.14"
spring-boot3 = "3.1.2"
testng = "7.5.1"
=======
spring6 = "6.0.9"
spring-boot2 = "2.7.12"
spring-boot3 = "3.1.0"
testcontainers = "1.18.3"
testng = "7.5"
>>>>>>> 491841f6
thrift09 = { strictly = "0.9.3-1" }
thrift012 = { strictly = "0.12.0" }
thrift013 = { strictly = "0.13.0" }
thrift014 = { strictly = "0.14.2" }
thrift015 = { strictly = "0.15.0" }
thrift016 = { strictly = "0.16.0" }
thrift017 = { strictly = "0.17.0" }
thrift018 = { strictly = "0.18.1" }
tomcat8 = "8.5.85"
tomcat9 = "9.0.71"
tomcat10 = "10.1.11"
xml-apis = "1.4.01"
zookeeper = "3.8.2"
zookeeper-junit = "1.2"

[boms]
brave = { module = "io.zipkin.brave:brave-bom", version.ref = "brave" }
dropwizard-metrics = { module = "io.dropwizard.metrics:metrics-bom", version.ref = "dropwizard-metrics" }
# Ensure that we use the same Protobuf version as what gRPC depends on.
# See: https://github.com/grpc/grpc-java/blob/master/gradle/libs.versions.toml
#      (Switch to the right tag and look for "protobuf".)
grpc-java = { module = "io.grpc:grpc-bom", version.ref = "grpc-java" }
jackson = { module = "com.fasterxml.jackson:jackson-bom", version.ref = "jackson" }
junit5 = { module = "org.junit:junit-bom", version.ref = "junit5" }
netty = { module = "io.netty:netty-bom", version.ref = "netty" }
testcontainers = { module = "org.testcontainers:testcontainers-bom", version.ref = "testcontainers" }

# Akka is used only for testing in it:grpcweb module.
[libraries.akka-http-cors_v213]
module = "ch.megard:akka-http-cors_2.13"
version.ref = "akka-http-cors"
[libraries.akka-grpc-runtime_v213]
module = "com.lightbend.akka.grpc:akka-grpc-runtime_2.13"
version.ref = "akka-grpc-runtime"
[libraries.akka-actor-typed_v213]
module = "com.typesafe.akka:akka-actor-typed_2.13"
version.ref = "akka"
[libraries.akka-discovery_v213]
module = "com.typesafe.akka:akka-discovery_2.13"
version.ref = "akka"
[libraries.akka-stream_v213]
module = "com.typesafe.akka:akka-stream_2.13"
version.ref = "akka"

[libraries.apache-httpclient5]
module = "org.apache.httpcomponents.client5:httpclient5"
version.ref = "apache-httpclient5"
exclusions = "commons-logging:commons-logging"

# needed to test thrift apis
# https://github.com/apache/thrift/blob/master/lib/java/gradle.properties#L28
[libraries.apache-httpclient4]
module = "org.apache.httpcomponents:httpclient"
version.ref = "apache-httpclient4"
exclusions = "commons-logging:commons-logging"

# This is only used for testing Jetty
[libraries.asm]
module = "org.ow2.asm:asm"
version.ref = "asm"

[libraries.assertj]
module = "org.assertj:assertj-core"
version.ref = "assertj"

[libraries.awaitility]
module = "org.awaitility:awaitility"
version.ref = "awaitility"

[libraries.blockhound-junit-platform]
module="io.projectreactor.tools:blockhound-junit-platform"
version.ref = "blockhound"

[libraries.blockhound]
module="io.projectreactor.tools:blockhound"
version.ref = "blockhound"

[libraries.bouncycastle-bcpkix]
module = "org.bouncycastle:bcpkix-jdk15on"
version.ref = "bouncycastle"
relocations = { from = "org.bouncycastle", to = "com.linecorp.armeria.internal.shaded.bouncycastle" }
[libraries.bouncycastle-bcprov]
module = "org.bouncycastle:bcprov-jdk15on"
version.ref = "bouncycastle"
relocations = { from = "org.bouncycastle", to = "com.linecorp.armeria.internal.shaded.bouncycastle" }
[libraries.bouncycastle-bcutil]
module = "org.bouncycastle:bcutil-jdk15on"
version.ref = "bouncycastle"
relocations = { from = "org.bouncycastle", to = "com.linecorp.armeria.internal.shaded.bouncycastle" }

[libraries.brave]
module = "io.zipkin.brave:brave"
# ":site:javadoc" fails when we use a newer version of Javadoc.
javadocs = [
    "https://www.javadoc.io/doc/io.zipkin.brave/brave/5.6.3/",
    "https://www.javadoc.io/doc/io.zipkin.brave/brave-instrumentation-http/5.6.3/"]
[libraries.brave-context-slf4j]
module = 'io.zipkin.brave:brave-context-slf4j'
[libraries.brave-instrumentation-http]
module = "io.zipkin.brave:brave-instrumentation-http"
[libraries.brave-instrumentation-http-tests]
module = "io.zipkin.brave:brave-instrumentation-http-tests"

[libraries.brotli4j]
module = "com.aayushatharva.brotli4j:brotli4j"
version.ref = "brotli4j"
[libraries.brotli4j-linux]
module = "com.aayushatharva.brotli4j:native-linux-x86_64"
version.ref = "brotli4j"
[libraries.brotli4j-linux-aarch64]
module = "com.aayushatharva.brotli4j:native-linux-aarch64"
version.ref = "brotli4j"
[libraries.brotli4j-osx]
module = "com.aayushatharva.brotli4j:native-osx-x86_64"
version.ref = "brotli4j"
[libraries.brotli4j-osx-aarch64]
module = "com.aayushatharva.brotli4j:native-osx-aarch64"
version.ref = "brotli4j"
[libraries.brotli4j-windows]
module = "com.aayushatharva.brotli4j:native-windows-x86_64"
version.ref = "brotli4j"

[libraries.bucket4j]
module = "com.github.vladimir-bukhtoyarov:bucket4j-core"
version.ref = "bucket4j"
javadocs = "https://javadoc.io/doc/com.github.vladimir-bukhtoyarov/bucket4j-core/7.6.0/"

# Don"t upgrade Caffeine to 3.x that requires Java 11.
[libraries.caffeine]
module = "com.github.ben-manes.caffeine:caffeine"
version.ref = "caffeine"
exclusions = "com.google.errorprone:error_prone_annotations"
javadocs = "https://www.javadoc.io/doc/com.github.ben-manes.caffeine/caffeine/2.9.3/"
relocations = { from = "com.github.benmanes.caffeine", to = "com.linecorp.armeria.internal.shaded.caffeine" }

[libraries.cglib]
module = "cglib:cglib"
version.ref = "cglib"

[libraries.checkerframework]
module = "org.checkerframework:checker-compat-qual"
version.ref = "checkerframework"

[libraries.checkstyle]
module = "com.puppycrawl.tools:checkstyle"
version.ref = "checkstyle"

# Ensure that we use the same ZooKeeper version as what Curator depends on.
# See: https://github.com/apache/curator/blob/master/pom.xml
#      (Switch to the right tag to find out the right version.)
[libraries.curator-recipes]
module = "org.apache.curator:curator-recipes"
version.ref = "curator"
javadocs = [
    "https://www.javadoc.io/doc/org.apache.curator/curator-framework/5.5.0/",
    "https://www.javadoc.io/doc/org.apache.curator/curator-recipes/5.5.0/"]
exclusions = "org.apache.zookeeper:zookeeper"
[libraries.curator-discovery]
module = "org.apache.curator:curator-x-discovery"
version.ref = "curator"
javadocs = "https://www.javadoc.io/doc/org.apache.curator/curator-x-discovery/5.5.0/"

# This is only used for examples/context-propagation/dagger
[libraries.dagger]
module = "com.google.dagger:dagger"
version.ref = "dagger"
[libraries.dagger-compiler]
module = "com.google.dagger:dagger-compiler"
version.ref = "dagger"
[libraries.dagger-producers]
module = "com.google.dagger:dagger-producers"
version.ref = "dagger"

# DGS is used only for testing in it:dgs module.
# A minimum of java 17 is required for 6.x.x
[libraries.dgs]
module = "com.netflix.graphql.dgs:graphql-dgs-client"
version.ref = "dgs"
[libraries.dropwizard1-core]
module = "io.dropwizard:dropwizard-core"
version.ref = "dropwizard1"
[libraries.dropwizard1-util]
module = "io.dropwizard:dropwizard-util"
version.ref = "dropwizard1"
[libraries.dropwizard1-lifecycle]
module = "io.dropwizard:dropwizard-lifecycle"
version.ref = "dropwizard1"
[libraries.dropwizard1-jackson]
module = "io.dropwizard:dropwizard-jackson"
version.ref = "dropwizard1"
[libraries.dropwizard1-validation]
module = "io.dropwizard:dropwizard-validation"
version.ref = "dropwizard1"
[libraries.dropwizard1-jersey]
module = "io.dropwizard:dropwizard-jersey"
version.ref = "dropwizard1"
[libraries.dropwizard1-jetty]
module = "io.dropwizard:dropwizard-jetty"
version.ref = "dropwizard1"
[libraries.dropwizard1-testing]
module = "io.dropwizard:dropwizard-testing"
version.ref = "dropwizard1"

[libraries.dropwizard2-core]
module = "io.dropwizard:dropwizard-core"
version.ref = "dropwizard2"
javadocs = "https://www.javadoc.io/doc/io.dropwizard/dropwizard-core/2.1.6/"
[libraries.dropwizard2-jackson]
module = "io.dropwizard:dropwizard-jackson"
version.ref = "dropwizard2"
[libraries.dropwizard2-lifecycle]
module = "io.dropwizard:dropwizard-lifecycle"
version.ref = "dropwizard2"
[libraries.dropwizard2-jersey]
module = "io.dropwizard:dropwizard-jersey"
version.ref = "dropwizard2"
[libraries.dropwizard2-jetty]
module = "io.dropwizard:dropwizard-jetty"
version.ref = "dropwizard2"
[libraries.dropwizard2-testing]
module = "io.dropwizard:dropwizard-testing"
version.ref = "dropwizard2"
[libraries.dropwizard2-util]
module = "io.dropwizard:dropwizard-util"
version.ref = "dropwizard2"
[libraries.dropwizard2-validation]
module = "io.dropwizard:dropwizard-validation"
version.ref = "dropwizard2"

[libraries.dropwizard-metrics-core]
module = "io.dropwizard.metrics:metrics-core"
[libraries.dropwizard-metrics-json]
module = "io.dropwizard.metrics:metrics-json"

[libraries.errorprone-core]
module = "com.google.errorprone:error_prone_core"
version.ref = "errorprone"
[libraries.errorprone-annotations]
module = "com.google.errorprone:error_prone_annotations"
version.ref = "errorprone"

# Eureka is used only for testing in eureka module.
[libraries.eureka-client]
module = "com.netflix.eureka:eureka-client"
version.ref = "eureka"
[libraries.eureka-test-utils]
module = "com.netflix.eureka:eureka-test-utils"
version.ref = "eureka"

[libraries.fastutil]
module = "it.unimi.dsi:fastutil"
version.ref = "fastutil"
relocations = { from = "it.unimi.dsi.fastutil", to = "com.linecorp.armeria.internal.shaded.fastutil" }

# Finagle is used only for testing in zookeeper module.
[libraries.finagle-serversets_v213]
module = "com.twitter:finagle-serversets_2.13"
version.ref = "finagle"

[libraries.findbugs]
module = "com.google.code.findbugs:jsr305"
version.ref = "findbugs"

[libraries.futures-completable]
module = "com.spotify:completable-futures"
version.ref = "futures-completable"
relocations = { from = "com.spotify.futures", to = "com.linecorp.armeria.internal.shaded.futures" }
[libraries.futures-extra]
module = "com.spotify:futures-extra"
version.ref = "futures-extra"

# gax-grpc is only used for gRPC test module.
[libraries.gax-grpc]
module = "com.google.api:gax-grpc"
version.ref = "gax-grpc"

# graphql-java requires java11 from 21.0
[libraries.graphql-java]
module = "com.graphql-java:graphql-java"
version.ref = "graphql-java"

[libraries.graphql-kotlin-client]
module = "com.expediagroup:graphql-kotlin-client"
version.ref = "graphql-kotlin"
[libraries.graphql-kotlin-client-jackson]
module = "com.expediagroup:graphql-kotlin-client-jackson"
version.ref = "graphql-kotlin"
[libraries.graphql-kotlin-client-serialization]
module = "com.expediagroup:graphql-kotlin-client-serialization"
version.ref = "graphql-kotlin"
[libraries.graphql-kotlin-schema-generator]
module = "com.expediagroup:graphql-kotlin-schema-generator"
version.ref = "graphql-kotlin"

[libraries.grpc-core]
module = "io.grpc:grpc-core"
javadocs = [
    "https://grpc.github.io/grpc-java/javadoc/",
    "https://protobuf.dev/reference/java/api-docs/"]
exclusions = [
    "com.google.errorprone:error_prone_annotations",
    "org.codehaus.mojo:animal-sniffer-annotations"]
[libraries.grpc-interop-testing]
module = "io.grpc:grpc-interop-testing"
exclusions = [
    "com.google.errorprone:error_prone_annotations",
    "com.google.guava:guava-jdk5",
    "com.google.j2objc:j2objc-annotations",
    "io.grpc:grpc-alts",
    "io.grpc:grpc-xds",
    "io.netty:netty-codec-http",
    "io.netty:netty-codec-http2",
    "io.netty:netty-codec-socks",
    "io.netty:netty-handler-proxy",
    "io.netty:netty-transport",
    "io.netty:netty-tcnative-boringssl-static"]
[libraries.grpc-protobuf]
module = "io.grpc:grpc-protobuf"
[libraries.grpc-services]
module = "io.grpc:grpc-services"
[libraries.grpc-stub]
module = "io.grpc:grpc-stub"
[libraries.grpc-okhttp]
module = "io.grpc:grpc-okhttp"
[libraries.grpc-testing]
module = 'io.grpc:grpc-testing'
[libraries.grpc-netty-shaded]
module = "io.grpc:grpc-netty-shaded"

[libraries.grpc-kotlin]
module = "io.grpc:grpc-kotlin-stub"
version.ref = "grpc-kotlin"

[libraries.grpc-kotlin-protoc]
module = "io.grpc:protoc-gen-grpc-kotlin"
version.ref = "grpc-kotlin"

[libraries.guava]
module = "com.google.guava:guava"
version.ref = "guava"
exclusions = [
    "com.google.errorprone:error_prone_annotations",
    "com.google.j2objc:j2objc-annotations",
    "org.codehaus.mojo:animal-sniffer-annotations"]
relocations = [
    { from = "com.google.common", to = "com.linecorp.armeria.internal.shaded.guava" },
    { from = "com.google.thirdparty.publicsuffix", to = "com.linecorp.armeria.internal.shaded.publicsuffix" }]
[libraries.guava-testlib]
module = "com.google.guava:guava-testlib"
version.ref = "guava"
exclusions = ["com.google.errorprone:error_prone_annotations", "com.google.j2objc:j2objc-annotations"]
relocations = { from = "com.google.common", to = "com.linecorp.armeria.internal.shaded.guava" }
# A transitive dependency of Guava which needs relocation as well.
[libraries.guava-failureaccess]
module = "com.google.guava:failureaccess"
version = "1.0.1"
exclusions = ["com.google.errorprone:error_prone_annotations", "com.google.j2objc:j2objc-annotations"]
relocations = { from = "com.google.common", to = "com.linecorp.armeria.internal.shaded.guava" }

[libraries.hamcrest]
module = "org.hamcrest:hamcrest"
version.ref = "hamcrest"
[libraries.hamcrest-library]
module = "org.hamcrest:hamcrest-library"
version.ref = "hamcrest"

# This is only used for it/server test
[libraries.hbase]
module = "org.apache.hbase:hbase-shaded-client"
version.ref = "hbase"
exclusions = [
    "com.github.stephenc.findbugs:findbugs-annotations",
    "commons-logging:commons-logging",
    "log4j:log4j",
    "org.slf4j:slf4j-log4j12"]

# Validator is only used for examples and testings in Spring
# version 7 starts using jakarta api, which isn't compatible with spring-boot2
[libraries.hibernate-validator6]
module = "org.hibernate.validator:hibernate-validator"
version.ref = "hibernate-validator6"
[libraries.hibernate-validator8]
module = "org.hibernate.validator:hibernate-validator"
version.ref = "hibernate-validator8"

# We do not depend on j2objc-annotations. We just need this to stop Javadoc from
# complaining about "unknown enum constant Level.FULL".
[libraries.j2objc]
module = "com.google.j2objc:j2objc-annotations"
version.ref = "j2objc"

[libraries.jakarta-inject]
module = "jakarta.inject:jakarta.inject-api"
version.ref = "jakarta-inject"
[libraries.jakarta-validation]
module = "jakarta.validation:jakarta.validation-api"
version.ref = "jakarta-validation"
[libraries.jakarta-websocket]
module = "jakarta.websocket:jakarta.websocket-api"
version.ref = "jakarta-websocket"
[libraries.jakarta-websocket-client]
module = "jakarta.websocket:jakarta.websocket-client-api"
version.ref = "jakarta-websocket"

[libraries.jackson-annotations]
module = "com.fasterxml.jackson.core:jackson-annotations"
javadocs = "https://www.javadoc.io/doc/com.fasterxml.jackson.core/jackson-annotations/latest/"
[libraries.jackson-core]
module = "com.fasterxml.jackson.core:jackson-core"
javadocs = "https://www.javadoc.io/doc/com.fasterxml.jackson.core/jackson-core/latest/"
[libraries.jackson-databind]
module = "com.fasterxml.jackson.core:jackson-databind"
javadocs = "https://www.javadoc.io/doc/com.fasterxml.jackson.core/jackson-databind/latest/"
[libraries.jackson-datatype-jdk8]
module = "com.fasterxml.jackson.datatype:jackson-datatype-jdk8"
javadocs = "https://fasterxml.github.io/jackson-modules-java8/javadoc/datatypes/2.14/"
[libraries.jackson-datatype-jsr310]
module = "com.fasterxml.jackson.datatype:jackson-datatype-jsr310"
javadocs = "https://fasterxml.github.io/jackson-modules-java8/javadoc/datetime/2.14/"
[libraries.jackson-kotlin]
module = "com.fasterxml.jackson.module:jackson-module-kotlin"
[libraries.jackson-scala_v212]
module = "com.fasterxml.jackson.module:jackson-module-scala_2.12"
[libraries.jackson-scala_v213]
module = "com.fasterxml.jackson.module:jackson-module-scala_2.13"
[libraries.jackson-scala_v3]
module = "com.fasterxml.jackson.module:jackson-module-scala_3"

[libraries.javax-annotation]
module = "javax.annotation:javax.annotation-api"
version.ref = "javax-annotation"
[libraries.javax-inject]
module = "javax.inject:javax.inject"
version.ref = "javax-inject"
[libraries.javax-jsr311]
module = "javax.ws.rs:jsr311-api"
version.ref = "javax-jsr311"
[libraries.javax-validation]
module = "javax.validation:validation-api"
version.ref = "javax-validation"
# Ensure that we use the same javax.ws.rs version as what eureka-client depends on.
# See: https://github.com/Netflix/eureka/blob/master/eureka-client/build.gradle

[libraries.jctools]
module = "org.jctools:jctools-core"
version.ref = "jctools"
relocations = { from = "org.jctools", to = "com.linecorp.armeria.internal.shaded.jctools" }

[libraries.jetty10-annotations]
module = "org.eclipse.jetty:jetty-annotations"
version.ref = "jetty10"
[libraries.jetty10-apache-jsp]
module = "org.eclipse.jetty:apache-jsp"
version.ref = "jetty10"
[libraries.jetty10-apache-jstl]
module = "org.eclipse.jetty:apache-jstl"
version.ref = "jetty10-jstl"
[libraries.jetty10-server]
module = "org.eclipse.jetty:jetty-server"
version.ref = "jetty10"
# jetty-webapp for testing interoperability with other servers.
[libraries.jetty10-webapp]
module = "org.eclipse.jetty:jetty-webapp"
version.ref = "jetty10"

[libraries.jetty11-annotations]
module = "org.eclipse.jetty:jetty-annotations"
version.ref = "jetty11"
[libraries.jetty11-apache-jsp]
module = "org.eclipse.jetty:apache-jsp"
version.ref = "jetty11"
[libraries.jetty11-apache-jstl]
module = "org.eclipse.jetty:apache-jstl"
version.ref = "jetty11-jstl"
[libraries.jetty11-server]
module = "org.eclipse.jetty:jetty-server"
version.ref = "jetty11"
# jetty-webapp for testing interoperability with other servers.
[libraries.jetty11-webapp]
module = "org.eclipse.jetty:jetty-webapp"
version.ref = "jetty11"

[libraries.jetty93-annotations]
module = "org.eclipse.jetty:jetty-annotations"
exclusions = ["org.ow2.asm:asm", "org.ow2.asm:asm-commons"]
version.ref = "jetty93"
[libraries.jetty93-server]
module = "org.eclipse.jetty:jetty-server"
javadocs = "https://javadoc.io/doc/org.eclipse.jetty/jetty-server/9.3.30.v20211001/"
version.ref = "jetty93"
# jetty-webapp for testing interoperability with other servers.
[libraries.jetty93-webapp]
module = "org.eclipse.jetty:jetty-webapp"
version.ref = "jetty93"
[libraries.jetty93-apache-jsp]
module = "org.eclipse.jetty:apache-jsp"
version.ref = "jetty93"
[libraries.jetty93-apache-jstl]
module = "org.eclipse.jetty:apache-jstl"
version.ref = "jetty93"

[libraries.jetty94-annotations]
module = "org.eclipse.jetty:jetty-annotations"
exclusions = ["org.ow2.asm:asm", "org.ow2.asm:asm-commons"]
version.ref = "jetty94"
[libraries.jetty94-server]
module = "org.eclipse.jetty:jetty-server"
javadocs = "https://javadoc.io/doc/org.eclipse.jetty/jetty-server/9.4.51.v20230217/"
version.ref = "jetty94"
# jetty-webapp for testing interoperability with other servers.
[libraries.jetty94-webapp]
module = "org.eclipse.jetty:jetty-webapp"
version.ref = "jetty94"
[libraries.jetty94-http2-server]
module = "org.eclipse.jetty.http2:http2-server"
version.ref = "jetty94"
[libraries.jetty94-apache-jsp]
module = "org.eclipse.jetty:apache-jsp"
version.ref = "jetty94"
[libraries.jetty94-apache-jstl]
module = "org.eclipse.jetty:apache-jstl"
version.ref = "jetty94"

[libraries.jetty-alpn-api]
module = "org.eclipse.jetty.alpn:alpn-api"
version.ref = "jetty-alpn-api"

[libraries.jmh-extras]
module = "pl.project13.scala:sbt-jmh-extras"
version.ref = "jmh-extras"

[libraries.joor]
module = "org.jooq:joor"
version.ref = "joor"

# json-unit 3.0.0 requires java17
[libraries.json-unit]
module = "net.javacrumbs.json-unit:json-unit"
version.ref = "json-unit"
[libraries.json-unit-fluent]
module = "net.javacrumbs.json-unit:json-unit-fluent"
version.ref = "json-unit"

# JSoup is only used for Gradle script and SAML testing.
[libraries.jsoup]
module = "org.jsoup:jsoup"
version.ref = "jsoup"

[libraries.junit4]
module = "junit:junit"
version.ref = "junit4"
javadocs = "https://junit.org/junit4/javadoc/latest/"

[libraries.junit5-jupiter-api]
module = "org.junit.jupiter:junit-jupiter-api"
# ":site:javadoc" fails when we use a newer version of Javadoc.
javadocs = "https://junit.org/junit5/docs/current/api/"
[libraries.junit5-jupiter-params]
module = "org.junit.jupiter:junit-jupiter-params"
[libraries.junit5-jupiter-engine]
module = "org.junit.jupiter:junit-jupiter-engine"
[libraries.junit5-vintage-engine]
module = "org.junit.vintage:junit-vintage-engine"
[libraries.junit5-platform-commons]
module = "org.junit.platform:junit-platform-commons"
[libraries.junit5-platform-launcher]
module = "org.junit.platform:junit-platform-launcher"

# requires a minimum of java 11 for 2.x.x
[libraries.junit-pioneer]
module = "org.junit-pioneer:junit-pioneer"
version.ref = "junit-pioneer"

[libraries.jwt]
module = "com.auth0:java-jwt"
version.ref = "jwt"
javadocs = "https://www.javadoc.io/doc/com.auth0/java-jwt/4.4.0/"

[libraries.kafka]
module = "org.apache.kafka:kafka-clients"
version.ref = "kafka"
javadocs = "https://kafka.apache.org/33/javadoc/"

[libraries.kotlin-allopen]
module = "org.jetbrains.kotlin:kotlin-allopen"
version.ref = "kotlin"
[libraries.kotlin-stdlib-jdk8]
module = "org.jetbrains.kotlin:kotlin-stdlib-jdk8"
version.ref = "kotlin"
[libraries.kotlin-reflect]
module = "org.jetbrains.kotlin:kotlin-reflect"
version.ref = "kotlin"

[libraries.kotlin-coroutines-core]
module = "org.jetbrains.kotlinx:kotlinx-coroutines-core"
version.ref = "kotlin-coroutine"
[libraries.kotlin-coroutines-jdk8]
module = "org.jetbrains.kotlinx:kotlinx-coroutines-jdk8"
version.ref = "kotlin-coroutine"
# kotlinx-coroutines-reactor is only used for testing :it:spring:boot2-kotlin
[libraries.kotlin-coroutines-reactor]
module = "org.jetbrains.kotlinx:kotlinx-coroutines-reactor"
version.ref = "kotlin-coroutine"
[libraries.kotlin-coroutines-rx2]
module = "org.jetbrains.kotlinx:kotlinx-coroutines-rx2"
version.ref = "kotlin-coroutine"
[libraries.kotlin-coroutines-test]
module = "org.jetbrains.kotlinx:kotlinx-coroutines-test"
version.ref = "kotlin-coroutine"
[libraries.kotlin-coroutines-debug]
module = "org.jetbrains.kotlinx:kotlinx-coroutines-debug"
version.ref = "kotlin-coroutine"

# Don't upgrade Logback 1.4.0 which requires Java 11
# TODO(ikhoon): Upgrade Logback to 1.3.0 when Spring Boot 2 supports it.
[libraries.logback12]
module = "ch.qos.logback:logback-classic"
version.ref = "logback12"
javadocs = "https://www.javadoc.io/doc/ch.qos.logback/logback-classic/1.2.12/"
[libraries.logback14]
module = "ch.qos.logback:logback-classic"
version.ref = "logback14"
javadocs = "https://www.javadoc.io/doc/ch.qos.logback/logback-classic/1.4.7/"

[libraries.micrometer-core]
module = "io.micrometer:micrometer-core"
version.ref = "micrometer"
javadocs = "https://www.javadoc.io/doc/io.micrometer/micrometer-core/1.10.6/"
[libraries.micrometer-prometheus]
module = "io.micrometer:micrometer-registry-prometheus"
version.ref = "micrometer"
javadocs = "https://www.javadoc.io/doc/io.micrometer/micrometer-registry-prometheus/1.10.6/"
[libraries.micrometer-spring-legacy]
module = "io.micrometer:micrometer-spring-legacy"
version.ref = "micrometer"
javadocs = "https://www.javadoc.io/doc/io.micrometer/micrometer-spring-legacy/1.3.20/"
exclusions = ["org.springframework:spring-web", "org.springframework:spring-webmvc"]

[libraries.micrometer13-core]
module = "io.micrometer:micrometer-core"
version.ref = "micrometer13"
[libraries.micrometer13-prometheus]
module = "io.micrometer:micrometer-registry-prometheus"
version.ref = "micrometer13"
[libraries.micrometer13-spring-legacy]
module = "io.micrometer:micrometer-spring-legacy"
version.ref = "micrometer13"
exclusions = ["org.springframework:spring-web", "org.springframework:spring-webmvc"]

# mockito 5.x.x requires java 11
[libraries.mockito]
module = "org.mockito:mockito-core"
version.ref = "mockito"
[libraries.mockito-junit-jupiter]
module = "org.mockito:mockito-junit-jupiter"
version.ref = "mockito"

[libraries.monix-reactive_v212]
module = "io.monix:monix-reactive_2.12"
version.ref = "monix"
[libraries.monix-reactive_v213]
module = "io.monix:monix-reactive_2.13"
version.ref = "monix"
[libraries.monix-reactive_v3]
module = "io.monix:monix-reactive_3"
version.ref = "monix"

[libraries.munit_v212]
module = "org.scalameta:munit_2.12"
version.ref = "munit"
[libraries.munit_v213]
module = "org.scalameta:munit_2.13"
version.ref = "munit"
[libraries.munit_v3]
module = "org.scalameta:munit_3"
version.ref = "munit"

[libraries.netty-codec-http2]
module = "io.netty:netty-codec-http2"
[libraries.netty-codec-haproxy]
module = "io.netty:netty-codec-haproxy"
[libraries.netty-common]
module = "io.netty:netty-common"
javadocs = "https://netty.io/4.1/api/"
[libraries.netty-handler-proxy]
module = "io.netty:netty-handler-proxy"
[libraries.netty-transport]
module = "io.netty:netty-transport"
[libraries.netty-resolver-dns]
module = "io.netty:netty-resolver-dns"
[libraries.netty-resolver-dns-native-macos]
module = "io.netty:netty-resolver-dns-native-macos"
[libraries.netty-transport-native-unix-common]
module = "io.netty:netty-transport-native-unix-common"
[libraries.netty-transport-native-epoll]
module = "io.netty:netty-transport-native-epoll"
[libraries.netty-transport-native-kqueue]
module = "io.netty:netty-transport-native-kqueue"
[libraries.netty-tcnative-boringssl]
module = 'io.netty:netty-tcnative-boringssl-static'
[libraries.netty-io_uring]
module = "io.netty.incubator:netty-incubator-transport-native-io_uring"
version.ref = "netty-incubator-transport-native-io_uring"

[libraries.prometheus]
module = "io.prometheus:simpleclient_common"
version.ref = "prometheus"
javadocs = "https://prometheus.github.io/client_java/"

# Ensure that we use the same Protobuf version as what gRPC depends on.
# See: https://github.com/grpc/grpc-java/blob/master/build.gradle
#      (Switch to the right tag and look for "protobuf".)
#      e.g. https://github.com/grpc/grpc-java/blob/v1.48.0/gradle/libs.versions.toml
[libraries.protobuf-java]
module = "com.google.protobuf:protobuf-java"
version.ref = "protobuf"
[libraries.protobuf-java-util]
module = "com.google.protobuf:protobuf-java-util"
version.ref = "protobuf"
exclusions = "com.google.errorprone:error_prone_annotations"
[libraries.protobuf-protoc]
module = "com.google.protobuf:protoc"
version.ref = "protobuf"
[libraries.protobuf-gradle-plugin]
module = "com.google.protobuf:protobuf-gradle-plugin"
version.ref = "protobuf-gradle-plugin"

[libraries.protobuf-jackson]
module = "org.curioswitch.curiostack:protobuf-jackson"
version.ref = "protobuf-jackson"
exclusions = "javax.annotation:javax.annotation-api"
javadocs = "https://developers.curioswitch.org/apidocs/java/"

# Reactor 3.5 should be updated with Spring Boot 3
[libraries.reactor-core]
module = "io.projectreactor:reactor-core"
version.ref = "reactor"
javadocs = "https://projectreactor.io/docs/core/release/api/"
[libraries.reactor-test]
module = "io.projectreactor:reactor-test"
version.ref = "reactor"
[libraries.reactor-kotlin]
module = "io.projectreactor.kotlin:reactor-kotlin-extensions"
version.ref = "reactor-kotlin"

[libraries.reactor-grpc]
module = "com.salesforce.servicelibs:reactor-grpc"
version.ref = "reactive-grpc"
[libraries.reactor-grpc-stub]
module = "com.salesforce.servicelibs:reactor-grpc-stub"
version.ref = "reactive-grpc"

[libraries.resteasy-core]
module = "org.jboss.resteasy:resteasy-core"
version.ref = "resteasy"
[libraries.resteasy-core-spi]
module = "org.jboss.resteasy:resteasy-core-spi"
version.ref = "resteasy"
javadocs = "https://docs.jboss.org/resteasy/docs/5.0.6.Final/javadocs/"
[libraries.resteasy-client]
module = "org.jboss.resteasy:resteasy-client"
version.ref = "resteasy"
[libraries.resteasy-jackson2-provider]
module = "org.jboss.resteasy:resteasy-jackson2-provider"
version.ref = "resteasy"
# "provided" dependency required by RESTEasy "resteasy-core-spi"
# jboss 3.5.0 requires at least jdk 11
[libraries.resteasy-jboss-logging]
module = "org.jboss.logging:jboss-logging"
version.ref = "resteasy-jboss-logging"
javadocs = "https://javadoc.io/doc/org.jboss.logging/jboss-logging/3.4.3.Final/"
[libraries.resteasy-jboss-logging-annotations]
module = "org.jboss.logging:jboss-logging-annotations"
version.ref = "resteasy-jboss-logging-annotations"
javadocs = "https://javadoc.io/doc/org.jboss.logging/jboss-logging-annotations/2.2.1.Final/"

[libraries.rxjava2]
module = "io.reactivex.rxjava2:rxjava"
version.ref = "rxjava2"
javadocs = "http://reactivex.io/RxJava/2.x/javadoc/"
[libraries.rxjava3]
module = "io.reactivex.rxjava3:rxjava"
version.ref = "rxjava3"
javadocs = "http://reactivex.io/RxJava/3.x/javadoc/"

[libraries.shibboleth-utilities]
module = "net.shibboleth.utilities:java-support"
version.ref = "shibboleth-utilities"

# snappy-java is only used for testing zookeeper3 module.
[libraries.snappy]
module = "org.xerial.snappy:snappy-java"
version.ref = "snappy"

# Don"t upgrade OpenSAML to 4.x that requires Java 11.
[libraries.opensaml-core]
module = "org.opensaml:opensaml-core"
version.ref = "opensaml"
[libraries.opensaml-messaging-api]
module = "org.opensaml:opensaml-messaging-api"
version.ref = "opensaml"
[libraries.opensaml-messaging-impl]
module = "org.opensaml:opensaml-messaging-impl"
version.ref = "opensaml"
[libraries.opensaml-saml-api]
module = "org.opensaml:opensaml-saml-api"
version.ref = "opensaml"
[libraries.opensaml-saml-impl]
module = "org.opensaml:opensaml-saml-impl"
version.ref = "opensaml"
[libraries.opensaml-soap-api]
module = "org.opensaml:opensaml-soap-api"
version.ref = "opensaml"
[libraries.opensaml-soap-impl]
module = "org.opensaml:opensaml-soap-impl"
version.ref = "opensaml"

[libraries.okhttp2]
module = "com.squareup.okhttp:okhttp"
version = "2.7.5"
[libraries.okhttp3]
module = "com.squareup.okhttp:okhttp"
version.ref = "okhttp3"
[libraries.okhttp4]
module = "com.squareup.okhttp3:okhttp"
version.ref = "okhttp4"
[libraries.okhttp4-tls]
module = "com.squareup.okhttp3:okhttp-tls"
version.ref = "okhttp4"

[libraries.proguard]
module = "com.guardsquare:proguard-gradle"
version.ref = "proguard"

[libraries.retrofit2]
module = "com.squareup.retrofit2:retrofit"
version.ref = "retrofit2"
javadocs = "https://square.github.io/retrofit/2.x/retrofit/"
[libraries.retrofit2-converter-jackson]
module = "com.squareup.retrofit2:converter-jackson"
version.ref = "retrofit2"

[libraries.reactivestreams]
module = "org.reactivestreams:reactive-streams"
version.ref = "reactive-streams"
[libraries.reactivestreams-tck]
module = "org.reactivestreams:reactive-streams-tck"
version.ref = "reactive-streams"
exclusions = "org.yaml:snakeyaml"

# Upgrade once https://github.com/ronmamo/reflections/issues/279 is fixed.
[libraries.reflections]
module = "org.reflections:reflections"
version.ref = "reflections"
exclusions = [
    "com.google.errorprone:error_prone_annotations",
    "com.google.j2objc:j2objc-annotations",
    "org.codehaus.mojo:animal-sniffer-annotations"]
relocations = { from = "org.reflections", to = "com.linecorp.armeria.internal.shaded.reflections" }

[libraries.sangria_v212]
module = "org.sangria-graphql:sangria_2.12"
version.ref = "sangria"
[libraries.sangria_v213]
module = "org.sangria-graphql:sangria_2.13"
version.ref = "sangria"
[libraries.sangria-slowlog_v212]
module = "org.sangria-graphql:sangria-slowlog_2.12"
version.ref = "sangria-slowlog"
[libraries.sangria-slowlog_v213]
module = "org.sangria-graphql:sangria-slowlog_2.13"
version.ref = "sangria-slowlog"

# If you want to change `scala_v212` or `scala_v213`,
# you also need to change the scala version in `scala.gradle`.
[libraries.scala_v212]
module = "org.scala-lang:scala-library"
version.ref = "scala212"
[libraries.scala_v213]
module = "org.scala-lang:scala-library"
version.ref = "scala213"
[libraries.scala_v3]
module = "org.scala-lang:scala3-library_3"
version.ref = "scala3"

[libraries.scala-collection-compat_v212]
module = "org.scala-lang.modules:scala-collection-compat_2.12"
version.ref = "scala-collection-compat"
[libraries.scala-java8-compat_v212]
module = "org.scala-lang.modules:scala-java8-compat_2.12"
version.ref = "scala-java8-compat"
[libraries.scala-java8-compat_v213]
module = "org.scala-lang.modules:scala-java8-compat_2.13"
version.ref = "scala-java8-compat"
[libraries.scala-java8-compat_v3]
module = "org.scala-lang.modules:scala-java8-compat_3"
version.ref = "scala-java8-compat"

[libraries.scalapb-runtime_v212]
module = "com.thesamet.scalapb:scalapb-runtime_2.12"
version.ref = "scalapb"
[libraries.scalapb-runtime_v213]
module = "com.thesamet.scalapb:scalapb-runtime_2.13"
version.ref = "scalapb"
[libraries.scalapb-runtime_v3]
module = "com.thesamet.scalapb:scalapb-runtime_3"
version.ref = "scalapb"
[libraries.scalapb-runtime-grpc_v212]
module = "com.thesamet.scalapb:scalapb-runtime-grpc_2.12"
version.ref = "scalapb"
[libraries.scalapb-runtime-grpc_v213]
module = "com.thesamet.scalapb:scalapb-runtime-grpc_2.13"
version.ref = "scalapb"
[libraries.scalapb-runtime-grpc_v3]
module = "com.thesamet.scalapb:scalapb-runtime-grpc_3"
version.ref = "scalapb"
[libraries.scalapb-json4s_v212]
module = "com.thesamet.scalapb:scalapb-json4s_2.12"
version.ref = "scalapb-json"
[libraries.scalapb-json4s_v213]
module = "com.thesamet.scalapb:scalapb-json4s_2.13"
version.ref = "scalapb-json"
[libraries.scalapb-json4s_v3]
module = "com.thesamet.scalapb:scalapb-json4s_3"
version.ref = "scalapb-json"

[libraries.shadow-gradle-plugin]
module = "gradle.plugin.com.github.johnrengelman:shadow"
version.ref = "shadow-gradle-plugin"

[libraries.slf4j-api]
module = "org.slf4j:slf4j-api"
version.ref = "slf4j"
javadocs = "https://www.javadoc.io/doc/org.slf4j/slf4j-api/1.7.36/"
[libraries.slf4j-jcl-over-slf4j]
module = "org.slf4j:jcl-over-slf4j"
version.ref = "slf4j"
[libraries.slf4j-jul-to-slf4j]
module = "org.slf4j:jul-to-slf4j"
version.ref = "slf4j"
[libraries.slf4j-log4j-over-slf4j]
module = "org.slf4j:log4j-over-slf4j"
version.ref = "slf4j"
[libraries.slf4j-simple]
module = "org.slf4j:slf4j-simple"
version.ref = "slf4j"

[libraries.slf4j2-api]
module = "org.slf4j:slf4j-api"
version.ref = "slf4j2"
javadocs = "https://www.javadoc.io/doc/org.slf4j/slf4j-api/2.0.7/"

[libraries.spring6-web]
module = "org.springframework:spring-web"
version.ref = "spring6"

[libraries.spring-boot2-actuator-autoconfigure]
module = "org.springframework.boot:spring-boot-actuator-autoconfigure"
version.ref = "spring-boot2"
[libraries.spring-boot2-autoconfigure]
module = "org.springframework.boot:spring-boot-autoconfigure"
version.ref = "spring-boot2"
[libraries.spring-boot2-starter]
module = "org.springframework.boot:spring-boot-starter"
version.ref = "spring-boot2"
javadocs = "https://docs.spring.io/spring/docs/current/javadoc-api/"
[libraries.spring-boot2-starter-actuator]
module = "org.springframework.boot:spring-boot-starter-actuator"
version.ref = "spring-boot2"
[libraries.spring-boot2-starter-security]
module = "org.springframework.boot:spring-boot-starter-security"
version.ref = "spring-boot2"
[libraries.spring-boot2-starter-test]
module = "org.springframework.boot:spring-boot-starter-test"
version.ref = "spring-boot2"
[libraries.spring-boot2-starter-web]
module = "org.springframework.boot:spring-boot-starter-web"
version.ref = "spring-boot2"
[libraries.spring-boot2-starter-webflux]
module = "org.springframework.boot:spring-boot-starter-webflux"
version.ref = "spring-boot2"
exclusions = "org.springframework.boot:spring-boot-starter-reactor-netty"
[libraries.spring-boot2-configuration-processor]
module = "org.springframework.boot:spring-boot-configuration-processor"
version.ref = "spring-boot2"

[libraries.spring-boot3-actuator-autoconfigure]
module = "org.springframework.boot:spring-boot-actuator-autoconfigure"
version.ref = "spring-boot3"
[libraries.spring-boot3-autoconfigure]
module = "org.springframework.boot:spring-boot-autoconfigure"
version.ref = "spring-boot3"
[libraries.spring-boot3-starter]
module = "org.springframework.boot:spring-boot-starter"
version.ref = "spring-boot3"
javadocs = "https://docs.spring.io/spring/docs/current/javadoc-api/"
[libraries.spring-boot3-starter-actuator]
module = "org.springframework.boot:spring-boot-starter-actuator"
version.ref = "spring-boot3"
[libraries.spring-boot3-starter-jetty]
module = "org.springframework.boot:spring-boot-starter-jetty"
version.ref = "spring-boot3"
[libraries.spring-boot3-starter-security]
module = "org.springframework.boot:spring-boot-starter-security"
version.ref = "spring-boot3"
[libraries.spring-boot3-starter-test]
module = "org.springframework.boot:spring-boot-starter-test"
version.ref = "spring-boot3"
[libraries.spring-boot3-starter-web]
module = "org.springframework.boot:spring-boot-starter-web"
version.ref = "spring-boot3"
[libraries.spring-boot3-starter-webflux]
module = "org.springframework.boot:spring-boot-starter-webflux"
version.ref = "spring-boot3"
exclusions = "org.springframework.boot:spring-boot-starter-reactor-netty"
[libraries.spring-boot3-configuration-processor]
module = "org.springframework.boot:spring-boot-configuration-processor"
version.ref = "spring-boot3"

[libraries.testcontainers-consul]
module = "org.testcontainers:consul"
[libraries.testcontainers-junit-jupiter]
module = "org.testcontainers:junit-jupiter"

# jdk 11 is required from testng version 7.6
[libraries.testng]
module = "org.testng:testng"
version.ref = "testng"

[libraries.thrift09]
module = "org.apache.thrift:libthrift"
version.ref = "thrift09"
exclusions = [
    "javax.annotation:javax.annotation-api",
    "org.apache.httpcomponents:httpcore",
    "org.apache.httpcomponents:httpclient"]
[libraries.thrift012]
module = "org.apache.thrift:libthrift"
version.ref = "thrift012"
exclusions = [
    "javax.annotation:javax.annotation-api",
    "org.apache.httpcomponents:httpcore",
    "org.apache.httpcomponents:httpclient"]
[libraries.thrift013]
module = "org.apache.thrift:libthrift"
version.ref = "thrift013"
exclusions = [
    "javax.annotation:javax.annotation-api",
    "org.apache.httpcomponents:httpcore",
    "org.apache.httpcomponents:httpclient"]
[libraries.thrift014]
module = "org.apache.thrift:libthrift"
version.ref = "thrift014"
exclusions = [
    "javax.annotation:javax.annotation-api",
    "org.apache.httpcomponents:httpcore",
    "org.apache.httpcomponents:httpclient"]
[libraries.thrift015]
module = "org.apache.thrift:libthrift"
version.ref = "thrift015"
exclusions = [
    "javax.annotation:javax.annotation-api",
    "org.apache.httpcomponents:httpcore",
    "org.apache.httpcomponents:httpclient"]
[libraries.thrift016]
module = "org.apache.thrift:libthrift"
version.ref = "thrift016"
javadocs = "https://www.javadoc.io/doc/org.apache.thrift/libthrift/0.16.0/"
exclusions = [
    "javax.annotation:javax.annotation-api",
    "org.apache.httpcomponents:httpcore",
    "org.apache.httpcomponents:httpclient"]
[libraries.thrift017]
module = "org.apache.thrift:libthrift"
version.ref = "thrift017"
javadocs = "https://www.javadoc.io/doc/org.apache.thrift/libthrift/0.17.0/"
exclusions = [
    "javax.annotation:javax.annotation-api",
    "org.apache.httpcomponents:httpcore",
    "org.apache.httpcomponents:httpclient"]
[libraries.thrift018]
module = "org.apache.thrift:libthrift"
version.ref = "thrift018"
javadocs = "https://www.javadoc.io/doc/org.apache.thrift/libthrift/0.18.1/"
exclusions = [
    "javax.annotation:javax.annotation-api",
    "org.apache.httpcomponents:httpcore",
    "org.apache.httpcomponents:httpclient"]

[libraries.tomcat8-core]
module = "org.apache.tomcat.embed:tomcat-embed-core"
version.ref = "tomcat8"
javadocs = "https://tomcat.apache.org/tomcat-8.0-doc/api/"
[libraries.tomcat8-jasper]
module = "org.apache.tomcat.embed:tomcat-embed-jasper"
version.ref = "tomcat8"
[libraries.tomcat8-el]
module = "org.apache.tomcat.embed:tomcat-embed-el"
version.ref = "tomcat8"
[libraries.tomcat9-core]
module = "org.apache.tomcat.embed:tomcat-embed-core"
version.ref = "tomcat9"
javadocs = "https://tomcat.apache.org/tomcat-9.0-doc/api/"
[libraries.tomcat9-jasper]
module = "org.apache.tomcat.embed:tomcat-embed-jasper"
version.ref = "tomcat9"
[libraries.tomcat9-el]
module = "org.apache.tomcat.embed:tomcat-embed-el"
version.ref = "tomcat9"
[libraries.tomcat10-core]
module = "org.apache.tomcat.embed:tomcat-embed-core"
version.ref = "tomcat10"
javadocs = "https://tomcat.apache.org/tomcat-10.0-doc/api/"
[libraries.tomcat10-jasper]
module = "org.apache.tomcat.embed:tomcat-embed-jasper"
version.ref = "tomcat10"
[libraries.tomcat10-el]
module = "org.apache.tomcat.embed:tomcat-embed-el"
version.ref = "tomcat10"

# java-websocket is only used for testing in it:websocket module.
[libraries.java-websocket]
module = "org.java-websocket:Java-WebSocket"
version.ref = "java-websocket"

# Needed to work around the problem with Gradle not supporting POM relocation correctly.
[libraries.xml-apis]
module = "xml-apis:xml-apis"
version.ref = "xml-apis"

# Ensure that we use the same ZooKeeper version as what Curator depends on.
# See: https://github.com/apache/curator/blob/master/pom.xml
#      (Switch to the right tag to find out the right version.)
[libraries.zookeeper]
module = "org.apache.zookeeper:zookeeper"
version.ref = "zookeeper"
exclusions = [
    "io.netty:netty-all",
    "log4j:log4j",
    "org.slf4j:slf4j-log4j12"]

[libraries.zookeeper-junit]
module = "org.dmonix.junit:zookeeper-junit"
version.ref = "zookeeper-junit"

[libraries.resilience4j-circuitbreaker]
module = "io.github.resilience4j:resilience4j-circuitbreaker"
version.ref = "resilience4j"

# Only used for tests
[libraries.resilience4j-springboot2]
module = "io.github.resilience4j:resilience4j-spring-boot2"
version.ref = "resilience4j"
[libraries.resilience4j-micrometer]
module = "io.github.resilience4j:resilience4j-micrometer"
version.ref = "resilience4j"

[plugins]
jmh = { id = "me.champeau.jmh", version.ref = "jmh-gradle-plugin" }
osdetector = { id = "com.google.osdetector", version.ref = "osdetector" }
kotlin = { id = "org.jetbrains.kotlin.jvm", version.ref = "kotlin" }
kotlin-allopen = { id = "org.jetbrains.kotlin.plugin.allopen", version.ref = "kotlin" }
kotlin-spring = { id = "org.jetbrains.kotlin.plugin.spring", version.ref = "kotlin" }
scalafmt = { id = "cz.alenkacz.gradle.scalafmt", version.ref = "scalafmt-gradle-plugin" }
nexus-publish = { id = "io.github.gradle-nexus.publish-plugin", version.ref = "nexus-publish" }
ktlint = { id = "org.jlleitschuh.gradle.ktlint", version.ref = "ktlint-gradle-plugin" }
errorprone = { id = "net.ltgt.errorprone", version.ref = "errorprone-gradle-plugin" }
node-gradle = { id = "com.github.node-gradle.node", version.ref = "node-gradle-plugin" }
spring-boot = { id = "org.springframework.boot", version.ref = "spring-boot2" }<|MERGE_RESOLUTION|>--- conflicted
+++ resolved
@@ -32,14 +32,8 @@
 futures-extra = "4.3.1"
 gax-grpc = "2.31.1"
 graphql-java = "20.4"
-<<<<<<< HEAD
 graphql-kotlin = "6.5.3"
-groovy = "3.0.18"
 grpc-java = "1.57.1"
-=======
-graphql-kotlin = "6.5.2"
-grpc-java = "1.56.0"
->>>>>>> 491841f6
 grpc-kotlin = "1.3.0"
 guava = "32.0.1-jre"
 hamcrest = "2.2"
@@ -128,18 +122,11 @@
 snappy = "1.1.10.3"
 slf4j = "1.7.36"
 slf4j2 = "2.0.7"
-<<<<<<< HEAD
 spring6 = "6.0.11"
 spring-boot2 = "2.7.14"
 spring-boot3 = "3.1.2"
+testcontainers = "1.18.3"
 testng = "7.5.1"
-=======
-spring6 = "6.0.9"
-spring-boot2 = "2.7.12"
-spring-boot3 = "3.1.0"
-testcontainers = "1.18.3"
-testng = "7.5"
->>>>>>> 491841f6
 thrift09 = { strictly = "0.9.3-1" }
 thrift012 = { strictly = "0.12.0" }
 thrift013 = { strictly = "0.13.0" }
