--- conflicted
+++ resolved
@@ -56,29 +56,19 @@
                 .setService(new SimpleService())
                 .setDecorators(decorator);
 
-<<<<<<< HEAD
         final ServerBuilder sb1 = Server.builder();
-        configureAnnotatedHttpServices(sb1, ImmutableList.of(bean), MeterIdPrefixFunctionFactory.DEFAULT);
-=======
-        final ServerBuilder sb1 = new ServerBuilder();
         final DocServiceBuilder dsb1 = new DocServiceBuilder();
         configureAnnotatedHttpServices(sb1, dsb1, ImmutableList.of(bean),
                                        MeterIdPrefixFunctionFactory.DEFAULT, null);
->>>>>>> 42c29ad1
         verify(decorator).apply(any());
         assertThat(service(sb1).as(MetricCollectingService.class)).isPresent();
 
         reset(decorator);
 
-<<<<<<< HEAD
         final ServerBuilder sb2 = Server.builder();
-        configureAnnotatedHttpServices(sb2, ImmutableList.of(bean), null);
-=======
-        final ServerBuilder sb2 = new ServerBuilder();
         final DocServiceBuilder dsb2 = new DocServiceBuilder();
         configureAnnotatedHttpServices(sb2, dsb2, ImmutableList.of(bean),
                                        null, null);
->>>>>>> 42c29ad1
         verify(decorator).apply(any());
         assertThat(service(sb2)).isInstanceOf(AnnotatedHttpService.class);
     }
@@ -92,15 +82,10 @@
                 .setService(new SimpleService())
                 .setDecorators(decorator);
 
-<<<<<<< HEAD
         final ServerBuilder sb = Server.builder();
-        configureAnnotatedHttpServices(sb, ImmutableList.of(bean), null);
-=======
-        final ServerBuilder sb = new ServerBuilder();
         final DocServiceBuilder dsb = new DocServiceBuilder();
         configureAnnotatedHttpServices(sb, dsb, ImmutableList.of(bean),
                                        null, null);
->>>>>>> 42c29ad1
         verify(decorator).apply(any());
         assertThat(service(sb).as(SimpleDecorator.class)).isPresent();
     }
