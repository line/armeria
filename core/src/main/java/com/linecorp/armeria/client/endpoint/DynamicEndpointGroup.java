--- conflicted
+++ resolved
@@ -83,13 +83,9 @@
     }
 
     /**
-<<<<<<< HEAD
-     * Creates a new {@link DynamicEndpointGroup} with {@code allowEmptyEndpoints} to allow empty endpoint if necessary.
-=======
      * Creates a new empty instance, using {@link EndpointSelectionStrategy#weightedRoundRobin()}.
      *
      * @param allowEmptyEndpoints whether to allow an empty {@link Endpoint} list
->>>>>>> f942c379
      */
     public DynamicEndpointGroup(boolean allowEmptyEndpoints) {
         this();
@@ -97,23 +93,16 @@
     }
 
     /**
-<<<<<<< HEAD
-     * Creates a new {@link DynamicEndpointGroup} with the specified {@link EndpointSelectionStrategy and
-     * {@code allowEmptyEndpoints} to allow empty endpoint if necessary.
-=======
      * Creates a new empty instance.
      *
      * @param selectionStrategy the {@link EndpointSelectionStrategy} of this {@link EndpointGroup}
      * @param allowEmptyEndpoints whether to allow an empty {@link Endpoint} list
->>>>>>> f942c379
      */
     public DynamicEndpointGroup(EndpointSelectionStrategy selectionStrategy, boolean allowEmptyEndpoints) {
         this(selectionStrategy);
         this.allowEmptyEndpoints = allowEmptyEndpoints;
     }
 
-<<<<<<< HEAD
-=======
     /**
      * Returns whether this {@link EndpointGroup} allows an empty {@link Endpoint} list.
      */
@@ -122,7 +111,6 @@
         return allowEmptyEndpoints;
     }
 
->>>>>>> f942c379
     @Override
     public final List<Endpoint> endpoints() {
         return endpoints;
@@ -329,12 +317,4 @@
         }
         return endpoints.stream().limit(maxEndpoints).collect(toImmutableList());
     }
-
-    public boolean isAllowEmptyEndpoints() {
-        return allowEmptyEndpoints;
-    }
-
-    public static DynamicEndpointGroupBuilder builder() {
-        return new DynamicEndpointGroupBuilder();
-    }
 }