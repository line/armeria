/*
 * Copyright 2019 LINE Corporation
 *
 * LINE Corporation licenses this file to you under the Apache License,
 * version 2.0 (the "License"); you may not use this file except in compliance
 * with the License. You may obtain a copy of the License at:
 *
 *   https://www.apache.org/licenses/LICENSE-2.0
 *
 * Unless required by applicable law or agreed to in writing, software
 * distributed under the License is distributed on an "AS IS" BASIS, WITHOUT
 * WARRANTIES OR CONDITIONS OF ANY KIND, either express or implied. See the
 * License for the specific language governing permissions and limitations
 * under the License.
 */

package com.linecorp.armeria.server;

import static com.google.common.base.Preconditions.checkArgument;
import static com.google.common.collect.ImmutableList.toImmutableList;
import static java.util.Objects.requireNonNull;

import java.nio.file.Path;
import java.time.Duration;
import java.util.List;
import java.util.concurrent.Executors;
import java.util.concurrent.ScheduledExecutorService;
import java.util.function.Function;

import com.google.common.collect.ImmutableList;
import com.google.common.collect.ImmutableList.Builder;

import com.linecorp.armeria.common.SuccessFunction;
import com.linecorp.armeria.common.annotation.Nullable;
import com.linecorp.armeria.common.util.BlockingTaskExecutor;
import com.linecorp.armeria.internal.server.annotation.AnnotatedServiceElement;
import com.linecorp.armeria.internal.server.annotation.AnnotatedServiceExtensions;
import com.linecorp.armeria.internal.server.annotation.AnnotatedServiceFactory;
import com.linecorp.armeria.server.annotation.ExceptionHandlerFunction;
import com.linecorp.armeria.server.annotation.RequestConverterFunction;
import com.linecorp.armeria.server.annotation.ResponseConverterFunction;
import com.linecorp.armeria.server.logging.AccessLogWriter;

/**
 * A builder class for binding an {@link HttpService} fluently. This class can be instantiated through
 * {@link ServerBuilder#annotatedService()}.
 *
 * <p>Call {@link #build(Object)} to build the {@link HttpService} and return to the {@link ServerBuilder}.
 *
 * <pre>{@code
 * ServerBuilder sb = Server.builder();
 * sb.annotatedService()                       // Returns an instance of this class
 *   .requestTimeoutMillis(5000)
 *   .maxRequestLength(8192)
 *   .exceptionHandler((ctx, request, cause) -> HttpResponse.of(400))
 *   .pathPrefix("/foo")
 *   .verboseResponses(true)
 *   .build(new Service())                     // Return to the ServerBuilder.
 *   .build();
 * }</pre>
 *
 * @see ServiceBindingBuilder
 */
public final class AnnotatedServiceBindingBuilder implements ServiceConfigSetters {

    private final ServerBuilder serverBuilder;
    private final DefaultServiceConfigSetters defaultServiceConfigSetters = new DefaultServiceConfigSetters();
    private final Builder<ExceptionHandlerFunction> exceptionHandlerFunctionBuilder = ImmutableList.builder();
    private final Builder<RequestConverterFunction> requestConverterFunctionBuilder = ImmutableList.builder();
    private final Builder<ResponseConverterFunction> responseConverterFunctionBuilder = ImmutableList.builder();

    private boolean useBlockingTaskExecutor;
    private String pathPrefix = "/";
    @Nullable
    private Object service;

    AnnotatedServiceBindingBuilder(ServerBuilder serverBuilder) {
        this.serverBuilder = requireNonNull(serverBuilder, "serverBuilder");
    }

    /**
     * Sets the path prefix to be used for this {@link AnnotatedServiceBindingBuilder}.
     * @param pathPrefix string representing the path prefix.
     */
    public AnnotatedServiceBindingBuilder pathPrefix(String pathPrefix) {
        this.pathPrefix = requireNonNull(pathPrefix, "pathPrefix");
        return this;
    }

    /**
     * Adds the given {@link ExceptionHandlerFunction}s to this {@link AnnotatedServiceBindingBuilder}.
     */
    public AnnotatedServiceBindingBuilder exceptionHandlers(
            ExceptionHandlerFunction... exceptionHandlerFunctions) {
        requireNonNull(exceptionHandlerFunctions, "exceptionHandlerFunctions");
        exceptionHandlerFunctionBuilder.add(exceptionHandlerFunctions);
        return this;
    }

    /**
     * Adds the given {@link ExceptionHandlerFunction}s to this {@link AnnotatedServiceBindingBuilder}.
     */
    public AnnotatedServiceBindingBuilder exceptionHandlers(
            Iterable<? extends ExceptionHandlerFunction> exceptionHandlerFunctions) {
        requireNonNull(exceptionHandlerFunctions, "exceptionHandlerFunctions");
        exceptionHandlerFunctionBuilder.addAll(exceptionHandlerFunctions);
        return this;
    }

    /**
     * Adds the given {@link ResponseConverterFunction}s to this {@link AnnotatedServiceBindingBuilder}.
     */
    public AnnotatedServiceBindingBuilder responseConverters(
            ResponseConverterFunction... responseConverterFunctions) {
        requireNonNull(responseConverterFunctions, "responseConverterFunctions");
        responseConverterFunctionBuilder.add(responseConverterFunctions);
        return this;
    }

    /**
     * Adds the given {@link ResponseConverterFunction}s to this {@link AnnotatedServiceBindingBuilder}.
     */
    public AnnotatedServiceBindingBuilder responseConverters(
            Iterable<? extends ResponseConverterFunction> responseConverterFunctions) {
        requireNonNull(responseConverterFunctions, "responseConverterFunctions");
        responseConverterFunctionBuilder.addAll(responseConverterFunctions);
        return this;
    }

    /**
     * Adds the given {@link RequestConverterFunction}s to this {@link AnnotatedServiceBindingBuilder}.
     */
    public AnnotatedServiceBindingBuilder requestConverters(
            RequestConverterFunction... requestConverterFunctions) {
        requireNonNull(requestConverterFunctions, "requestConverterFunctions");
        requestConverterFunctionBuilder.add(requestConverterFunctions);
        return this;
    }

    /**
     * Adds the given {@link RequestConverterFunction}s to this {@link AnnotatedServiceBindingBuilder}.
     */
    public AnnotatedServiceBindingBuilder requestConverters(
            Iterable<? extends RequestConverterFunction> requestConverterFunctions) {
        requireNonNull(requestConverterFunctions, "requestConverterFunctions");
        requestConverterFunctionBuilder.addAll(requestConverterFunctions);
        return this;
    }

    /**
     * Sets whether the service executes service methods using the blocking executor. By default, service
     * methods are executed directly on the event loop for implementing fully asynchronous services. If your
     * service uses blocking logic, you should either execute such logic in a separate thread using something
     * like {@link Executors#newCachedThreadPool()} or enable this setting.
     */
    public AnnotatedServiceBindingBuilder useBlockingTaskExecutor(boolean useBlockingTaskExecutor) {
        this.useBlockingTaskExecutor = useBlockingTaskExecutor;
        return this;
    }

    @Override
    public AnnotatedServiceBindingBuilder decorator(
            Function<? super HttpService, ? extends HttpService> decorator) {
        defaultServiceConfigSetters.decorator(decorator);
        return this;
    }

    @Override
    @SafeVarargs
    public final AnnotatedServiceBindingBuilder decorators(
            Function<? super HttpService, ? extends HttpService>... decorators) {
        defaultServiceConfigSetters.decorators(decorators);
        return this;
    }

    @Override
    public AnnotatedServiceBindingBuilder decorators(
            Iterable<? extends Function<? super HttpService, ? extends HttpService>> decorators) {
        defaultServiceConfigSetters.decorators(decorators);
        return this;
    }

    @Override
    public AnnotatedServiceBindingBuilder requestTimeout(Duration requestTimeout) {
        defaultServiceConfigSetters.requestTimeout(requestTimeout);
        return this;
    }

    @Override
    public AnnotatedServiceBindingBuilder requestTimeoutMillis(long requestTimeoutMillis) {
        defaultServiceConfigSetters.requestTimeoutMillis(requestTimeoutMillis);
        return this;
    }

    @Override
    public AnnotatedServiceBindingBuilder maxRequestLength(long maxRequestLength) {
        defaultServiceConfigSetters.maxRequestLength(maxRequestLength);
        return this;
    }

    @Override
    public AnnotatedServiceBindingBuilder verboseResponses(boolean verboseResponses) {
        defaultServiceConfigSetters.verboseResponses(verboseResponses);
        return this;
    }

    @Override
    public AnnotatedServiceBindingBuilder accessLogFormat(String accessLogFormat) {
        defaultServiceConfigSetters.accessLogFormat(accessLogFormat);
        return this;
    }

    @Override
    public AnnotatedServiceBindingBuilder accessLogWriter(AccessLogWriter accessLogWriter,
                                                          boolean shutdownOnStop) {
        defaultServiceConfigSetters.accessLogWriter(accessLogWriter, shutdownOnStop);
        return this;
    }

    @Override
    public AnnotatedServiceBindingBuilder defaultServiceName(String defaultServiceName) {
        defaultServiceConfigSetters.defaultServiceName(defaultServiceName);
        return this;
    }

    @Override
    public AnnotatedServiceBindingBuilder defaultServiceNaming(ServiceNaming defaultServiceNaming) {
        defaultServiceConfigSetters.defaultServiceNaming(defaultServiceNaming);
        return this;
    }

    @Override
    public AnnotatedServiceBindingBuilder defaultLogName(String defaultLogName) {
        defaultServiceConfigSetters.defaultLogName(defaultLogName);
        return this;
    }

    @Override
    public AnnotatedServiceBindingBuilder blockingTaskExecutor(ScheduledExecutorService blockingTaskExecutor,
                                                               boolean shutdownOnStop) {
        defaultServiceConfigSetters.blockingTaskExecutor(blockingTaskExecutor, shutdownOnStop);
        return this;
    }

    @Override
    public AnnotatedServiceBindingBuilder blockingTaskExecutor(int numThreads) {
        checkArgument(numThreads >= 0, "numThreads: %s (expected: >= 0)", numThreads);
        final BlockingTaskExecutor executor = BlockingTaskExecutor.builder()
                                                                  .numThreads(numThreads)
                                                                  .build();
        return blockingTaskExecutor(executor, true);
    }

    @Override
<<<<<<< HEAD
    public AnnotatedServiceBindingBuilder multipartUploadsLocation(Path multipartUploadsLocation) {
        defaultServiceConfigSetters.multipartUploadsLocation(multipartUploadsLocation);
=======
    public AnnotatedServiceBindingBuilder successFunction(SuccessFunction successFunction) {
        defaultServiceConfigSetters.successFunction(successFunction);
>>>>>>> c8d1f5ef
        return this;
    }

    /**
     * Registers the given service to {@link ServerBuilder} and return {@link ServerBuilder}
     * to continue building {@link Server}.
     *
     * @param service annotated service object to handle incoming requests matching path prefix, which
     *                can be configured through {@link AnnotatedServiceBindingBuilder#pathPrefix(String)}.
     *                If path prefix is not set then this service is registered to handle requests matching
     *                {@code /}
     * @return {@link ServerBuilder} to continue building {@link Server}
     */
    public ServerBuilder build(Object service) {
        requireNonNull(service, "service");
        this.service = service;
        serverBuilder.annotatedServiceBindingBuilder(this);
        return serverBuilder;
    }

    /**
     * Builds the {@link ServiceConfigBuilder}s created with the configured
     * {@link AnnotatedServiceExtensions} to the {@link ServerBuilder}.
     *
     * @param extensions the {@link AnnotatedServiceExtensions} at the server level.
     */
    List<ServiceConfigBuilder> buildServiceConfigBuilder(AnnotatedServiceExtensions extensions) {
        final List<RequestConverterFunction> requestConverterFunctions =
                requestConverterFunctionBuilder.addAll(extensions.requestConverters()).build();
        final List<ResponseConverterFunction> responseConverterFunctions =
                responseConverterFunctionBuilder.addAll(extensions.responseConverters()).build();
        final List<ExceptionHandlerFunction> exceptionHandlerFunctions =
                exceptionHandlerFunctionBuilder.addAll(extensions.exceptionHandlers()).build();

        assert service != null;

        final List<AnnotatedServiceElement> elements =
                AnnotatedServiceFactory.find(pathPrefix, service, useBlockingTaskExecutor,
                                             requestConverterFunctions, responseConverterFunctions,
                                             exceptionHandlerFunctions);
        return elements.stream().map(element -> {
            final HttpService decoratedService =
                    element.buildSafeDecoratedService(defaultServiceConfigSetters.decorator());
            return defaultServiceConfigSetters.toServiceConfigBuilder(element.route(), decoratedService);
        }).collect(toImmutableList());
    }
}<|MERGE_RESOLUTION|>--- conflicted
+++ resolved
@@ -252,13 +252,14 @@
     }
 
     @Override
-<<<<<<< HEAD
+    public AnnotatedServiceBindingBuilder successFunction(SuccessFunction successFunction) {
+        defaultServiceConfigSetters.successFunction(successFunction);
+        return this;
+    }
+
+    @Override
     public AnnotatedServiceBindingBuilder multipartUploadsLocation(Path multipartUploadsLocation) {
         defaultServiceConfigSetters.multipartUploadsLocation(multipartUploadsLocation);
-=======
-    public AnnotatedServiceBindingBuilder successFunction(SuccessFunction successFunction) {
-        defaultServiceConfigSetters.successFunction(successFunction);
->>>>>>> c8d1f5ef
         return this;
     }
 
