--- conflicted
+++ resolved
@@ -57,10 +57,7 @@
 import com.linecorp.armeria.common.util.Exceptions;
 import com.linecorp.armeria.common.util.SafeCloseable;
 import com.linecorp.armeria.common.util.UnmodifiableFuture;
-<<<<<<< HEAD
-=======
 import com.linecorp.armeria.internal.server.annotation.AnnotatedValueResolver.AggregatedResult;
->>>>>>> c0e08fa3
 import com.linecorp.armeria.internal.server.annotation.AnnotatedValueResolver.AggregationStrategy;
 import com.linecorp.armeria.internal.server.annotation.AnnotatedValueResolver.AggregationType;
 import com.linecorp.armeria.internal.server.annotation.AnnotatedValueResolver.ResolverContext;
@@ -334,13 +331,6 @@
      * {@link HttpResponse}, it will be executed in the blocking task executor.
      */
     private CompletionStage<HttpResponse> serve0(ServiceRequestContext ctx, HttpRequest req) {
-<<<<<<< HEAD
-        final CompletableFuture<AggregatedHttpRequest> f;
-        if (AggregationStrategy.aggregationRequired(aggregationStrategy, req.headers())) {
-            f = req.aggregate();
-        } else {
-            f = UnmodifiableFuture.completedFuture(null);
-=======
         final CompletableFuture<AggregatedResult> f;
         switch (AnnotatedValueResolver.aggregationType(aggregationStrategy, req.headers())) {
             case MULTIPART:
@@ -355,7 +345,6 @@
             default:
                 // Should never reach here.
                 throw new Error();
->>>>>>> c0e08fa3
         }
 
         ctx.mutateAdditionalResponseHeaders(mutator -> mutator.add(defaultHttpHeaders));
