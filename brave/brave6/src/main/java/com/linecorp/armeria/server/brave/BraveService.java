--- conflicted
+++ resolved
@@ -25,13 +25,10 @@
 import com.linecorp.armeria.common.HttpRequest;
 import com.linecorp.armeria.common.HttpResponse;
 import com.linecorp.armeria.common.brave.RequestContextCurrentTraceContext;
-<<<<<<< HEAD
+import com.linecorp.armeria.common.logging.RequestLog;
 import com.linecorp.armeria.internal.common.RequestContextExtension;
 import com.linecorp.armeria.internal.common.brave.SpanTags;
 import com.linecorp.armeria.internal.common.brave.TraceContextUtil;
-=======
-import com.linecorp.armeria.common.logging.RequestLog;
->>>>>>> 2bc4f172
 import com.linecorp.armeria.server.HttpService;
 import com.linecorp.armeria.server.ServiceRequestContext;
 
@@ -106,31 +103,8 @@
     }
 
     @Override
-<<<<<<< HEAD
-    public HttpResponse serve(ServiceRequestContext ctx, HttpRequest req) throws Exception {
-        if (!ctx.config().transientServiceOptions().contains(TransientServiceOption.WITH_TRACING)) {
-            return unwrap().serve(ctx, req);
-        }
-
-        final HttpServerRequest braveReq = ServiceRequestContextAdapter.asHttpServerRequest(ctx);
-        final Span span = handler.handleReceive(braveReq);
-        TraceContextUtil.setTraceContext(ctx, span.context());
-
-        final RequestContextExtension ctxExtension = ctx.as(RequestContextExtension.class);
-        if (currentTraceContext.scopeDecoratorAdded() && !span.isNoop() && ctxExtension != null) {
-            // Run the scope decorators when the ctx is pushed to the thread local.
-            ctxExtension.hook(() -> currentTraceContext.decorateScope(span.context(),
-                                                                      SERVICE_REQUEST_DECORATING_SCOPE));
-        }
-
-        maybeAddTagsToSpan(ctx, braveReq, span);
-        try (SpanInScope ignored = tracer.withSpanInScope(span)) {
-            return unwrap().serve(ctx, req);
-        }
-=======
     HttpServerRequest braveRequest(ServiceRequestContext ctx) {
         return ServiceRequestContextAdapter.asHttpServerRequest(ctx);
->>>>>>> 2bc4f172
     }
 
     @Override
