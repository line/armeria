--- conflicted
+++ resolved
@@ -1403,14 +1403,9 @@
                 new ServiceConfigBuilder(RouteBuilder.FALLBACK_ROUTE, "/", FallbackService.INSTANCE)
                         .build(defaultServiceNaming, requestTimeoutMillis, maxRequestLength, verboseResponses,
                                accessLogWriter, blockingTaskExecutor, successFunction,
-                               requestAutoAbortDelayMillis, multipartUploadsLocation,
-<<<<<<< HEAD
-                               serviceWorkerGroup, defaultHeaders, requestIdGenerator,
-                               defaultErrorHandler, unhandledExceptionsReporter, "/");
-=======
+                               requestAutoAbortDelayMillis, multipartUploadsLocation, serviceWorkerGroup,
                                defaultHeaders, requestIdGenerator,
                                defaultErrorHandler, unhandledExceptionsReporter, "/", contextHook);
->>>>>>> b8eb8101
 
         final ImmutableList.Builder<ShutdownSupport> builder = ImmutableList.builder();
         builder.addAll(shutdownSupports);
