--- conflicted
+++ resolved
@@ -489,7 +489,6 @@
     }
 
     /**
-<<<<<<< HEAD
      * Creates a new HTTP response with the specified headers and trailers
      * whose stream is produced from an existing {@link Publisher}.
      *
@@ -504,7 +503,9 @@
         requireNonNull(publisher, "publisher");
         requireNonNull(trailers, "trailers");
         return PublisherBasedHttpResponse.from(headers, publisher, trailers);
-=======
+    }
+
+    /**
      * Creates a new HTTP response that delegates to the {@link HttpResponse} produced by the specified
      * {@link CompletionStage}. If the specified {@link CompletionStage} fails, the returned response will be
      * closed with the same cause as well.
@@ -561,7 +562,6 @@
             }
         });
         return res;
->>>>>>> 95d60b0a
     }
 
     /**
