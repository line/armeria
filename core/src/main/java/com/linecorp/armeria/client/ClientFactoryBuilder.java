--- conflicted
+++ resolved
@@ -1142,19 +1142,10 @@
      * Returns a newly-created {@link ClientFactory} based on the properties of this builder.
      */
     public ClientFactory build() {
-<<<<<<< HEAD
-        return new DefaultClientFactory(
-                new HttpClientFactory(
-                        buildOptions(),
-                        autoCloseConnectionPoolListener,
-                        clientRequestLifecycleListener
-                )
-        );
-=======
         final ClientFactoryOptions options = buildOptions();
         final ClientTlsSpec baseClientTlsSpec = buildTlsSpec(clientTlsSpec, tlsNoVerifySet, insecureHosts);
         return new DefaultClientFactory(new HttpClientFactory(
-                options, autoCloseConnectionPoolListener, baseClientTlsSpec));
+                options, autoCloseConnectionPoolListener, baseClientTlsSpec, clientRequestLifecycleListener));
     }
 
     private static ClientTlsSpec buildTlsSpec(
@@ -1166,7 +1157,6 @@
             builder.verifierFactories(TlsPeerVerifierFactory.insecureHosts(insecureHosts));
         }
         return builder.build();
->>>>>>> c6e61549
     }
 
     @Override
