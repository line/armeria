--- conflicted
+++ resolved
@@ -19,12 +19,7 @@
 
 import java.lang.reflect.InvocationTargetException;
 import java.lang.reflect.Method;
-<<<<<<< HEAD
-=======
 import java.lang.reflect.Modifier;
-import java.net.URI;
-import java.net.URISyntaxException;
->>>>>>> e57f6d83
 import java.util.Arrays;
 import java.util.List;
 import java.util.Set;
@@ -94,11 +89,8 @@
             throw newUnknownClientTypeException(clientType);
         }
 
-<<<<<<< HEAD
         final HttpClient httpClient = newHttpClientDelegate(params);
-=======
         final Method stubFactoryMethod = findStubFactoryMethod(clientType, stubClass);
->>>>>>> e57f6d83
 
         final MessageMarshaller jsonMarshaller =
                 GrpcSerializationFormats.isJson(serializationFormat) ?
@@ -107,30 +99,16 @@
                         options.getOrElse(GrpcClientOptions.JSON_MARSHALLER_CUSTOMIZER, NO_OP)) : null;
 
         final ArmeriaChannel channel = new ArmeriaChannel(
-<<<<<<< HEAD
                 params,
                 httpClient,
-=======
-                ClientBuilderParams.of(this,
-                                       Strings.isNullOrEmpty(uri.getPath()) ? rootPathUri(uri) : uri,
-                                       clientType, options),
-                newHttpClient(uri, scheme, options),
->>>>>>> e57f6d83
                 meterRegistry(),
                 scheme.sessionProtocol(),
                 serializationFormat,
                 jsonMarshaller);
 
         try {
-<<<<<<< HEAD
-            // Verified createClientMethod.getReturnType == clientType
-            return createClientMethod.invoke(null, channel);
-=======
             // Verified stubFactoryMethod.getReturnType() == clientType in findStubFactoryMethod().
-            @SuppressWarnings("unchecked")
-            final T stub = (T) stubFactoryMethod.invoke(null, channel);
-            return stub;
->>>>>>> e57f6d83
+            return stubFactoryMethod.invoke(null, channel);
         } catch (IllegalAccessException | InvocationTargetException e) {
             throw new IllegalStateException("Could not create a gRPC stub through reflection.", e);
         }
