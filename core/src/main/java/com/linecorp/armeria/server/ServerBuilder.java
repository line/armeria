/*
 * Copyright 2015 LINE Corporation
 *
 * LINE Corporation licenses this file to you under the Apache License,
 * version 2.0 (the "License"); you may not use this file except in compliance
 * with the License. You may obtain a copy of the License at:
 *
 *   https://www.apache.org/licenses/LICENSE-2.0
 *
 * Unless required by applicable law or agreed to in writing, software
 * distributed under the License is distributed on an "AS IS" BASIS, WITHOUT
 * WARRANTIES OR CONDITIONS OF ANY KIND, either express or implied. See the
 * License for the specific language governing permissions and limitations
 * under the License.
 */

package com.linecorp.armeria.server;

import static com.google.common.base.Preconditions.checkArgument;
import static com.google.common.base.Preconditions.checkNotNull;
import static com.google.common.base.Preconditions.checkState;
import static com.google.common.collect.ImmutableList.toImmutableList;
import static com.linecorp.armeria.common.SessionProtocol.HTTP;
import static com.linecorp.armeria.common.SessionProtocol.HTTPS;
import static com.linecorp.armeria.common.SessionProtocol.PROXY;
import static com.linecorp.armeria.server.DefaultServerConfig.validateGreaterThanOrEqual;
import static com.linecorp.armeria.server.DefaultServerConfig.validateIdleTimeoutMillis;
import static com.linecorp.armeria.server.DefaultServerConfig.validateMaxNumConnections;
import static com.linecorp.armeria.server.DefaultServerConfig.validateNonNegative;
import static io.netty.handler.codec.http2.Http2CodecUtil.MAX_FRAME_SIZE_LOWER_BOUND;
import static io.netty.handler.codec.http2.Http2CodecUtil.MAX_FRAME_SIZE_UPPER_BOUND;
import static java.util.Objects.requireNonNull;

import java.io.File;
import java.io.InputStream;
import java.net.InetAddress;
import java.net.InetSocketAddress;
import java.nio.file.Path;
import java.security.PrivateKey;
import java.security.cert.X509Certificate;
import java.time.Duration;
import java.util.ArrayList;
import java.util.Collection;
import java.util.Collections;
import java.util.List;
import java.util.Map;
import java.util.Map.Entry;
import java.util.Optional;
import java.util.concurrent.Executor;
import java.util.concurrent.ScheduledExecutorService;
import java.util.concurrent.TimeUnit;
import java.util.function.Consumer;
import java.util.function.Function;
import java.util.function.Predicate;
import java.util.function.Supplier;

import javax.net.ssl.KeyManagerFactory;

import org.slf4j.Logger;
import org.slf4j.LoggerFactory;

import com.google.common.annotations.VisibleForTesting;
import com.google.common.collect.ImmutableList;
import com.google.common.collect.Sets;
import com.google.common.net.HostAndPort;

import com.linecorp.armeria.common.CommonPools;
import com.linecorp.armeria.common.DependencyInjector;
import com.linecorp.armeria.common.Flags;
import com.linecorp.armeria.common.Http1HeaderNaming;
import com.linecorp.armeria.common.HttpHeaderNames;
import com.linecorp.armeria.common.HttpResponse;
import com.linecorp.armeria.common.Request;
import com.linecorp.armeria.common.RequestContext;
import com.linecorp.armeria.common.RequestId;
import com.linecorp.armeria.common.ResponseHeaders;
import com.linecorp.armeria.common.SessionProtocol;
import com.linecorp.armeria.common.SuccessFunction;
import com.linecorp.armeria.common.TlsSetters;
import com.linecorp.armeria.common.annotation.Nullable;
import com.linecorp.armeria.common.annotation.UnstableApi;
import com.linecorp.armeria.common.logging.RequestOnlyLog;
import com.linecorp.armeria.common.util.BlockingTaskExecutor;
import com.linecorp.armeria.common.util.EventLoopGroups;
import com.linecorp.armeria.common.util.SystemInfo;
import com.linecorp.armeria.internal.common.BuiltInDependencyInjector;
import com.linecorp.armeria.internal.common.ReflectiveDependencyInjector;
import com.linecorp.armeria.internal.common.RequestContextUtil;
import com.linecorp.armeria.internal.common.util.ChannelUtil;
import com.linecorp.armeria.internal.server.annotation.AnnotatedServiceExtensions;
import com.linecorp.armeria.server.annotation.ExceptionHandlerFunction;
import com.linecorp.armeria.server.annotation.RequestConverterFunction;
import com.linecorp.armeria.server.annotation.ResponseConverterFunction;
import com.linecorp.armeria.server.logging.AccessLogWriter;
import com.linecorp.armeria.server.logging.LoggingService;

import io.micrometer.core.instrument.MeterRegistry;
import io.netty.channel.ChannelOption;
import io.netty.channel.EventLoopGroup;
import io.netty.handler.ssl.SslContext;
import io.netty.handler.ssl.SslContextBuilder;
import io.netty.util.Mapping;
import io.netty.util.NetUtil;
import io.netty.util.concurrent.GlobalEventExecutor;
import it.unimi.dsi.fastutil.objects.Object2ObjectArrayMap;

/**
 * Builds a new {@link Server} and its {@link ServerConfig}.
 * <h2>Example</h2>
 * <pre>{@code
 * ServerBuilder sb = Server.builder();
 * // Add a port to listen
 * sb.http(8080);
 * // Add services to the default virtual host.
 * sb.service(...);
 * sb.serviceUnder(...);
 * // Build a server.
 * Server s = sb.build();
 * }</pre>
 *
 * <h2>Example 2</h2>
 * <pre>{@code
 * ServerBuilder sb = Server.builder();
 * Server server =
 *     sb.http(8080) // Add a port to listen
 *       .defaultVirtualHost() // Add services to the default virtual host.
 *           .service(...)
 *           .serviceUnder(...)
 *       .and().virtualHost("*.foo.com") // Add a another virtual host.
 *           .service(...)
 *           .serviceUnder(...)
 *       .and().build(); // Build a server.
 * }</pre>
 *
 * <h2 id="no_port_specified">What happens if no HTTP(S) port is specified?</h2>
 *
 * <p>When no TCP/IP port number or local address is specified, {@link ServerBuilder} will automatically bind
 * to a random TCP/IP port assigned by the OS. It will serve HTTPS if you configured TLS (or HTTP otherwise),
 * e.g.
 *
 * <pre>{@code
 * // Build an HTTP server that runs on an ephemeral TCP/IP port.
 * Server httpServer = Server.builder()
 *                           .service(...)
 *                           .build();
 *
 * // Build an HTTPS server that runs on an ephemeral TCP/IP port.
 * Server httpsServer = Server.builder()
 *                            .tls(...)
 *                            .service(...)
 *                            .build();
 * }</pre>
 *
 * @see VirtualHostBuilder
 */
public final class ServerBuilder implements TlsSetters {
    private static final Logger logger = LoggerFactory.getLogger(ServerBuilder.class);

    // Defaults to no graceful shutdown.
    private static final Duration DEFAULT_GRACEFUL_SHUTDOWN_QUIET_PERIOD = Duration.ZERO;
    private static final Duration DEFAULT_GRACEFUL_SHUTDOWN_TIMEOUT = Duration.ZERO;
    private static final int PROXY_PROTOCOL_DEFAULT_MAX_TLV_SIZE = 65535 - 216;
    private static final String DEFAULT_ACCESS_LOGGER_PREFIX = "com.linecorp.armeria.logging.access";

    @VisibleForTesting
    static final long MIN_PING_INTERVAL_MILLIS = 1000L;
    private static final long MIN_MAX_CONNECTION_AGE_MILLIS = 1_000L;

    static {
        RequestContextUtil.init();
    }

    private final List<ServerPort> ports = new ArrayList<>();
    private final List<ServerListener> serverListeners = new ArrayList<>();
    @VisibleForTesting
    final VirtualHostBuilder virtualHostTemplate = new VirtualHostBuilder(this, false);
    private final VirtualHostBuilder defaultVirtualHostBuilder = new VirtualHostBuilder(this, true);
    private final List<VirtualHostBuilder> virtualHostBuilders = new ArrayList<>();

    private EventLoopGroup workerGroup = CommonPools.workerGroup();
    private boolean shutdownWorkerGroupOnStop;
    private Executor startStopExecutor = GlobalEventExecutor.INSTANCE;
    private final Map<ChannelOption<?>, Object> channelOptions = new Object2ObjectArrayMap<>();
    private final Map<ChannelOption<?>, Object> childChannelOptions = new Object2ObjectArrayMap<>();
    private int maxNumConnections = Flags.maxNumConnections();
    private long idleTimeoutMillis = Flags.defaultServerIdleTimeoutMillis();
    private long pingIntervalMillis = Flags.defaultPingIntervalMillis();
    private long maxConnectionAgeMillis = Flags.defaultMaxServerConnectionAgeMillis();
    private long connectionDrainDurationMicros = Flags.defaultServerConnectionDrainDurationMicros();
    private int maxNumRequestsPerConnection = Flags.defaultMaxServerNumRequestsPerConnection();
    private int http2InitialConnectionWindowSize = Flags.defaultHttp2InitialConnectionWindowSize();
    private int http2InitialStreamWindowSize = Flags.defaultHttp2InitialStreamWindowSize();
    private long http2MaxStreamsPerConnection = Flags.defaultHttp2MaxStreamsPerConnection();
    private int http2MaxFrameSize = Flags.defaultHttp2MaxFrameSize();
    private long http2MaxHeaderListSize = Flags.defaultHttp2MaxHeaderListSize();
    private int http1MaxInitialLineLength = Flags.defaultHttp1MaxInitialLineLength();
    private int http1MaxHeaderSize = Flags.defaultHttp1MaxHeaderSize();
    private int http1MaxChunkSize = Flags.defaultHttp1MaxChunkSize();
    private int proxyProtocolMaxTlvSize = PROXY_PROTOCOL_DEFAULT_MAX_TLV_SIZE;
    private Duration gracefulShutdownQuietPeriod = DEFAULT_GRACEFUL_SHUTDOWN_QUIET_PERIOD;
    private Duration gracefulShutdownTimeout = DEFAULT_GRACEFUL_SHUTDOWN_TIMEOUT;
    private MeterRegistry meterRegistry = Flags.meterRegistry();
    private ServerErrorHandler errorHandler = ServerErrorHandler.ofDefault();
    private List<ClientAddressSource> clientAddressSources = ClientAddressSource.DEFAULT_SOURCES;
    private Predicate<? super InetAddress> clientAddressTrustedProxyFilter = address -> false;
    private Predicate<? super InetAddress> clientAddressFilter = address -> true;
    private Function<? super ProxiedAddresses, ? extends InetSocketAddress> clientAddressMapper =
            ProxiedAddresses::sourceAddress;
    private boolean enableServerHeader = true;
    private boolean enableDateHeader = true;
    private Http1HeaderNaming http1HeaderNaming = Http1HeaderNaming.ofDefault();
    @Nullable
    private DependencyInjector dependencyInjector;
    private Function<? super String, String> absoluteUriTransformer = Function.identity();
    private Duration unhandledExceptionsReportInterval = Duration.ofMillis(
            Flags.defaultUnhandledExceptionsReportIntervalMillis());
    private final List<ShutdownSupport> shutdownSupports = new ArrayList<>();

    ServerBuilder() {
        // Set the default host-level properties.
        virtualHostTemplate.rejectedRouteHandler(RejectedRouteHandler.WARN);
        virtualHostTemplate.defaultServiceNaming(ServiceNaming.fullTypeName());
        virtualHostTemplate.requestTimeoutMillis(Flags.defaultRequestTimeoutMillis());
        virtualHostTemplate.maxRequestLength(Flags.defaultMaxRequestLength());
        virtualHostTemplate.verboseResponses(Flags.verboseResponses());
        virtualHostTemplate.accessLogger(
                host -> LoggerFactory.getLogger(defaultAccessLoggerName(host.hostnamePattern())));
        virtualHostTemplate.tlsSelfSigned(false);
        virtualHostTemplate.tlsAllowUnsafeCiphers(false);
        virtualHostTemplate.annotatedServiceExtensions(ImmutableList.of(), ImmutableList.of(),
                                                       ImmutableList.of());
        virtualHostTemplate.blockingTaskExecutor(CommonPools.blockingTaskExecutor(), false);
        virtualHostTemplate.successFunction(SuccessFunction.ofDefault());
        virtualHostTemplate.multipartUploadsLocation(Flags.defaultMultipartUploadsLocation());
        virtualHostTemplate.requestIdGenerator(routingContext -> RequestId.random());
    }

    private static String defaultAccessLoggerName(String hostnamePattern) {
        requireNonNull(hostnamePattern, "hostnamePattern");
        final HostAndPort hostAndPort = HostAndPort.fromString(hostnamePattern);
        hostnamePattern = hostAndPort.getHost();
        final String[] elements = hostnamePattern.split("\\.");
        final StringBuilder name = new StringBuilder(
                DEFAULT_ACCESS_LOGGER_PREFIX.length() + hostnamePattern.length() + 1);
        name.append(DEFAULT_ACCESS_LOGGER_PREFIX);
        for (int i = elements.length - 1; i >= 0; i--) {
            final String element = elements[i];
            if (element.isEmpty() || "*".equals(element)) {
                continue;
            }
            name.append('.');
            name.append(element);
        }
        if (hostAndPort.hasPort()) {
            name.append(':');
            name.append(hostAndPort.getPort());
        }
        return name.toString();
    }

    /**
     * Adds an HTTP port that listens on all available network interfaces.
     *
     * @param port the HTTP port number.
     *
     * @see #http(InetSocketAddress)
     * @see <a href="#no_port_specified">What happens if no HTTP(S) port is specified?</a>
     */
    public ServerBuilder http(int port) {
        return port(new ServerPort(port, HTTP));
    }

    /**
     * Adds an HTTP port that listens to the specified {@code localAddress}.
     *
     * @param localAddress the local address to bind
     *
     * @see #http(int)
     * @see <a href="#no_port_specified">What happens if no HTTP(S) port is specified?</a>
     */
    public ServerBuilder http(InetSocketAddress localAddress) {
        return port(new ServerPort(requireNonNull(localAddress, "localAddress"), HTTP));
    }

    /**
     * Adds an HTTPS port that listens on all available network interfaces.
     *
     * @param port the HTTPS port number.
     *
     * @see #https(InetSocketAddress)
     * @see <a href="#no_port_specified">What happens if no HTTP(S) port is specified?</a>
     */
    public ServerBuilder https(int port) {
        return port(new ServerPort(port, HTTPS));
    }

    /**
     * Adds an HTTPS port that listens to the specified {@code localAddress}.
     *
     * @param localAddress the local address to bind
     *
     * @see #http(int)
     * @see <a href="#no_port_specified">What happens if no HTTP(S) port is specified?</a>
     */
    public ServerBuilder https(InetSocketAddress localAddress) {
        return port(new ServerPort(requireNonNull(localAddress, "localAddress"), HTTPS));
    }

    /**
     * Adds a new {@link ServerPort} that listens to the specified {@code port} of all available network
     * interfaces using the specified {@link SessionProtocol}s. Specify multiple protocols to serve more than
     * one protocol on the same port:
     *
     * <pre>{@code
     * ServerBuilder sb = Server.builder();
     * // Serve both HTTP and HTTPS at port 8080.
     * sb.port(8080,
     *         SessionProtocol.HTTP,
     *         SessionProtocol.HTTPS);
     * // Enable HTTPS with PROXY protocol support at port 8443.
     * sb.port(8443,
     *         SessionProtocol.PROXY,
     *         SessionProtocol.HTTPS);
     * }</pre>
     */
    public ServerBuilder port(int port, SessionProtocol... protocols) {
        return port(new ServerPort(port, protocols));
    }

    /**
     * Adds a new {@link ServerPort} that listens to the specified {@code port} of all available network
     * interfaces using the specified {@link SessionProtocol}s. Specify multiple protocols to serve more than
     * one protocol on the same port:
     *
     * <pre>{@code
     * ServerBuilder sb = Server.builder();
     * // Serve both HTTP and HTTPS at port 8080.
     * sb.port(8080,
     *         Arrays.asList(SessionProtocol.HTTP,
     *                       SessionProtocol.HTTPS));
     * // Enable HTTPS with PROXY protocol support at port 8443.
     * sb.port(8443,
     *         Arrays.asList(SessionProtocol.PROXY,
     *                       SessionProtocol.HTTPS));
     * }</pre>
     */
    public ServerBuilder port(int port, Iterable<SessionProtocol> protocols) {
        return port(new ServerPort(port, protocols));
    }

    /**
     * Adds a new {@link ServerPort} that listens to the specified {@code localAddress} using the specified
     * {@link SessionProtocol}s. Specify multiple protocols to serve more than one protocol on the same port:
     *
     * <pre>{@code
     * ServerBuilder sb = Server.builder();
     * // Serve both HTTP and HTTPS at port 8080.
     * sb.port(new InetSocketAddress(8080),
     *         SessionProtocol.HTTP,
     *         SessionProtocol.HTTPS);
     * // Enable HTTPS with PROXY protocol support at port 8443.
     * sb.port(new InetSocketAddress(8443),
     *         SessionProtocol.PROXY,
     *         SessionProtocol.HTTPS);
     * }</pre>
     */
    public ServerBuilder port(InetSocketAddress localAddress, SessionProtocol... protocols) {
        return port(new ServerPort(localAddress, protocols));
    }

    /**
     * Adds a new {@link ServerPort} that listens to the specified {@code localAddress} using the specified
     * {@link SessionProtocol}s. Specify multiple protocols to serve more than one protocol on the same port:
     *
     * <pre>{@code
     * ServerBuilder sb = Server.builder();
     * // Serve both HTTP and HTTPS at port 8080.
     * sb.port(new InetSocketAddress(8080),
     *         Arrays.asList(SessionProtocol.HTTP,
     *                       SessionProtocol.HTTPS));
     * // Enable HTTPS with PROXY protocol support at port 8443.
     * sb.port(new InetSocketAddress(8443),
     *         Arrays.asList(SessionProtocol.PROXY,
     *                       SessionProtocol.HTTPS));
     * }</pre>
     */
    public ServerBuilder port(InetSocketAddress localAddress, Iterable<SessionProtocol> protocols) {
        return port(new ServerPort(localAddress, protocols));
    }

    /**
     * Adds the specified {@link ServerPort}.
     *
     * @see <a href="#no_port_specified">What happens if no HTTP(S) port is specified?</a>
     */
    public ServerBuilder port(ServerPort port) {
        ports.add(requireNonNull(port, "port"));
        return this;
    }

    /**
     * Adds a new {@link ServerPort} that listens to the loopback {@code localAddress} using the specified
     * {@link SessionProtocol}s. Specify multiple protocols to serve more than one protocol on the same port:
     *
     * <pre>{@code
     * ServerBuilder sb = Server.builder();
     * sb.localPort(8080, SessionProtocol.HTTP, SessionProtocol.HTTPS);
     * }</pre>
     */
    public ServerBuilder localPort(int port, SessionProtocol... protocols) {
        requireNonNull(protocols, "protocols");
        return localPort(port, ImmutableList.copyOf(protocols));
    }

    /**
     * Adds a new {@link ServerPort} that listens to the loopback {@code localAddress} using the specified
     * {@link SessionProtocol}s. Specify multiple protocols to serve more than one protocol on the same port:
     *
     * <pre>{@code
     * ServerBuilder sb = Server.builder();
     * sb.localPort(8080, Arrays.asList(SessionProtocol.HTTP, SessionProtocol.HTTPS));
     * }</pre>
     */
    public ServerBuilder localPort(int port, Iterable<SessionProtocol> protocols) {
        final long portGroup = ServerPort.nextPortGroup();
        port(new ServerPort(new InetSocketAddress(NetUtil.LOCALHOST4, port), protocols, portGroup));

        if (SystemInfo.hasIpV6()) {
            port(new ServerPort(new InetSocketAddress(NetUtil.LOCALHOST6, port), protocols, portGroup));
        }

        return this;
    }

    /**
     * Sets the {@link ChannelOption} of the server socket bound by {@link Server}.
     * Note that the previously added option will be overridden if the same option is set again.
     *
     * <pre>{@code
     * ServerBuilder sb = Server.builder();
     * sb.channelOption(ChannelOption.BACKLOG, 1024);
     * }</pre>
     */
    public <T> ServerBuilder channelOption(ChannelOption<T> option, T value) {
        requireNonNull(option, "option");
        checkArgument(!ChannelUtil.prohibitedOptions().contains(option),
                      "prohibited socket option: %s", option);

        option.validate(value);
        channelOptions.put(option, value);
        return this;
    }

    /**
     * Sets the {@link ChannelOption} of sockets accepted by {@link Server}.
     * Note that the previously added option will be overridden if the same option is set again.
     *
     * <pre>{@code
     * ServerBuilder sb = Server.builder();
     * sb.childChannelOption(ChannelOption.SO_REUSEADDR, true)
     *   .childChannelOption(ChannelOption.SO_KEEPALIVE, true);
     * }</pre>
     */
    public <T> ServerBuilder childChannelOption(ChannelOption<T> option, T value) {
        requireNonNull(option, "option");
        checkArgument(!ChannelUtil.prohibitedOptions().contains(option),
                      "prohibited socket option: %s", option);

        option.validate(value);
        childChannelOptions.put(option, value);
        return this;
    }

    /**
     * Sets the worker {@link EventLoopGroup} which is responsible for performing socket I/O and running
     * {@link Service#serve(ServiceRequestContext, Request)}.
     * If not set, {@linkplain CommonPools#workerGroup() the common worker group} is used.
     *
     * @param shutdownOnStop whether to shut down the worker {@link EventLoopGroup}
     *                       when the {@link Server} stops
     */
    public ServerBuilder workerGroup(EventLoopGroup workerGroup, boolean shutdownOnStop) {
        this.workerGroup = requireNonNull(workerGroup, "workerGroup");
        // We don't use ShutdownSupport to shutdown with other instances because we shut down workerGroup first.
        shutdownWorkerGroupOnStop = shutdownOnStop;
        return this;
    }

    /**
     * Uses a newly created {@link EventLoopGroup} with the specified number of threads for
     * performing socket I/O and running {@link Service#serve(ServiceRequestContext, Request)}.
     * The worker {@link EventLoopGroup} will be shut down when the {@link Server} stops.
     *
     * @param numThreads the number of event loop threads
     */
    public ServerBuilder workerGroup(int numThreads) {
        checkArgument(numThreads >= 0, "numThreads: %s (expected: >= 0)", numThreads);
        workerGroup(EventLoopGroups.newEventLoopGroup(numThreads), true);
        return this;
    }

    /**
     * Sets the {@link Executor} which will invoke the callbacks of {@link Server#start()},
     * {@link Server#stop()} and {@link ServerListener}. If not set, {@link GlobalEventExecutor} will be used
     * by default.
     */
    public ServerBuilder startStopExecutor(Executor startStopExecutor) {
        this.startStopExecutor = requireNonNull(startStopExecutor, "startStopExecutor");
        return this;
    }

    /**
     * Sets the maximum allowed number of open connections.
     */
    public ServerBuilder maxNumConnections(int maxNumConnections) {
        this.maxNumConnections = validateMaxNumConnections(maxNumConnections);
        return this;
    }

    @VisibleForTesting
    int maxNumConnections() {
        return maxNumConnections;
    }

    /**
     * Sets the idle timeout of a connection in milliseconds for keep-alive.
     *
     * @param idleTimeoutMillis the timeout in milliseconds. {@code 0} disables the timeout.
     */
    public ServerBuilder idleTimeoutMillis(long idleTimeoutMillis) {
        return idleTimeout(Duration.ofMillis(idleTimeoutMillis));
    }

    /**
     * Sets the idle timeout of a connection for keep-alive.
     *
     * @param idleTimeout the timeout. {@code 0} disables the timeout.
     */
    public ServerBuilder idleTimeout(Duration idleTimeout) {
        requireNonNull(idleTimeout, "idleTimeout");
        idleTimeoutMillis = validateIdleTimeoutMillis(idleTimeout.toMillis());
        return this;
    }

    /**
     * Sets the HTTP/2 <a href="https://datatracker.ietf.org/doc/html/rfc7540#section-6.7">PING</a> interval.
     *
     * <p>Note that this settings is only in effect when {@link #idleTimeoutMillis(long)}} or
     * {@link #idleTimeout(Duration)} is greater than the specified PING interval.
     *
     * <p>The minimum allowed PING interval is {@value #MIN_PING_INTERVAL_MILLIS} milliseconds.
     * {@code 0} means the server will not send PING frames on an HTTP/2 connection.
     *
     * @throws IllegalArgumentException if the specified {@code pingIntervalMillis} is smaller than
     *                                  {@value #MIN_PING_INTERVAL_MILLIS} milliseconds.
     */
    public ServerBuilder pingIntervalMillis(long pingIntervalMillis) {
        checkArgument(pingIntervalMillis == 0 || pingIntervalMillis >= MIN_PING_INTERVAL_MILLIS,
                      "pingIntervalMillis: %s (expected: >= %s or == 0)", pingIntervalMillis,
                      MIN_PING_INTERVAL_MILLIS);
        this.pingIntervalMillis = pingIntervalMillis;
        return this;
    }

    /**
     * Sets the HTTP/2 <a href="https://datatracker.ietf.org/doc/html/rfc7540#section-6.7">PING</a> interval.
     *
     * <p>Note that this settings is only in effect when {@link #idleTimeoutMillis(long)}} or
     * {@link #idleTimeout(Duration)} is greater than the specified PING interval.
     *
     * <p>The minimum allowed PING interval is {@value #MIN_PING_INTERVAL_MILLIS} milliseconds.
     * {@code 0} means the server will not send PING frames on an HTTP/2 connection.
     *
     * @throws IllegalArgumentException if the specified {@code pingInterval} is smaller than
     *                                  {@value #MIN_PING_INTERVAL_MILLIS} milliseconds.
     */
    public ServerBuilder pingInterval(Duration pingInterval) {
        pingIntervalMillis(requireNonNull(pingInterval, "pingInterval").toMillis());
        return this;
    }

    /**
     * Sets the maximum allowed age of a connection in millis for keep-alive. A connection is disconnected
     * after the specified {@code maxConnectionAgeMillis} since the connection was established.
     * This option is disabled by default, which means unlimited.
     *
     * @param maxConnectionAgeMillis the maximum connection age in millis. {@code 0} disables the limit.
     * @throws IllegalArgumentException if the specified {@code maxConnectionAgeMillis} is smaller than
     *                                  {@value #MIN_MAX_CONNECTION_AGE_MILLIS} milliseconds.
     */
    public ServerBuilder maxConnectionAgeMillis(long maxConnectionAgeMillis) {
        checkArgument(maxConnectionAgeMillis >= MIN_MAX_CONNECTION_AGE_MILLIS || maxConnectionAgeMillis == 0,
                      "maxConnectionAgeMillis: %s (expected: >= %s or == 0)",
                      maxConnectionAgeMillis, MIN_MAX_CONNECTION_AGE_MILLIS);
        this.maxConnectionAgeMillis = maxConnectionAgeMillis;
        return this;
    }

    /**
     * Sets the maximum allowed age of a connection for keep-alive. A connection is disconnected
     * after the specified {@code maxConnectionAge} since the connection was established.
     * This option is disabled by default, which means unlimited.
     *
     * @param maxConnectionAge the maximum connection age. {@code 0} disables the limit.
     * @throws IllegalArgumentException if the specified {@code maxConnectionAge} is smaller than
     *                                  {@value #MIN_MAX_CONNECTION_AGE_MILLIS} milliseconds.
     */
    public ServerBuilder maxConnectionAge(Duration maxConnectionAge) {
        return maxConnectionAgeMillis(requireNonNull(maxConnectionAge, "maxConnectionAge").toMillis());
    }

    /**
     * Sets the connection drain duration in micros for the connection shutdown.
     * At the beginning of the connection drain server signals the clients that the connection shutdown is
     * imminent but still accepts in flight requests.
     * After the connection drain end server stops accepting new requests.
     * Also, see {@link ServerBuilder#connectionDrainDuration(Duration)}.
     *
     * <p>
     * Note that HTTP/1 doesn't support draining as described here, so for HTTP/1 drain duration
     * is always {@code 0}, which means the connection will be closed immediately as soon as
     * the current in-progress request is handled.
     * </p>
     *
     * @param durationMicros the drain duration. {@code 0} disables the drain.
     */
    public ServerBuilder connectionDrainDurationMicros(long durationMicros) {
        checkArgument(connectionDrainDurationMicros >= 0,
                      "connectionDrainDurationMicros: %s (expected: >= 0)",
                      connectionDrainDurationMicros);
        connectionDrainDurationMicros = durationMicros;
        return this;
    }

    /**
     * Sets the connection drain duration in micros for the connection shutdown.
     * At the beginning of the connection drain server signals the clients that the connection shutdown is
     * imminent but still accepts in flight requests.
     * After the connection drain end server stops accepting new requests.
     * Also, see {@link ServerBuilder#connectionDrainDurationMicros(long)}.
     *
     * <p>
     * Note that HTTP/1 doesn't support draining as described here, so for HTTP/1 drain duration
     * is always {@code 0}.
     * </p>
     *
     * @param duration the drain period. {@code Duration.ZERO} or negative value disables the drain period.
     */
    public ServerBuilder connectionDrainDuration(Duration duration) {
        requireNonNull(duration, "duration");
        return connectionDrainDurationMicros(TimeUnit.NANOSECONDS.toMicros(duration.toNanos()));
    }

    /**
     * Sets the maximum allowed number of requests that can be served through one connection.
     * This option is disabled by default, which means unlimited.
     *
     * @param maxNumRequestsPerConnection the maximum number of requests per connection.
     *                                    {@code 0} disables the limit.
     */
    public ServerBuilder maxNumRequestsPerConnection(int maxNumRequestsPerConnection) {
        this.maxNumRequestsPerConnection =
                validateNonNegative(maxNumRequestsPerConnection, "maxNumRequestsPerConnection");
        return this;
    }

    /**
     * Sets the initial connection-level HTTP/2 flow control window size. Larger values can lower stream
     * warmup time at the expense of being easier to overload the server. Defaults to
     * {@link Flags#defaultHttp2InitialConnectionWindowSize()}.
     * Note that this setting affects the connection-level window size, not the window size of streams.
     *
     * @see #http2InitialStreamWindowSize(int)
     */
    public ServerBuilder http2InitialConnectionWindowSize(int http2InitialConnectionWindowSize) {
        checkArgument(http2InitialConnectionWindowSize > 0,
                      "http2InitialConnectionWindowSize: %s (expected: > 0)",
                      http2InitialConnectionWindowSize);
        this.http2InitialConnectionWindowSize = http2InitialConnectionWindowSize;
        return this;
    }

    /**
     * Sets the initial stream-level HTTP/2 flow control window size. Larger values can lower stream
     * warmup time at the expense of being easier to overload the server. Defaults to
     * {@link Flags#defaultHttp2InitialStreamWindowSize()}.
     * Note that this setting affects the stream-level window size, not the window size of connections.
     *
     * @see #http2InitialConnectionWindowSize(int)
     */
    public ServerBuilder http2InitialStreamWindowSize(int http2InitialStreamWindowSize) {
        checkArgument(http2InitialStreamWindowSize > 0,
                      "http2InitialStreamWindowSize: %s (expected: > 0)",
                      http2InitialStreamWindowSize);
        this.http2InitialStreamWindowSize = http2InitialStreamWindowSize;
        return this;
    }

    /**
     * Sets the maximum number of concurrent streams per HTTP/2 connection. Unset means there is
     * no limit on the number of concurrent streams. Note, this differs from {@link #maxNumConnections()},
     * which is the maximum number of HTTP/2 connections themselves, not the streams that are
     * multiplexed over each.
     */
    public ServerBuilder http2MaxStreamsPerConnection(long http2MaxStreamsPerConnection) {
        checkArgument(http2MaxStreamsPerConnection > 0 &&
                      http2MaxStreamsPerConnection <= 0xFFFFFFFFL,
                      "http2MaxStreamsPerConnection: %s (expected: a positive 32-bit unsigned integer)",
                      http2MaxStreamsPerConnection);
        this.http2MaxStreamsPerConnection = http2MaxStreamsPerConnection;
        return this;
    }

    /**
     * Sets the maximum size of HTTP/2 frame that can be received. Defaults to
     * {@link Flags#defaultHttp2MaxFrameSize()}.
     */
    public ServerBuilder http2MaxFrameSize(int http2MaxFrameSize) {
        checkArgument(http2MaxFrameSize >= MAX_FRAME_SIZE_LOWER_BOUND &&
                      http2MaxFrameSize <= MAX_FRAME_SIZE_UPPER_BOUND,
                      "http2MaxFrameSize: %s (expected: >= %s and <= %s)",
                      http2MaxFrameSize, MAX_FRAME_SIZE_LOWER_BOUND, MAX_FRAME_SIZE_UPPER_BOUND);
        this.http2MaxFrameSize = http2MaxFrameSize;
        return this;
    }

    /**
     * Sets the maximum size of headers that can be received. Defaults to
     * {@link Flags#defaultHttp2MaxHeaderListSize()}.
     */
    public ServerBuilder http2MaxHeaderListSize(long http2MaxHeaderListSize) {
        checkArgument(http2MaxHeaderListSize > 0 &&
                      http2MaxHeaderListSize <= 0xFFFFFFFFL,
                      "http2MaxHeaderListSize: %s (expected: a positive 32-bit unsigned integer)",
                      http2MaxHeaderListSize);
        this.http2MaxHeaderListSize = http2MaxHeaderListSize;
        return this;
    }

    /**
     * Sets the maximum length of an HTTP/1 response initial line.
     */
    public ServerBuilder http1MaxInitialLineLength(int http1MaxInitialLineLength) {
        this.http1MaxInitialLineLength = validateNonNegative(
                http1MaxInitialLineLength, "http1MaxInitialLineLength");
        return this;
    }

    /**
     * Sets the maximum length of all headers in an HTTP/1 response.
     */
    public ServerBuilder http1MaxHeaderSize(int http1MaxHeaderSize) {
        this.http1MaxHeaderSize = validateNonNegative(http1MaxHeaderSize, "http1MaxHeaderSize");
        return this;
    }

    /**
     * Sets the maximum length of each chunk in an HTTP/1 response content.
     * The content or a chunk longer than this value will be split into smaller chunks
     * so that their lengths never exceed it.
     */
    public ServerBuilder http1MaxChunkSize(int http1MaxChunkSize) {
        this.http1MaxChunkSize = validateNonNegative(http1MaxChunkSize, "http1MaxChunkSize");
        return this;
    }

    /**
     * Sets the amount of time to wait after calling {@link Server#stop()} for
     * requests to go away before actually shutting down.
     *
     * @param quietPeriodMillis the number of milliseconds to wait for active
     *                          requests to go end before shutting down. 0 means the server will
     *                          stop right away without waiting.
     * @param timeoutMillis the number of milliseconds to wait before shutting down the server regardless of
     *                      active requests. This should be set to a time greater than {@code quietPeriodMillis}
     *                      to ensure the server shuts down even if there is a stuck request.
     */
    public ServerBuilder gracefulShutdownTimeoutMillis(long quietPeriodMillis, long timeoutMillis) {
        return gracefulShutdownTimeout(
                Duration.ofMillis(quietPeriodMillis), Duration.ofMillis(timeoutMillis));
    }

    /**
     * Sets the amount of time to wait after calling {@link Server#stop()} for
     * requests to go away before actually shutting down.
     *
     * @param quietPeriod the number of milliseconds to wait for active
     *                    requests to go end before shutting down. {@link Duration#ZERO} means
     *                    the server will stop right away without waiting.
     * @param timeout the amount of time to wait before shutting down the server regardless of active requests.
     *                This should be set to a time greater than {@code quietPeriod} to ensure the server
     *                shuts down even if there is a stuck request.
     */
    public ServerBuilder gracefulShutdownTimeout(Duration quietPeriod, Duration timeout) {
        requireNonNull(quietPeriod, "quietPeriod");
        requireNonNull(timeout, "timeout");
        gracefulShutdownQuietPeriod = validateNonNegative(quietPeriod, "quietPeriod");
        gracefulShutdownTimeout = validateNonNegative(timeout, "timeout");
        validateGreaterThanOrEqual(gracefulShutdownTimeout, "quietPeriod",
                                   gracefulShutdownQuietPeriod, "timeout");
        return this;
    }

    /**
     * Sets the {@link Path} for storing upload file through multipart/form-data.
     *
     * @param path the path of the directory stores the file.
     */
    @UnstableApi
    public ServerBuilder multipartUploadsLocation(Path path) {
        requireNonNull(path, "path");
        virtualHostTemplate.multipartUploadsLocation(path);
        return this;
    }

    /**
     * Sets the {@link ScheduledExecutorService} dedicated to the execution of blocking tasks or invocations.
     * If not set, {@linkplain CommonPools#blockingTaskExecutor() the common pool} is used.
     *
     * @param shutdownOnStop whether to shut down the {@link ScheduledExecutorService} when the
     *                       {@link Server} stops
     */
    public ServerBuilder blockingTaskExecutor(ScheduledExecutorService blockingTaskExecutor,
                                              boolean shutdownOnStop) {
        requireNonNull(blockingTaskExecutor, "blockingTaskExecutor");
        virtualHostTemplate.blockingTaskExecutor(blockingTaskExecutor, shutdownOnStop);
        return this;
    }

    /**
     * Uses a newly created {@link BlockingTaskExecutor} with the specified number of threads dedicated to
     * the execution of blocking tasks or invocations.
     * The {@link BlockingTaskExecutor} will be shut down when the {@link Server} stops.
     *
     * @param numThreads the number of threads in the executor
     */
    public ServerBuilder blockingTaskExecutor(int numThreads) {
        checkArgument(numThreads >= 0, "numThreads: %s (expected: >= 0)", numThreads);
        final BlockingTaskExecutor executor = BlockingTaskExecutor.builder()
                                                                  .numThreads(numThreads)
                                                                  .build();
        return blockingTaskExecutor(executor, true);
    }

    /**
     * Sets a {@link SuccessFunction} that determines whether a request was handled successfully or not.
     * If unspecified, {@link SuccessFunction#ofDefault()} is used.
     */
    @UnstableApi
    public ServerBuilder successFunction(SuccessFunction successFunction) {
        virtualHostTemplate.successFunction(requireNonNull(successFunction, "successFunction"));
        return this;
    }

    /**
     * Sets the {@link MeterRegistry} that collects various stats.
     */
    public ServerBuilder meterRegistry(MeterRegistry meterRegistry) {
        this.meterRegistry = requireNonNull(meterRegistry, "meterRegistry");
        return this;
    }

    /**
     * Sets a global naming rule for the name of services. This property can be overridden via
     * {@link VirtualHostBuilder#defaultServiceNaming(ServiceNaming)}. The overriding is also possible if
     * service-level naming rule is set via {@link ServiceBindingBuilder#defaultServiceNaming(ServiceNaming)}.
     *
     * @see RequestOnlyLog#serviceName()
     */
    public ServerBuilder defaultServiceNaming(ServiceNaming defaultServiceNaming) {
        virtualHostTemplate.defaultServiceNaming(defaultServiceNaming);
        return this;
    }

    /**
     * Sets the format of this {@link Server}'s access log. The specified {@code accessLogFormat} would be
     * parsed by {@link AccessLogWriter#custom(String)}.
     */
    public ServerBuilder accessLogFormat(String accessLogFormat) {
        return accessLogWriter(AccessLogWriter.custom(requireNonNull(accessLogFormat, "accessLogFormat")),
                               false);
    }

    /**
     * Sets an access log writer of this {@link Server}. {@link AccessLogWriter#disabled()} is used by default.
     *
     * @param shutdownOnStop whether to shut down the {@link AccessLogWriter} when the {@link Server} stops
     */
    public ServerBuilder accessLogWriter(AccessLogWriter accessLogWriter, boolean shutdownOnStop) {
        virtualHostTemplate.accessLogWriter(accessLogWriter, shutdownOnStop);
        return this;
    }

    /**
     * Sets the maximum size of additional data for PROXY protocol. The default value of this property is
     * {@value #PROXY_PROTOCOL_DEFAULT_MAX_TLV_SIZE}.
     *
     * <p><b>Note:</b> limiting TLV size only affects processing of v2, binary headers. Also, as allowed by
     * the 1.5 spec, TLV data is currently ignored. For maximum performance, it would be best to configure
     * your upstream proxy host to <b>NOT</b> send TLV data and set this property to {@code 0}.
     */
    public ServerBuilder proxyProtocolMaxTlvSize(int proxyProtocolMaxTlvSize) {
        checkArgument(proxyProtocolMaxTlvSize >= 0,
                      "proxyProtocolMaxTlvSize: %s (expected: >= 0)", proxyProtocolMaxTlvSize);
        this.proxyProtocolMaxTlvSize = proxyProtocolMaxTlvSize;
        return this;
    }

    @Override
    public ServerBuilder tls(File keyCertChainFile, File keyFile) {
        return (ServerBuilder) TlsSetters.super.tls(keyCertChainFile, keyFile);
    }

    @Override
    public ServerBuilder tls(
            File keyCertChainFile, File keyFile, @Nullable String keyPassword) {
        virtualHostTemplate.tls(keyCertChainFile, keyFile, keyPassword);
        return this;
    }

    @Override
    public ServerBuilder tls(InputStream keyCertChainInputStream, InputStream keyInputStream) {
        return (ServerBuilder) TlsSetters.super.tls(keyCertChainInputStream, keyInputStream);
    }

    @Override
    public ServerBuilder tls(InputStream keyCertChainInputStream, InputStream keyInputStream,
                             @Nullable String keyPassword) {
        virtualHostTemplate.tls(keyCertChainInputStream, keyInputStream, keyPassword);
        return this;
    }

    @Override
    public ServerBuilder tls(PrivateKey key, X509Certificate... keyCertChain) {
        return (ServerBuilder) TlsSetters.super.tls(key, keyCertChain);
    }

    @Override
    public ServerBuilder tls(PrivateKey key, Iterable<? extends X509Certificate> keyCertChain) {
        return (ServerBuilder) TlsSetters.super.tls(key, keyCertChain);
    }

    @Override
    public ServerBuilder tls(PrivateKey key, @Nullable String keyPassword, X509Certificate... keyCertChain) {
        return (ServerBuilder) TlsSetters.super.tls(key, keyPassword, keyCertChain);
    }

    @Override
    public ServerBuilder tls(PrivateKey key, @Nullable String keyPassword,
                             Iterable<? extends X509Certificate> keyCertChain) {
        virtualHostTemplate.tls(key, keyPassword, keyCertChain);
        return this;
    }

    @Override
    public ServerBuilder tls(KeyManagerFactory keyManagerFactory) {
        virtualHostTemplate.tls(keyManagerFactory);
        return this;
    }

    /**
     * Configures SSL or TLS of the {@link Server} with an auto-generated self-signed certificate.
     * <strong>Note:</strong> You should never use this in production but only for a testing purpose.
     *
     * @see #tlsCustomizer(Consumer)
     */
    public ServerBuilder tlsSelfSigned() {
        virtualHostTemplate.tlsSelfSigned();
        return this;
    }

    /**
     * Configures SSL or TLS of the {@link Server} with an auto-generated self-signed certificate.
     * <strong>Note:</strong> You should never use this in production but only for a testing purpose.
     *
     * @see #tlsCustomizer(Consumer)
     */
    public ServerBuilder tlsSelfSigned(boolean tlsSelfSigned) {
        virtualHostTemplate.tlsSelfSigned(tlsSelfSigned);
        return this;
    }

    @Override
    public ServerBuilder tlsCustomizer(Consumer<? super SslContextBuilder> tlsCustomizer) {
        virtualHostTemplate.tlsCustomizer(tlsCustomizer);
        return this;
    }

    /**
     * Allows the bad cipher suites listed in
     * <a href="https://datatracker.ietf.org/doc/html/rfc7540#appendix-A">RFC7540</a> for TLS handshake.
     *
     * <p>Note that enabling this option increases the security risk of your connection.
     * Use it only when you must communicate with a legacy system that does not support
     * secure cipher suites.
     * See <a href="https://datatracker.ietf.org/doc/html/rfc7540#section-9.2.2">Section 9.2.2, RFC7540</a> for
     * more information. This option is disabled by default.
     *
     * @deprecated It's not recommended to enable this option. Use it only when you have no other way to
     *             communicate with an insecure peer than this.
     */
    @Deprecated
    public ServerBuilder tlsAllowUnsafeCiphers() {
        virtualHostTemplate.tlsAllowUnsafeCiphers();
        return this;
    }

    /**
     * Allows the bad cipher suites listed in
     * <a href="https://datatracker.ietf.org/doc/html/rfc7540#appendix-A">RFC7540</a> for TLS handshake.
     *
     * <p>Note that enabling this option increases the security risk of your connection.
     * Use it only when you must communicate with a legacy system that does not support
     * secure cipher suites.
     * See <a href="https://datatracker.ietf.org/doc/html/rfc7540#section-9.2.2">Section 9.2.2, RFC7540</a> for
     * more information. This option is disabled by default.
     *
     * @param tlsAllowUnsafeCiphers Whether to allow the unsafe ciphers
     *
     * @deprecated It's not recommended to enable this option. Use it only when you have no other way to
     *             communicate with an insecure peer than this.
     */
    @Deprecated
    public ServerBuilder tlsAllowUnsafeCiphers(boolean tlsAllowUnsafeCiphers) {
        virtualHostTemplate.tlsAllowUnsafeCiphers(tlsAllowUnsafeCiphers);
        return this;
    }

    /**
     * Configures an {@link HttpService} of the default {@link VirtualHost} with the {@code customizer}.
     */
    public ServerBuilder withRoute(Consumer<? super ServiceBindingBuilder> customizer) {
        final ServiceBindingBuilder serviceBindingBuilder = new ServiceBindingBuilder(this);
        customizer.accept(serviceBindingBuilder);
        return this;
    }

    /**
     * Returns a {@link ServiceBindingBuilder} which is for binding an {@link HttpService} fluently.
     */
    public ServiceBindingBuilder route() {
        return new ServiceBindingBuilder(this);
    }

    /**
     * Returns a {@link DecoratingServiceBindingBuilder} which is for binding a {@code decorator} fluently.
     * The specified decorator(s) is/are executed in reverse order of the insertion.
     */
    public DecoratingServiceBindingBuilder routeDecorator() {
        return new DecoratingServiceBindingBuilder(this);
    }

    /**
     * Binds the specified {@link HttpService} under the specified directory of the default {@link VirtualHost}.
     * If the specified {@link HttpService} is an {@link HttpServiceWithRoutes}, the {@code pathPrefix} is added
     * to each {@link Route} of {@link HttpServiceWithRoutes#routes()}. For example, the
     * {@code serviceWithRoutes} in the following code will be bound to
     * ({@code "/foo/bar"}) and ({@code "/foo/baz"}):
     * <pre>{@code
     * > HttpServiceWithRoutes serviceWithRoutes = new HttpServiceWithRoutes() {
     * >     @Override
     * >     public HttpResponse serve(ServiceRequestContext ctx, HttpRequest req) { ... }
     * >
     * >     @Override
     * >     public Set<Route> routes() {
     * >         return Set.of(Route.builder().path("/bar").build(),
     * >                       Route.builder().path("/baz").build());
     * >     }
     * > };
     * >
     * > Server.builder()
     * >       .serviceUnder("/foo", serviceWithRoutes)
     * >       .build();
     * }</pre>
     */
    public ServerBuilder serviceUnder(String pathPrefix, HttpService service) {
        requireNonNull(pathPrefix, "pathPrefix");
        requireNonNull(service, "service");
        final HttpServiceWithRoutes serviceWithRoutes = service.as(HttpServiceWithRoutes.class);
        if (serviceWithRoutes != null) {
            serviceWithRoutes.routes()
                             .forEach(route -> route().addRoute(route.withPrefix(pathPrefix))
                                                      .mappedRoute(route)
                                                      .build(service));
            return this;
        }
        return route().addRoute(Route.builder().pathPrefix(pathPrefix).build()).build(service);
    }

    /**
     * Binds the specified {@link HttpService} at the specified path pattern of the default {@link VirtualHost}.
     * e.g.
     * <ul>
     *   <li>{@code /login} (no path parameters)</li>
     *   <li>{@code /users/{userId}} (curly-brace style)</li>
     *   <li>{@code /list/:productType/by/:ordering} (colon style)</li>
     *   <li>{@code exact:/foo/bar} (exact match)</li>
     *   <li>{@code prefix:/files} (prefix match)</li>
     *   <li><code>glob:/~&#42;/downloads/**</code> (glob pattern)</li>
     *   <li>{@code regex:^/files/(?<filePath>.*)$} (regular expression)</li>
     * </ul>
     *
     * @throws IllegalArgumentException if the specified path pattern is invalid
     */
    public ServerBuilder service(String pathPattern, HttpService service) {
        requireNonNull(pathPattern, "pathPattern");
        requireNonNull(service, "service");
        warnIfServiceHasMultipleRoutes(pathPattern, service);
        return route().path(pathPattern).build(service);
    }

    /**
     * Binds the specified {@link HttpService} at the specified {@link Route} of the default
     * {@link VirtualHost}.
     */
    public ServerBuilder service(Route route, HttpService service) {
        requireNonNull(route, "route");
        requireNonNull(service, "service");
        warnIfServiceHasMultipleRoutes(route.patternString(), service);
        return route().addRoute(route).build(service);
    }

    /**
     * Decorates and binds the specified {@link HttpServiceWithRoutes} at multiple {@link Route}s
     * of the default {@link VirtualHost}.
     *
     * @param serviceWithRoutes the {@link HttpServiceWithRoutes}.
     * @param decorators the decorator functions, which will be applied in the order specified.
     */
    public ServerBuilder service(
            HttpServiceWithRoutes serviceWithRoutes,
            Iterable<? extends Function<? super HttpService, ? extends HttpService>> decorators) {
        requireNonNull(serviceWithRoutes, "serviceWithRoutes");
        requireNonNull(serviceWithRoutes.routes(), "serviceWithRoutes.routes()");
        requireNonNull(decorators, "decorators");

        final HttpService decorated = decorate(serviceWithRoutes, decorators);
        serviceWithRoutes.routes().forEach(route -> route().addRoute(route).build(decorated));
        return this;
    }

    /**
     * Decorates and binds the specified {@link HttpServiceWithRoutes} at multiple {@link Route}s
     * of the default {@link VirtualHost}.
     *
     * @param serviceWithRoutes the {@link HttpServiceWithRoutes}.
     * @param decorators the decorator functions, which will be applied in the order specified.
     */
    @SafeVarargs
    public final ServerBuilder service(
            HttpServiceWithRoutes serviceWithRoutes,
            Function<? super HttpService, ? extends HttpService>... decorators) {
        return service(serviceWithRoutes, ImmutableList.copyOf(requireNonNull(decorators, "decorators")));
    }

    static HttpService decorate(
            HttpServiceWithRoutes serviceWithRoutes,
            Iterable<? extends Function<? super HttpService, ? extends HttpService>> decorators) {
        HttpService decorated = serviceWithRoutes;
        for (Function<? super HttpService, ? extends HttpService> d : decorators) {
            checkNotNull(d, "decorators contains null: %s", decorators);
            decorated = d.apply(decorated);
            checkNotNull(decorated, "A decorator returned null: %s", d);
        }
        return decorated;
    }

    /**
     * Binds the specified annotated service object under the path prefix {@code "/"}.
     */
    public ServerBuilder annotatedService(Object service) {
        return annotatedService("/", service, Function.identity(), ImmutableList.of());
    }

    /**
     * Binds the specified annotated service object under the path prefix {@code "/"}.
     *
     * @param exceptionHandlersAndConverters the {@link ExceptionHandlerFunction}s,
     *                                       the {@link RequestConverterFunction}s and/or
     *                                       the {@link ResponseConverterFunction}s
     */
    public ServerBuilder annotatedService(Object service,
                                          Object... exceptionHandlersAndConverters) {
        return annotatedService("/", service, Function.identity(),
                                ImmutableList.copyOf(requireNonNull(exceptionHandlersAndConverters,
                                                                    "exceptionHandlersAndConverters")));
    }

    /**
     * Binds the specified annotated service object under the path prefix {@code "/"}.
     *
     * @param exceptionHandlersAndConverters the {@link ExceptionHandlerFunction}s,
     *                                       the {@link RequestConverterFunction}s and/or
     *                                       the {@link ResponseConverterFunction}s
     */
    public ServerBuilder annotatedService(Object service,
                                          Function<? super HttpService, ? extends HttpService> decorator,
                                          Object... exceptionHandlersAndConverters) {
        return annotatedService("/", service, decorator,
                                ImmutableList.copyOf(requireNonNull(exceptionHandlersAndConverters,
                                                                    "exceptionHandlersAndConverters")));
    }

    /**
     * Binds the specified annotated service object under the specified path prefix.
     */
    public ServerBuilder annotatedService(String pathPrefix, Object service) {
        return annotatedService(pathPrefix, service, Function.identity(), ImmutableList.of());
    }

    /**
     * Binds the specified annotated service object under the specified path prefix.
     *
     * @param exceptionHandlersAndConverters the {@link ExceptionHandlerFunction}s,
     *                                       the {@link RequestConverterFunction}s and/or
     *                                       the {@link ResponseConverterFunction}s
     */
    public ServerBuilder annotatedService(String pathPrefix, Object service,
                                          Object... exceptionHandlersAndConverters) {
        return annotatedService(pathPrefix, service, Function.identity(),
                                ImmutableList.copyOf(requireNonNull(exceptionHandlersAndConverters,
                                                                    "exceptionHandlersAndConverters")));
    }

    /**
     * Binds the specified annotated service object under the specified path prefix.
     *
     * @param exceptionHandlersAndConverters the {@link ExceptionHandlerFunction}s,
     *                                       the {@link RequestConverterFunction}s and/or
     *                                       the {@link ResponseConverterFunction}s
     */
    public ServerBuilder annotatedService(String pathPrefix, Object service,
                                          Function<? super HttpService, ? extends HttpService> decorator,
                                          Object... exceptionHandlersAndConverters) {

        return annotatedService(pathPrefix, service, decorator,
                                ImmutableList.copyOf(requireNonNull(exceptionHandlersAndConverters,
                                                                    "exceptionHandlersAndConverters")));
    }

    /**
     * Binds the specified annotated service object under the specified path prefix.
     *
     * @param exceptionHandlersAndConverters the {@link ExceptionHandlerFunction}s,
     *                                       the {@link RequestConverterFunction}s and/or
     *                                       the {@link ResponseConverterFunction}s
     */
    public ServerBuilder annotatedService(String pathPrefix, Object service,
                                          Iterable<?> exceptionHandlersAndConverters) {
        return annotatedService(pathPrefix, service, Function.identity(), exceptionHandlersAndConverters);
    }

    /**
     * Binds the specified annotated service object under the specified path prefix.
     *
     * @param exceptionHandlersAndConverters the {@link ExceptionHandlerFunction},
     *                                       the {@link RequestConverterFunction} and/or
     *                                       the {@link ResponseConverterFunction}
     */
    public ServerBuilder annotatedService(String pathPrefix, Object service,
                                          Function<? super HttpService, ? extends HttpService> decorator,
                                          Iterable<?> exceptionHandlersAndConverters) {
        requireNonNull(pathPrefix, "pathPrefix");
        requireNonNull(service, "service");
        requireNonNull(decorator, "decorator");
        requireNonNull(exceptionHandlersAndConverters, "exceptionHandlersAndConverters");
        final AnnotatedServiceExtensions configurator =
                AnnotatedServiceExtensions
                        .ofExceptionHandlersAndConverters(exceptionHandlersAndConverters);
        return annotatedService(pathPrefix, service, decorator, configurator.exceptionHandlers(),
                                configurator.requestConverters(), configurator.responseConverters());
    }

    /**
     * Binds the specified annotated service object under the specified path prefix.
     *
     * @param exceptionHandlerFunctions the {@link ExceptionHandlerFunction}s
     * @param requestConverterFunctions the {@link RequestConverterFunction}s
     * @param responseConverterFunctions the {@link ResponseConverterFunction}s
     */
    public ServerBuilder annotatedService(
            String pathPrefix, Object service, Function<? super HttpService, ? extends HttpService> decorator,
            Iterable<? extends ExceptionHandlerFunction> exceptionHandlerFunctions,
            Iterable<? extends RequestConverterFunction> requestConverterFunctions,
            Iterable<? extends ResponseConverterFunction> responseConverterFunctions) {
        requireNonNull(pathPrefix, "pathPrefix");
        requireNonNull(service, "service");
        requireNonNull(decorator, "decorator");
        requireNonNull(exceptionHandlerFunctions, "exceptionHandlerFunctions");
        requireNonNull(requestConverterFunctions, "requestConverterFunctions");
        requireNonNull(responseConverterFunctions, "responseConverterFunctions");
        return annotatedService().pathPrefix(pathPrefix)
                                 .decorator(decorator)
                                 .exceptionHandlers(exceptionHandlerFunctions)
                                 .requestConverters(requestConverterFunctions)
                                 .responseConverters(responseConverterFunctions)
                                 .build(service);
    }

    /**
     * Returns an {@link AnnotatedServiceBindingBuilder} to build annotated service.
     */
    public AnnotatedServiceBindingBuilder annotatedService() {
        return new AnnotatedServiceBindingBuilder(this);
    }

    ServerBuilder serviceConfigBuilder(ServiceConfigBuilder serviceConfigBuilder) {
        virtualHostTemplate.addServiceConfigSetters(serviceConfigBuilder);
        return this;
    }

    ServerBuilder annotatedServiceBindingBuilder(
            AnnotatedServiceBindingBuilder annotatedServiceBindingBuilder) {
        virtualHostTemplate.addServiceConfigSetters(annotatedServiceBindingBuilder);
        return this;
    }

    ServerBuilder routingDecorator(RouteDecoratingService routeDecoratingService) {
        virtualHostTemplate.addRouteDecoratingService(routeDecoratingService);
        return this;
    }

    /**
     * Adds the specified {@link ServerListener}.
     */
    public ServerBuilder serverListener(ServerListener serverListener) {
        requireNonNull(serverListener, "serverListener");
        serverListeners.add(serverListener);
        return this;
    }

    /**
     * Sets the default hostname of the default {@link VirtualHostBuilder}.
     */
    public ServerBuilder defaultHostname(String defaultHostname) {
        defaultVirtualHostBuilder.defaultHostname(defaultHostname);
        return this;
    }

    /**
     * Configures the default {@link VirtualHost} with the {@code customizer}.
     */
    public ServerBuilder withDefaultVirtualHost(Consumer<? super VirtualHostBuilder> customizer) {
        customizer.accept(defaultVirtualHostBuilder);
        return this;
    }

    /**
     * Returns the {@link VirtualHostBuilder} for building the default
     * <a href="https://en.wikipedia.org/wiki/Virtual_hosting#Name-based">name-based virtual host</a>.
     */
    public VirtualHostBuilder defaultVirtualHost() {
        return defaultVirtualHostBuilder;
    }

    /**
     * Configures a {@link VirtualHost} with the {@code customizer}.
     */
    public ServerBuilder withVirtualHost(Consumer<? super VirtualHostBuilder> customizer) {
        final VirtualHostBuilder virtualHostBuilder = new VirtualHostBuilder(this, false);
        customizer.accept(virtualHostBuilder);
        virtualHostBuilders.add(virtualHostBuilder);
        return this;
    }

    /**
     * Adds the <a href="https://en.wikipedia.org/wiki/Virtual_hosting#Name-based">name-based virtual host</a>.
     *
     * @param hostnamePattern virtual host name regular expression
     * @return {@link VirtualHostBuilder} for building the virtual host
     */
    public VirtualHostBuilder virtualHost(String hostnamePattern) {
        final VirtualHostBuilder virtualHostBuilder =
                new VirtualHostBuilder(this, false).hostnamePattern(hostnamePattern);
        virtualHostBuilders.add(virtualHostBuilder);
        return virtualHostBuilder;
    }

    /**
     * Adds the <a href="https://en.wikipedia.org/wiki/Virtual_hosting#Name-based">name-based virtual host</a>.
     *
     * @param defaultHostname default hostname of this virtual host
     * @param hostnamePattern virtual host name regular expression
     * @return {@link VirtualHostBuilder} for building the virtual host
     */
    public VirtualHostBuilder virtualHost(String defaultHostname, String hostnamePattern) {
        final VirtualHostBuilder virtualHostBuilder = new VirtualHostBuilder(this, false)
                .defaultHostname(defaultHostname)
                .hostnamePattern(hostnamePattern);
        virtualHostBuilders.add(virtualHostBuilder);
        return virtualHostBuilder;
    }

    /**
     * Adds the <a href="https://en.wikipedia.org/wiki/Virtual_hosting#Port-based">port-based virtual host</a>
     * with the specified {@code port}. The returned virtual host will have a catch-all (wildcard host) name
     * pattern that allows all host names.
     *
     * <p>Note that you cannot configure TLS to the port-based virtual host. Configure it to the
     * {@link ServerBuilder} or a {@linkplain #virtualHost(String) name-based virtual host}.
     *
     * @param port the port number that this virtual host binds to
     * @return {@link VirtualHostBuilder} for building the virtual host
     */
    public VirtualHostBuilder virtualHost(int port) {
        checkArgument(port >= 1 && port <= 65535, "port: %s (expected: 1-65535)", port);

        // Look for a virtual host that has already been made and reuse it.
        final Optional<VirtualHostBuilder> vhost =
                virtualHostBuilders.stream()
                                   .filter(v -> v.port() == port && v.defaultVirtualHost())
                                   .findFirst();
        if (vhost.isPresent()) {
            return vhost.get();
        }

        final VirtualHostBuilder virtualHostBuilder = new VirtualHostBuilder(this, port);
        virtualHostBuilders.add(virtualHostBuilder);
        return virtualHostBuilder;
    }

    /**
     * Decorates all {@link HttpService}s with the specified {@code decorator}.
     * The specified decorator(s) is/are executed in reverse order of the insertion.
     *
     * @param decorator the {@link Function} that decorates {@link HttpService}s
     */
    public ServerBuilder decorator(Function<? super HttpService, ? extends HttpService> decorator) {
        return decorator(Route.ofCatchAll(), decorator);
    }

    /**
     * Decorates all {@link HttpService}s with the specified {@link DecoratingHttpServiceFunction}.
     * The specified decorator(s) is/are executed in reverse order of the insertion.
     *
     * @param decoratingHttpServiceFunction the {@link DecoratingHttpServiceFunction} that decorates
     *                                      {@link HttpService}s
     */
    public ServerBuilder decorator(
            DecoratingHttpServiceFunction decoratingHttpServiceFunction) {
        return decorator(Route.ofCatchAll(), decoratingHttpServiceFunction);
    }

    /**
     * Decorates {@link HttpService}s whose {@link Route} matches the specified {@code pathPattern}.
     * The specified decorator(s) is/are executed in reverse order of the insertion.
     */
    public ServerBuilder decorator(
            String pathPattern, Function<? super HttpService, ? extends HttpService> decorator) {
        return decorator(Route.builder().path(pathPattern).build(), decorator);
    }

    /**
     * Decorates {@link HttpService}s whose {@link Route} matches the specified {@code pathPattern}.
     * The specified decorator(s) is/are executed in reverse order of the insertion.
     *
     * @param decoratingHttpServiceFunction the {@link DecoratingHttpServiceFunction} that decorates
     *                                      {@link HttpService}.
     */
    public ServerBuilder decorator(
            String pathPattern, DecoratingHttpServiceFunction decoratingHttpServiceFunction) {
        return decorator(Route.builder().path(pathPattern).build(), decoratingHttpServiceFunction);
    }

    /**
     * Decorates {@link HttpService}s with the specified {@link Route}.
     * The specified decorator(s) is/are executed in reverse order of the insertion.
     *
     * @param route the route being decorated
     * @param decorator the {@link Function} that decorates {@link HttpService} which matches
     *                  the specified {@link Route}
     */
    public ServerBuilder decorator(
            Route route, Function<? super HttpService, ? extends HttpService> decorator) {
        requireNonNull(route, "route");
        requireNonNull(decorator, "decorator");
        return routingDecorator(new RouteDecoratingService(route, decorator));
    }

    /**
     * Decorates {@link HttpService}s with the specified {@link Route}.
     * The specified decorator(s) is/are executed in reverse order of the insertion.
     *
     * @param route the route being decorated
     * @param decoratingHttpServiceFunction the {@link DecoratingHttpServiceFunction} that decorates
     *                                      {@link HttpService}s
     */
    public ServerBuilder decorator(
            Route route, DecoratingHttpServiceFunction decoratingHttpServiceFunction) {
        requireNonNull(decoratingHttpServiceFunction, "decoratingHttpServiceFunction");
        return decorator(route, delegate -> new FunctionalDecoratingHttpService(
                delegate, decoratingHttpServiceFunction));
    }

    /**
     * Decorates {@link HttpService}s under the specified directory.
     * The specified decorator(s) is/are executed in reverse order of the insertion.
     *
     * @param decoratingHttpServiceFunction the {@link DecoratingHttpServiceFunction} that decorates
     *                                      {@link HttpService}s
     */
    public ServerBuilder decoratorUnder(
            String prefix, DecoratingHttpServiceFunction decoratingHttpServiceFunction) {
        return decorator(Route.builder().pathPrefix(prefix).build(), decoratingHttpServiceFunction);
    }

    /**
     * Decorates {@link HttpService}s under the specified directory.
     * The specified decorator(s) is/are executed in reverse order of the insertion.
     */
    public ServerBuilder decoratorUnder(String prefix,
                                        Function<? super HttpService, ? extends HttpService> decorator) {
        return decorator(Route.builder().pathPrefix(prefix).build(), decorator);
    }

    /**
     * Sets the {@link ServerErrorHandler} that provides the error responses in case of unexpected exceptions
     * or protocol errors.
     *
     * <p>Note that the {@link HttpResponseException} is not handled by the {@link ServerErrorHandler}
     * but the {@link HttpResponseException#httpResponse()} is sent as-is.
     */
    @UnstableApi
    public ServerBuilder errorHandler(ServerErrorHandler errorHandler) {
        requireNonNull(errorHandler, "errorHandler");
        if (errorHandler != ServerErrorHandler.ofDefault()) {
            // Ensure that ServerErrorHandler never returns null by falling back to the default.
            errorHandler = errorHandler.orElse(ServerErrorHandler.ofDefault());
        }
        this.errorHandler = errorHandler;
        return this;
    }

    ServerErrorHandler errorHandler() {
        return errorHandler;
    }

    /**
     * Sets a list of {@link ClientAddressSource}s which are used to determine where to look for the
     * client address, in the order of preference. {@code Forwarded} header, {@code X-Forwarded-For} header
     * and the source address of a PROXY protocol header will be used by default.
     */
    public ServerBuilder clientAddressSources(ClientAddressSource... clientAddressSources) {
        this.clientAddressSources = ImmutableList.copyOf(
                requireNonNull(clientAddressSources, "clientAddressSources"));
        return this;
    }

    /**
     * Sets a list of {@link ClientAddressSource}s which are used to determine where to look for the
     * client address, in the order of preference. {@code Forwarded} header, {@code X-Forwarded-For} header
     * and the source address of a PROXY protocol header will be used by default.
     */
    public ServerBuilder clientAddressSources(Iterable<ClientAddressSource> clientAddressSources) {
        this.clientAddressSources = ImmutableList.copyOf(
                requireNonNull(clientAddressSources, "clientAddressSources"));
        return this;
    }

    /**
     * Sets a filter which evaluates whether an {@link InetAddress} of a remote endpoint is trusted.
     */
    public ServerBuilder clientAddressTrustedProxyFilter(
            Predicate<? super InetAddress> clientAddressTrustedProxyFilter) {
        this.clientAddressTrustedProxyFilter =
                requireNonNull(clientAddressTrustedProxyFilter, "clientAddressTrustedProxyFilter");
        return this;
    }

    /**
     * Sets a filter which evaluates whether an {@link InetAddress} can be used as a client address.
     */
    public ServerBuilder clientAddressFilter(Predicate<? super InetAddress> clientAddressFilter) {
        this.clientAddressFilter = requireNonNull(clientAddressFilter, "clientAddressFilter");
        return this;
    }

    /**
     * Sets a {@link Function} to use when determining the client address from {@link ProxiedAddresses}.
     * If not set, the {@link ProxiedAddresses#sourceAddress()}} is used as a client address.
     */
    public ServerBuilder clientAddressMapper(
            Function<? super ProxiedAddresses, ? extends InetSocketAddress> clientAddressMapper) {
        this.clientAddressMapper = requireNonNull(clientAddressMapper, "clientAddressMapper");
        return this;
    }

    /**
     * Sets the default access logger name for all {@link VirtualHost}s.
     * The {@link VirtualHost}s which do not have an access logger specified by a {@link VirtualHostBuilder}
     * will have the same access {@link Logger} named the {@code loggerName}
     * when {@link ServerBuilder#build()} is called.
     */
    public ServerBuilder accessLogger(String loggerName) {
        requireNonNull(loggerName, "loggerName");
        return accessLogger(LoggerFactory.getLogger(loggerName));
    }

    /**
     * Sets the default access {@link Logger} for all {@link VirtualHost}s.
     * The {@link VirtualHost}s which do not have an access logger specified by a {@link VirtualHostBuilder}
     * will have the same access {@link Logger} when {@link ServerBuilder#build()} is called.
     */
    public ServerBuilder accessLogger(Logger logger) {
        requireNonNull(logger, "logger");
        return accessLogger(host -> logger);
    }

    /**
     * Sets the default access logger mapper for all {@link VirtualHost}s.
     * The {@link VirtualHost}s which do not have an access logger specified by a {@link VirtualHostBuilder}
     * will have an access logger set by the {@code mapper} when {@link ServerBuilder#build()} is called.
     */
    public ServerBuilder accessLogger(Function<? super VirtualHost, ? extends Logger> mapper) {
        virtualHostTemplate.accessLogger(mapper);
        return this;
    }

    /**
     * Sets the {@link RejectedRouteHandler} which will be invoked when an attempt to bind
     * an {@link HttpService} at a certain {@link Route} is rejected. By default, the duplicate
     * routes are logged at WARN level.
     */
    public ServerBuilder rejectedRouteHandler(RejectedRouteHandler handler) {
        virtualHostTemplate.rejectedRouteHandler(handler);
        return this;
    }

    /**
     * Sets the response header not to include default {@code "Server"} header.
     */
    public ServerBuilder disableServerHeader() {
        enableServerHeader = false;
        return this;
    }

    /**
     * Sets the response header not to include default {@code "Date"} header.
     */
    public ServerBuilder disableDateHeader() {
        enableDateHeader = false;
        return this;
    }

    /**
     * Adds the default HTTP header for an {@link HttpResponse} served by the default {@link VirtualHost}.
     *
     * <p>Note that the default header could be overridden if the same {@link HttpHeaderNames} are defined in
     * one of the followings:
     * <ul>
     *   <li>{@link ServiceRequestContext#additionalResponseHeaders()}</li>
     *   <li>The {@link ResponseHeaders} of the {@link HttpResponse}</li>
     *   <li>{@link VirtualHostBuilder#addHeader(CharSequence, Object)}</li>
     *   <li>{@link VirtualHostServiceBindingBuilder#addHeader(CharSequence, Object)} or
     *       {@link VirtualHostAnnotatedServiceBindingBuilder#addHeader(CharSequence, Object)}</li>
     * </ul>
     */
    @UnstableApi
    public ServerBuilder addHeader(CharSequence name, Object value) {
        virtualHostTemplate.addHeader(name, value);
        return this;
    }

    /**
     * Adds the default HTTP headers for an {@link HttpResponse} served by the default {@link VirtualHost}.
     *
     * <p>Note that the default headers could be overridden if the same {@link HttpHeaderNames} are defined in
     * one of the followings:
     * <ul>
     *   <li>{@link ServiceRequestContext#additionalResponseHeaders()}</li>
     *   <li>The {@link ResponseHeaders} of the {@link HttpResponse}</li>
     *   <li>{@link VirtualHostBuilder#addHeaders(Iterable)}</li>
     *   <li>{@link VirtualHostServiceBindingBuilder#addHeaders(Iterable)} or
     *       {@link VirtualHostAnnotatedServiceBindingBuilder#addHeaders(Iterable)}</li>
     * </ul>
     */
    @UnstableApi
    public ServerBuilder addHeaders(
            Iterable<? extends Entry<? extends CharSequence, ?>> defaultHeaders) {
        virtualHostTemplate.addHeaders(defaultHeaders);
        return this;
    }

    /**
     * Adds the default HTTP header for an {@link HttpResponse} served by the default {@link VirtualHost}.
     *
     * <p>Note that the default header could be overridden if the same {@link HttpHeaderNames} are defined in
     * one of the followings:
     * <ul>
     *   <li>{@link ServiceRequestContext#additionalResponseHeaders()}</li>
     *   <li>The {@link ResponseHeaders} of the {@link HttpResponse}</li>
     *   <li>{@link VirtualHostBuilder#setHeader(CharSequence, Object)}</li>
     *   <li>{@link VirtualHostServiceBindingBuilder#setHeader(CharSequence, Object)} or
     *       {@link VirtualHostAnnotatedServiceBindingBuilder#setHeader(CharSequence, Object)}</li>
     * </ul>
     */
    @UnstableApi
    public ServerBuilder setHeader(CharSequence name, Object value) {
        virtualHostTemplate.setHeader(name, value);
        return this;
    }

    /**
     * Sets the default HTTP headers for an {@link HttpResponse} served by the default {@link VirtualHost}.
     *
     * <p>Note that the default headers could be overridden if the same {@link HttpHeaderNames} are defined in
     * one of the followings:
     * <ul>
     *   <li>{@link ServiceRequestContext#additionalResponseHeaders()}</li>
     *   <li>The {@link ResponseHeaders} of the {@link HttpResponse}</li>
     *   <li>{@link VirtualHostBuilder#setHeaders(Iterable)}</li>
     *   <li>{@link VirtualHostServiceBindingBuilder#setHeaders(Iterable)} or
     *       {@link VirtualHostAnnotatedServiceBindingBuilder#setHeaders(Iterable)}</li>
     * </ul>
     */
    @UnstableApi
    public ServerBuilder setHeaders(
            Iterable<? extends Entry<? extends CharSequence, ?>> defaultHeaders) {
        virtualHostTemplate.setHeaders(defaultHeaders);
        return this;
    }

    /**
     * Sets the {@link Supplier} which generates a {@link RequestId}.
     * By default, a {@link RequestId} is generated from a random 64-bit integer.
     *
     * @deprecated Use {@link #requestIdGenerator(Function)}
     */
    @Deprecated
    public ServerBuilder requestIdGenerator(Supplier<? extends RequestId> requestIdSupplier) {
        requireNonNull(requestIdSupplier, "requestIdSupplier");
        return requestIdGenerator(routingContext -> requestIdSupplier.get());
    }

    /**
     * Sets the {@link Function} that generates a {@link RequestId} for each {@link Request}.
     * By default, a {@link RequestId} is generated from a random 64-bit integer.
     *
     * @see RequestContext#id()
     */
    public ServerBuilder requestIdGenerator(
            Function<? super RoutingContext, ? extends RequestId> requestIdGenerator) {
        virtualHostTemplate.requestIdGenerator(requestIdGenerator);
        return this;
    }

    /**
     * Sets the timeout of a request.
     *
     * @param requestTimeout the timeout. {@code 0} disables the timeout.
     */
    public ServerBuilder requestTimeout(Duration requestTimeout) {
        return requestTimeoutMillis(requireNonNull(requestTimeout, "requestTimeout").toMillis());
    }

    /**
     * Sets the timeout of a request in milliseconds.
     *
     * @param requestTimeoutMillis the timeout in milliseconds. {@code 0} disables the timeout.
     */
    public ServerBuilder requestTimeoutMillis(long requestTimeoutMillis) {
        virtualHostTemplate.requestTimeoutMillis(requestTimeoutMillis);
        return this;
    }

    /**
     * Sets the maximum allowed length of the content decoded at the session layer.
     * e.g. the content length of an HTTP request.
     *
     * @param maxRequestLength the maximum allowed length. {@code 0} disables the length limit.
     */
    public ServerBuilder maxRequestLength(long maxRequestLength) {
        virtualHostTemplate.maxRequestLength(maxRequestLength);
        return this;
    }

    /**
     * Sets whether the verbose response mode is enabled. When enabled, the server responses will contain
     * the exception type and its full stack trace, which may be useful for debugging while potentially
     * insecure. When disabled, the server responses will not expose such server-side details to the client.
     * The default value of this property is retrieved from {@link Flags#verboseResponses()}.
     */
    public ServerBuilder verboseResponses(boolean verboseResponses) {
        virtualHostTemplate.verboseResponses(verboseResponses);
        return this;
    }

    /**
     * Sets the {@link RequestConverterFunction}s, {@link ResponseConverterFunction}
     * and {@link ExceptionHandlerFunction}s for creating an {@link AnnotatedServiceExtensions}.
     *
     * @param requestConverterFunctions the {@link RequestConverterFunction}s
     * @param responseConverterFunctions the {@link ResponseConverterFunction}s
     * @param exceptionHandlerFunctions the {@link ExceptionHandlerFunction}s
     */
    public ServerBuilder annotatedServiceExtensions(
            Iterable<? extends RequestConverterFunction> requestConverterFunctions,
            Iterable<? extends ResponseConverterFunction> responseConverterFunctions,
            Iterable<? extends ExceptionHandlerFunction> exceptionHandlerFunctions) {
        virtualHostTemplate.annotatedServiceExtensions(requestConverterFunctions,
                                                       responseConverterFunctions,
                                                       exceptionHandlerFunctions);
        return this;
    }

    /**
     * Sets the {@link DependencyInjector} to inject dependencies in annotated services.
     *
     * @param dependencyInjector the {@link DependencyInjector} to inject dependencies
     * @param shutdownOnStop whether to shut down the {@link DependencyInjector} when the {@link Server} stops
     */
    @UnstableApi
    public ServerBuilder dependencyInjector(DependencyInjector dependencyInjector, boolean shutdownOnStop) {
        requireNonNull(dependencyInjector, "dependencyInjector");
        if (this.dependencyInjector == null) {
            // Apply BuiltInDependencyInjector at first if a DependencyInjector is set.
            this.dependencyInjector = BuiltInDependencyInjector.INSTANCE;
        }
        this.dependencyInjector = this.dependencyInjector.orElse(dependencyInjector);
        if (shutdownOnStop) {
            shutdownSupports.add(ShutdownSupport.of(dependencyInjector));
        }
        return this;
    }

    /**
     * Sets the {@link Function} that transforms the absolute URI in an HTTP/1 request line
     * into an absolute path. Use this property when you have to handle a client that sends
     * such an HTTP/1 request, because Armeria always assumes that request path is an absolute path and
     * return a {@code 400 Bad Request} response otherwise. For example:
     * <pre>{@code
     * builder.absoluteUriTransformer(absoluteUri -> {
     *   // https://foo.com/bar -> /bar
     *   return absoluteUri.replaceFirst("^https://\\.foo\\.com/", "/");
     *   // or..
     *   // return "/proxy?uri=" + URLEncoder.encode(absoluteUri);
     * });
     * }</pre>
     */
    @UnstableApi
    public ServerBuilder absoluteUriTransformer(Function<? super String, String> absoluteUriTransformer) {
        this.absoluteUriTransformer = requireNonNull(absoluteUriTransformer, "absoluteUriTransformer");
        return this;
    }

    /**
     * Sets the {@link Http1HeaderNaming} which converts a lower-cased HTTP/2 header name into
     * another HTTP/1 header name. This is useful when communicating with a legacy system that only supports
     * case sensitive HTTP/1 headers.
     */
    public ServerBuilder http1HeaderNaming(Http1HeaderNaming http1HeaderNaming) {
        requireNonNull(http1HeaderNaming, "http1HeaderNaming");
        this.http1HeaderNaming = http1HeaderNaming;
        return this;
    }

    /**
     * Sets the interval between reporting exceptions which is not handled or logged
     * by any decorators or services such as {@link LoggingService}.
     * @param interval the interval between reports, or {@link Duration#ZERO} to disable this feature
     * @throws IllegalArgumentException if specified {@code interval} is negative.
     */
    public ServerBuilder unhandledExceptionsReportInterval(Duration interval) {
        requireNonNull(interval, "interval");
        checkArgument(!interval.isNegative());
        unhandledExceptionsReportInterval = interval;
        return this;
    }

    /**
     * Sets the interval between reporting exceptions which is not handled or logged
     * by any decorators or services such as {@link LoggingService}.
     * @param interval the interval between reports in milliseconds, or {@code 0} to disable this feature
     * @throws IllegalArgumentException if specified {@code interval} is negative.
     */
    public ServerBuilder unhandledExceptionsReportIntervalMillis(long interval) {
        return unhandledExceptionsReportInterval(Duration.ofMillis(interval));
    }

    /**
     * Returns a newly-created {@link Server} based on the configuration properties set so far.
     */
    public Server build() {
        final Server server = new Server(buildServerConfig(ports));
        serverListeners.forEach(server::addListener);
        return server;
    }

    DefaultServerConfig buildServerConfig(ServerConfig existingConfig) {
        return buildServerConfig(existingConfig.ports());
    }

    private DefaultServerConfig buildServerConfig(List<ServerPort> serverPorts) {
        final AnnotatedServiceExtensions extensions =
                virtualHostTemplate.annotatedServiceExtensions();
        assert extensions != null;
        final DependencyInjector dependencyInjector = dependencyInjectorOrReflective();

        final VirtualHost defaultVirtualHost =
                defaultVirtualHostBuilder.build(virtualHostTemplate, dependencyInjector);
        final List<VirtualHost> virtualHosts =
                virtualHostBuilders.stream()
                                   .map(vhb -> vhb.build(virtualHostTemplate, dependencyInjector))
                                   .collect(toImmutableList());
        // Pre-populate the domain name mapping for later matching.
        final Mapping<String, SslContext> sslContexts;
        final SslContext defaultSslContext = findDefaultSslContext(defaultVirtualHost, virtualHosts);
        final Collection<ServerPort> ports;

        for (ServerPort port : this.ports) {
            checkState(port.protocols().stream().anyMatch(p -> p != PROXY),
                       "protocols: %s (expected: at least one %s or %s)",
                       port.protocols(), HTTP, HTTPS);
        }

        // The port numbers of port-based virtual hosts must exist in 'ServerPort's.
        final List<VirtualHost> portBasedVirtualHosts = virtualHosts.stream()
                                                                    .filter(v -> v.port() > 0)
                                                                    .collect(toImmutableList());
        final List<Integer> portNumbers = this.ports.stream()
                                                    .map(port -> port.localAddress().getPort())
                                                    .filter(port -> port > 0)
                                                    .collect(toImmutableList());
        for (VirtualHost virtualHost : portBasedVirtualHosts) {
            final int virtualHostPort = virtualHost.port();
            final boolean portMatched = portNumbers.stream().anyMatch(port -> port == virtualHostPort);
            checkState(portMatched, "virtual host port: %s (expected: one of %s)",
                       virtualHostPort, portNumbers);
        }

        if (defaultSslContext == null) {
            sslContexts = null;
            if (!serverPorts.isEmpty()) {
                ports = resolveDistinctPorts(serverPorts);
                for (final ServerPort p : ports) {
                    if (p.hasTls()) {
                        throw new IllegalArgumentException("TLS not configured; cannot serve HTTPS");
                    }
                }
            } else {
                ports = ImmutableList.of(new ServerPort(0, HTTP));
            }
        } else {
            if (!Flags.useOpenSsl() && !SystemInfo.jettyAlpnOptionalOrAvailable()) {
                throw new IllegalStateException(
                        "TLS configured but this is Java 8 and neither OpenSSL nor Jetty ALPN could be " +
                        "detected. To use TLS with Armeria, you must either use Java 9+, enable OpenSSL, " +
                        "usually by adding a build dependency on the " +
                        "io.netty:netty-tcnative-boringssl-static artifact or enable Jetty ALPN as described " +
                        "at https://www.eclipse.org/jetty/documentation/9.4.x/alpn-chapter.html");
            }

            if (!serverPorts.isEmpty()) {
                ports = resolveDistinctPorts(serverPorts);
            } else {
                ports = ImmutableList.of(new ServerPort(0, HTTPS));
            }

            final DomainMappingBuilder<SslContext>
                    mappingBuilder = new DomainMappingBuilder<>(defaultSslContext);
            for (VirtualHost h : virtualHosts) {
                final SslContext sslCtx = h.sslContext();
                if (sslCtx != null) {
                    final String originalHostnamePattern = h.originalHostnamePattern();
                    // The SslContext for the default virtual host was added when creating DomainMappingBuilder.
                    if (!"*".equals(originalHostnamePattern)) {
                        mappingBuilder.add(originalHostnamePattern, sslCtx);
                    }
                }
            }
            sslContexts = mappingBuilder.build();
        }

        if (pingIntervalMillis > 0) {
            pingIntervalMillis = Math.max(pingIntervalMillis, MIN_PING_INTERVAL_MILLIS);
            if (idleTimeoutMillis > 0 && pingIntervalMillis >= idleTimeoutMillis) {
                pingIntervalMillis = 0;
            }
        }

        if (maxConnectionAgeMillis > 0) {
            maxConnectionAgeMillis = Math.max(maxConnectionAgeMillis, MIN_MAX_CONNECTION_AGE_MILLIS);
            if (idleTimeoutMillis == 0 || idleTimeoutMillis > maxConnectionAgeMillis) {
                idleTimeoutMillis = maxConnectionAgeMillis;
            }
        }

        final Map<ChannelOption<?>, Object> newChildChannelOptions =
                ChannelUtil.applyDefaultChannelOptions(
                        childChannelOptions, idleTimeoutMillis, pingIntervalMillis);

<<<<<<< HEAD
=======
        ServerErrorHandler errorHandler = this.errorHandler;
        if (errorHandler != ServerErrorHandler.ofDefault()) {
            // Ensure that ServerErrorHandler never returns null by falling back to the default.
            errorHandler = errorHandler.orElse(ServerErrorHandler.ofDefault());
        }

        if (unhandledExceptionsReportInterval != Duration.ZERO) {
            final ExceptionReportingServerErrorHandler reportingErrorHandler =
                    new ExceptionReportingServerErrorHandler(meterRegistry, errorHandler,
                                                             unhandledExceptionsReportInterval);
            errorHandler = reportingErrorHandler;
            serverListeners.add(reportingErrorHandler);
        }

>>>>>>> f7693104
        final ScheduledExecutorService blockingTaskExecutor = defaultVirtualHost.blockingTaskExecutor();
        return new DefaultServerConfig(
                ports, setSslContextIfAbsent(defaultVirtualHost, defaultSslContext),
                virtualHosts, workerGroup, shutdownWorkerGroupOnStop, startStopExecutor, maxNumConnections,
                idleTimeoutMillis, pingIntervalMillis, maxConnectionAgeMillis, maxNumRequestsPerConnection,
                connectionDrainDurationMicros, http2InitialConnectionWindowSize,
                http2InitialStreamWindowSize, http2MaxStreamsPerConnection,
                http2MaxFrameSize, http2MaxHeaderListSize, http1MaxInitialLineLength, http1MaxHeaderSize,
                http1MaxChunkSize, gracefulShutdownQuietPeriod, gracefulShutdownTimeout,
                blockingTaskExecutor,
                meterRegistry, proxyProtocolMaxTlvSize, channelOptions, newChildChannelOptions,
                clientAddressSources, clientAddressTrustedProxyFilter, clientAddressFilter, clientAddressMapper,
                enableServerHeader, enableDateHeader, errorHandler, sslContexts,
                http1HeaderNaming, dependencyInjector, absoluteUriTransformer,
                unhandledExceptionsReportInterval, ImmutableList.copyOf(shutdownSupports));
    }

    /**
     * Returns a list of {@link ServerPort}s which consists of distinct port numbers except for the port
     * {@code 0}. If there are the same port numbers with different {@link SessionProtocol}s,
     * their {@link SessionProtocol}s will be merged into a single {@link ServerPort} instance.
     * The returned list is sorted as the same order of the specified {@code ports}.
     */
    private static List<ServerPort> resolveDistinctPorts(List<ServerPort> ports) {
        final List<ServerPort> distinctPorts = new ArrayList<>();
        for (final ServerPort p : ports) {
            boolean found = false;
            // Do not check the port number 0 because a user may want his or her server to be bound
            // on multiple arbitrary ports.
            if (p.localAddress().getPort() > 0) {
                for (int i = 0; i < distinctPorts.size(); i++) {
                    final ServerPort port = distinctPorts.get(i);
                    if (port.localAddress().equals(p.localAddress())) {
                        final ServerPort merged =
                                new ServerPort(port.localAddress(),
                                               Sets.union(port.protocols(), p.protocols()));
                        distinctPorts.set(i, merged);
                        found = true;
                        break;
                    }
                }
            }
            if (!found) {
                distinctPorts.add(p);
            }
        }
        return Collections.unmodifiableList(distinctPorts);
    }

    private DependencyInjector dependencyInjectorOrReflective() {
        if (dependencyInjector != null) {
            return dependencyInjector;
        }
        final ReflectiveDependencyInjector reflectiveDependencyInjector = new ReflectiveDependencyInjector();
        shutdownSupports.add(ShutdownSupport.of(reflectiveDependencyInjector));
        return reflectiveDependencyInjector;
    }

    private static VirtualHost setSslContextIfAbsent(VirtualHost h,
                                                     @Nullable SslContext defaultSslContext) {
        if (h.sslContext() != null || defaultSslContext == null) {
            return h;
        }
        return h.withNewSslContext(defaultSslContext);
    }

    @Nullable
    private static SslContext findDefaultSslContext(VirtualHost defaultVirtualHost,
                                                    List<VirtualHost> virtualHosts) {
        final SslContext defaultSslContext = defaultVirtualHost.sslContext();
        if (defaultSslContext != null) {
            return defaultSslContext;
        }

        for (int i = virtualHosts.size() - 1; i >= 0; i--) {
            final SslContext sslContext = virtualHosts.get(i).sslContext();
            if (sslContext != null) {
                return sslContext;
            }
        }
        return null;
    }

    private static void warnIfServiceHasMultipleRoutes(String path, HttpService service) {
        if (service instanceof ServiceWithRoutes) {
            if (!Flags.reportMaskedRoutes()) {
                return;
            }

            if (((ServiceWithRoutes) service).routes().size() > 0) {
                logger.warn("The service has self-defined routes but the routes will be ignored. " +
                            "It will be served at the route you specified: path={}, service={}. " +
                            "If this is intended behavior, you can disable this log message by specifying " +
                            "the -Dcom.linecorp.armeria.reportMaskedRoutes=false JVM option.",
                            path, service);
            }
        }
    }

    @Override
    public String toString() {
        return DefaultServerConfig.toString(
                getClass(), ports, null, ImmutableList.of(), workerGroup, shutdownWorkerGroupOnStop,
                maxNumConnections, idleTimeoutMillis, http2InitialConnectionWindowSize,
                http2InitialStreamWindowSize, http2MaxStreamsPerConnection, http2MaxFrameSize,
                http2MaxHeaderListSize, http1MaxInitialLineLength, http1MaxHeaderSize, http1MaxChunkSize,
                proxyProtocolMaxTlvSize, gracefulShutdownQuietPeriod, gracefulShutdownTimeout, null,
                meterRegistry, channelOptions, childChannelOptions,
                clientAddressSources, clientAddressTrustedProxyFilter, clientAddressFilter, clientAddressMapper,
                enableServerHeader, enableDateHeader, dependencyInjector, absoluteUriTransformer,
                unhandledExceptionsReportInterval);
    }
}<|MERGE_RESOLUTION|>--- conflicted
+++ resolved
@@ -1989,8 +1989,6 @@
                 ChannelUtil.applyDefaultChannelOptions(
                         childChannelOptions, idleTimeoutMillis, pingIntervalMillis);
 
-<<<<<<< HEAD
-=======
         ServerErrorHandler errorHandler = this.errorHandler;
         if (errorHandler != ServerErrorHandler.ofDefault()) {
             // Ensure that ServerErrorHandler never returns null by falling back to the default.
@@ -2005,7 +2003,6 @@
             serverListeners.add(reportingErrorHandler);
         }
 
->>>>>>> f7693104
         final ScheduledExecutorService blockingTaskExecutor = defaultVirtualHost.blockingTaskExecutor();
         return new DefaultServerConfig(
                 ports, setSslContextIfAbsent(defaultVirtualHost, defaultSslContext),
