--- conflicted
+++ resolved
@@ -35,21 +35,15 @@
 
     ClusterRoot(XdsBootstrapImpl xdsBootstrap, ConfigSourceMapper configSourceMapper, String resourceName) {
         super(xdsBootstrap.eventLoop());
-<<<<<<< HEAD
-        final ConfigSource configSource = configSourceMapper.cdsConfigSource(null, null, resourceName);
-        node = new ClusterResourceNode(configSource, resourceName, xdsBootstrap,
-                                       null, this, ResourceNodeType.DYNAMIC);
-        xdsBootstrap.subscribe(node);
-=======
         final Cluster cluster = xdsBootstrap.bootstrapClusters().cluster(resourceName);
         if (cluster != null) {
             node = staticCluster(xdsBootstrap, resourceName, this, cluster);
         } else {
-            node = new ClusterResourceNode(null, resourceName, xdsBootstrap,
+            final ConfigSource configSource = configSourceMapper.cdsConfigSource(null, null, resourceName);
+            node = new ClusterResourceNode(configSource, resourceName, xdsBootstrap,
                                            null, this, ResourceNodeType.DYNAMIC);
             xdsBootstrap.subscribe(node);
         }
->>>>>>> 42edbb29
     }
 
     @Override
