rootProject.name = 'armeria'

apply from: "${rootDir}/gradle/scripts/settings-flags.gradle"

// Published BOM projects
includeWithFlags ':bom',                                 'bom', 'publish'

// Published Java projects
includeWithFlags ':annotation-processor',                'java', 'publish', 'relocate'
includeWithFlags ':brave',                               'java', 'publish', 'relocate'
includeWithFlags ':core',                                'java', 'publish', 'shade', 'trim'
includeWithFlags ':eureka',                              'java', 'publish', 'relocate'
includeWithFlags ':grpc',                                'java', 'publish', 'relocate'
includeWithFlags ':grpc-protocol',                       'java', 'publish', 'relocate'
includeWithFlags ':jetty9',                              'java', 'publish', 'relocate'
includeWithFlags ':junit4',                              'java', 'publish', 'relocate'
includeWithFlags ':junit5',                              'java', 'publish', 'relocate'
includeWithFlags ':kafka',                               'java', 'publish', 'relocate'
includeWithFlags ':logback',                             'java', 'publish', 'relocate'
includeWithFlags ':retrofit2',                           'java', 'publish', 'relocate'
includeWithFlags ':rxjava2',                             'java', 'publish', 'relocate'
includeWithFlags ':rxjava3',                             'java', 'publish', 'relocate'
includeWithFlags ':spring:boot1-autoconfigure',          'java', 'publish', 'relocate'
includeWithFlags ':spring:boot1-starter',                'java', 'publish', 'relocate'
includeWithFlags ':spring:boot2-actuator-autoconfigure', 'java', 'publish', 'relocate'
includeWithFlags ':spring:boot2-actuator-starter',       'java', 'publish', 'relocate'
includeWithFlags ':spring:boot2-autoconfigure',          'java', 'publish', 'relocate'
includeWithFlags ':spring:boot2-starter',                'java', 'publish', 'relocate'
includeWithFlags ':spring:boot2-webflux-autoconfigure',  'java', 'publish', 'relocate'
includeWithFlags ':spring:boot2-webflux-starter',        'java', 'publish', 'relocate'
includeWithFlags ':dropwizard1',                         'java', 'publish', 'relocate', 'no_aggregation'
includeWithFlags ':dropwizard2',                         'java', 'publish', 'relocate'
includeWithFlags ':thrift0.9',                           'java', 'publish', 'relocate', 'no_aggregation'
includeWithFlags ':thrift0.13',                          'java', 'publish', 'relocate'
includeWithFlags ':tomcat8',                             'java', 'publish', 'relocate', 'no_aggregation'
includeWithFlags ':tomcat9',                             'java', 'publish', 'relocate'
includeWithFlags ':zookeeper3',                          'java', 'publish', 'relocate'
includeWithFlags ':saml',                                'java', 'publish', 'relocate'
includeWithFlags ':bucket4j',                            'java', 'publish', 'relocate'

// Published Javadoc-only projects
includeWithFlags ':javadoc',                             'java', 'publish', 'no_aggregation'

// Unpublished Java projects
<<<<<<< HEAD
includeWithFlags ':servlet',                  'java'
includeWithFlags ':benchmarks',               'java'
includeWithFlags ':it:context-storage',       'java'
includeWithFlags ':it:micrometer1.3',         'java', 'relocate'
includeWithFlags ':it:server',                'java', 'relocate'
includeWithFlags ':it:spring:boot-tomcat',    'java', 'relocate'
includeWithFlags ':it:spring:boot-tomcat8.5', 'java', 'relocate'
includeWithFlags ':testing-internal',         'java', 'relocate'
includeWithFlags ':thrift0.12',               'java', 'relocate'
=======
includeWithFlags ':benchmarks',              'java'
includeWithFlags ':it:context-storage',      'java'
includeWithFlags ':it:micrometer1.3',        'java', 'relocate'
includeWithFlags ':it:server',               'java', 'relocate'
includeWithFlags ':it:spring:boot2-tomcat9', 'java', 'relocate'
includeWithFlags ':it:spring:boot2-tomcat8', 'java', 'relocate'
includeWithFlags ':testing-internal',        'java', 'relocate'
includeWithFlags ':thrift0.12',              'java', 'relocate'
>>>>>>> 16cdde6a

// Unpublished non-Java projects
includeWithFlags ':docs-client'

// Site generation project
includeWithFlags ':site'

// Examples
includeWithFlags ':examples:annotated-http-service',             'java'
includeWithFlags ':examples:context-propagation-dagger-example', 'java'
project(':examples:context-propagation-dagger-example').projectDir = file('examples/context-propagation/dagger')
includeWithFlags ':examples:context-propagation-manual-example', 'java'
project(':examples:context-propagation-manual-example').projectDir = file('examples/context-propagation/manual')
includeWithFlags ':examples:context-propagation-rxjava-example', 'java'
project(':examples:context-propagation-rxjava-example').projectDir = file('examples/context-propagation/rxjava')
includeWithFlags ':examples:context-propagation-kotlin-example', 'java'
project(':examples:context-propagation-kotlin-example').projectDir = file('examples/context-propagation/kotlin')
includeWithFlags ':examples:dropwizard-example',                 'java'
project(':examples:dropwizard-example').projectDir = file('examples/dropwizard')
includeWithFlags ':examples:grpc-example',                       'java'
project(':examples:grpc-example').projectDir = file('examples/grpc')
includeWithFlags ':examples:grpc-kotlin',                        'java'
includeWithFlags ':examples:grpc-scala',                         'java', 'scala-grpc'
includeWithFlags ':examples:grpc-reactor',                       'java', 'reactor-grpc'
includeWithFlags ':examples:proxy-server',                       'java'
includeWithFlags ':examples:saml-service-provider',              'java'
includeWithFlags ':examples:server-sent-events',                 'java'
includeWithFlags ':examples:spring-boot-minimal',                'java'
includeWithFlags ':examples:spring-boot-minimal-kotlin',         'java'
includeWithFlags ':examples:spring-boot-tomcat',                 'java'
includeWithFlags ':examples:spring-boot-webflux',                'java'
includeWithFlags ':examples:static-files',                       'java'
includeWithFlags ':examples:servlet-container',                  'java'<|MERGE_RESOLUTION|>--- conflicted
+++ resolved
@@ -42,26 +42,15 @@
 includeWithFlags ':javadoc',                             'java', 'publish', 'no_aggregation'
 
 // Unpublished Java projects
-<<<<<<< HEAD
-includeWithFlags ':servlet',                  'java'
-includeWithFlags ':benchmarks',               'java'
-includeWithFlags ':it:context-storage',       'java'
-includeWithFlags ':it:micrometer1.3',         'java', 'relocate'
-includeWithFlags ':it:server',                'java', 'relocate'
-includeWithFlags ':it:spring:boot-tomcat',    'java', 'relocate'
-includeWithFlags ':it:spring:boot-tomcat8.5', 'java', 'relocate'
-includeWithFlags ':testing-internal',         'java', 'relocate'
-includeWithFlags ':thrift0.12',               'java', 'relocate'
-=======
 includeWithFlags ':benchmarks',              'java'
 includeWithFlags ':it:context-storage',      'java'
 includeWithFlags ':it:micrometer1.3',        'java', 'relocate'
 includeWithFlags ':it:server',               'java', 'relocate'
 includeWithFlags ':it:spring:boot2-tomcat9', 'java', 'relocate'
 includeWithFlags ':it:spring:boot2-tomcat8', 'java', 'relocate'
+includeWithFlags ':servlet',                 'java', 'relocate'
 includeWithFlags ':testing-internal',        'java', 'relocate'
 includeWithFlags ':thrift0.12',              'java', 'relocate'
->>>>>>> 16cdde6a
 
 // Unpublished non-Java projects
 includeWithFlags ':docs-client'
