/*
 * Copyright 2022 LINE Corporation
 *
 * LINE Corporation licenses this file to you under the Apache License,
 * version 2.0 (the "License"); you may not use this file except in compliance
 * with the License. You may obtain a copy of the License at:
 *
 *   https://www.apache.org/licenses/LICENSE-2.0
 *
 * Unless required by applicable law or agreed to in writing, software
 * distributed under the License is distributed on an "AS IS" BASIS, WITHOUT
 * WARRANTIES OR CONDITIONS OF ANY KIND, either express or implied. See the
 * License for the specific language governing permissions and limitations
 * under the License.
 */
package com.linecorp.armeria.internal.client;

import static com.google.common.base.MoreObjects.firstNonNull;
import static com.google.common.base.Preconditions.checkArgument;
import static com.google.common.base.Preconditions.checkState;
import static com.linecorp.armeria.internal.common.HttpHeadersUtil.getScheme;
import static java.util.Objects.requireNonNull;

import java.net.InetSocketAddress;
import java.net.URI;
import java.net.URISyntaxException;
import java.time.Duration;
import java.util.Iterator;
import java.util.List;
import java.util.Map.Entry;
import java.util.Objects;
import java.util.concurrent.CompletableFuture;
import java.util.concurrent.TimeUnit;
import java.util.concurrent.atomic.AtomicReferenceFieldUpdater;
import java.util.function.Consumer;
import java.util.function.Function;

import javax.net.ssl.SSLSession;

import com.google.common.net.HostAndPort;

import com.linecorp.armeria.client.ClientOptions;
import com.linecorp.armeria.client.ClientRequestContext;
import com.linecorp.armeria.client.Endpoint;
import com.linecorp.armeria.client.RequestOptions;
import com.linecorp.armeria.client.UnprocessedRequestException;
import com.linecorp.armeria.client.endpoint.EndpointGroup;
import com.linecorp.armeria.common.AttributesGetters;
import com.linecorp.armeria.common.ContextAwareEventLoop;
import com.linecorp.armeria.common.ExchangeType;
import com.linecorp.armeria.common.HttpHeaderNames;
import com.linecorp.armeria.common.HttpHeaders;
import com.linecorp.armeria.common.HttpHeadersBuilder;
import com.linecorp.armeria.common.HttpMethod;
import com.linecorp.armeria.common.HttpRequest;
import com.linecorp.armeria.common.Request;
import com.linecorp.armeria.common.RequestContext;
import com.linecorp.armeria.common.RequestHeaders;
import com.linecorp.armeria.common.RequestId;
import com.linecorp.armeria.common.RequestTarget;
import com.linecorp.armeria.common.RequestTargetForm;
import com.linecorp.armeria.common.Response;
import com.linecorp.armeria.common.RpcRequest;
import com.linecorp.armeria.common.Scheme;
import com.linecorp.armeria.common.SessionProtocol;
import com.linecorp.armeria.common.annotation.Nullable;
import com.linecorp.armeria.common.logging.RequestLog;
import com.linecorp.armeria.common.logging.RequestLogAccess;
import com.linecorp.armeria.common.logging.RequestLogBuilder;
import com.linecorp.armeria.common.logging.RequestLogProperty;
import com.linecorp.armeria.common.util.ReleasableHolder;
import com.linecorp.armeria.common.util.TextFormatter;
import com.linecorp.armeria.common.util.TimeoutMode;
import com.linecorp.armeria.common.util.UnmodifiableFuture;
import com.linecorp.armeria.internal.common.CancellationScheduler;
import com.linecorp.armeria.internal.common.NonWrappingRequestContext;
import com.linecorp.armeria.internal.common.RequestContextExtension;
import com.linecorp.armeria.internal.common.util.ChannelUtil;
import com.linecorp.armeria.internal.common.util.TemporaryThreadLocals;
import com.linecorp.armeria.server.ServiceRequestContext;

import io.micrometer.core.instrument.MeterRegistry;
import io.netty.buffer.ByteBufAllocator;
import io.netty.buffer.PooledByteBufAllocator;
import io.netty.channel.Channel;
import io.netty.channel.EventLoop;
import io.netty.handler.codec.http.HttpHeaderValues;
import io.netty.util.AttributeKey;
import io.netty.util.NetUtil;

/**
 * Default {@link ClientRequestContext} implementation.
 */
public final class DefaultClientRequestContext
        extends NonWrappingRequestContext
        implements ClientRequestContextExtension {

    private static final AtomicReferenceFieldUpdater<DefaultClientRequestContext, HttpHeaders>
            additionalRequestHeadersUpdater = AtomicReferenceFieldUpdater.newUpdater(
            DefaultClientRequestContext.class, HttpHeaders.class, "additionalRequestHeaders");

    @SuppressWarnings("rawtypes")
    private static final AtomicReferenceFieldUpdater<DefaultClientRequestContext, CompletableFuture>
            whenInitializedUpdater = AtomicReferenceFieldUpdater.newUpdater(
            DefaultClientRequestContext.class, CompletableFuture.class, "whenInitialized");

    private static SessionProtocol desiredSessionProtocol(SessionProtocol protocol, ClientOptions options) {
        if (!options.factory().options().preferHttp1()) {
            return protocol;
        }
        switch (protocol) {
            case HTTP:
                return SessionProtocol.H1C;
            case HTTPS:
                return SessionProtocol.H1;
            default:
                return protocol;
        }
    }

    private static final short STR_CHANNEL_AVAILABILITY = 1;
    private static final short STR_PARENT_LOG_AVAILABILITY = 1 << 1;

    private boolean initialized;
    @Nullable
    private EventLoop eventLoop;
    @Nullable
    private EndpointGroup endpointGroup;
    @Nullable
    private Endpoint endpoint;
    @Nullable
    private ContextAwareEventLoop contextAwareEventLoop;
    @Nullable
    private Channel channel;
    @Nullable
    private InetSocketAddress remoteAddress;
    @Nullable
    private InetSocketAddress localAddress;
    @Nullable
    private final ServiceRequestContext root;

    private final ClientOptions options;
    private final RequestLogBuilder log;
    private final CancellationScheduler responseCancellationScheduler;
    private long writeTimeoutMillis;
    private long maxResponseLength;

    private final HttpHeaders defaultRequestHeaders;
    @SuppressWarnings("FieldMayBeFinal") // Updated via `additionalRequestHeadersUpdater`
    private volatile HttpHeaders additionalRequestHeaders;

    private static final HttpHeaders defaultInternalRequestHeaders =
            HttpHeaders.of(HttpHeaderNames.USER_AGENT, UserAgentUtil.USER_AGENT.toString());
    private HttpHeaders internalRequestHeaders = defaultInternalRequestHeaders;

    @Nullable
    private String strVal;
    private short strValAvailabilities;

    // We use null checks which are faster than checking if a list is empty,
    // because it is more common to have no customizers than to have any.
    @Nullable
    private volatile Consumer<ClientRequestContext> customizer;

    @Nullable
    private volatile CompletableFuture<Boolean> whenInitialized;

    /**
     * Creates a new instance. Note that {@link #init(EndpointGroup)} method must be invoked to finish
     * the construction of this context.
     *
     * @param eventLoop the {@link EventLoop} associated with this context
     * @param sessionProtocol the {@link SessionProtocol} of the invocation
     * @param id the {@link RequestId} that represents the identifier of the current {@link Request}
     *           and {@link Response} pair.
     * @param req the {@link HttpRequest} associated with this context
     * @param rpcReq the {@link RpcRequest} associated with this context
     * @param requestStartTimeNanos {@link System#nanoTime()} value when the request started.
     * @param requestStartTimeMicros the number of microseconds since the epoch,
     *                               e.g. {@code System.currentTimeMillis() * 1000}.
     */
    public DefaultClientRequestContext(
            @Nullable EventLoop eventLoop, MeterRegistry meterRegistry, SessionProtocol sessionProtocol,
            RequestId id, HttpMethod method, RequestTarget reqTarget,
            ClientOptions options, @Nullable HttpRequest req, @Nullable RpcRequest rpcReq,
            RequestOptions requestOptions, CancellationScheduler responseCancellationScheduler,
            long requestStartTimeNanos, long requestStartTimeMicros) {
        this(eventLoop, meterRegistry, sessionProtocol,
             id, method, reqTarget, options, req, rpcReq, requestOptions, serviceRequestContext(),
             responseCancellationScheduler, requestStartTimeNanos, requestStartTimeMicros);
    }

    /**
     * Creates a new instance. Note that {@link #init(EndpointGroup)} method must be invoked to finish
     * the construction of this context.
     *
     * @param sessionProtocol the {@link SessionProtocol} of the invocation
     * @param id the {@link RequestId} that contains the identifier of the current {@link Request}
     *           and {@link Response} pair.
     * @param req the {@link HttpRequest} associated with this context
     * @param rpcReq the {@link RpcRequest} associated with this context
     * @param requestStartTimeNanos {@link System#nanoTime()} value when the request started.
     * @param requestStartTimeMicros the number of microseconds since the epoch,
     *                               e.g. {@code System.currentTimeMillis() * 1000}.
     */
    public DefaultClientRequestContext(
            MeterRegistry meterRegistry, SessionProtocol sessionProtocol,
            RequestId id, HttpMethod method, RequestTarget reqTarget,
            ClientOptions options, @Nullable HttpRequest req, @Nullable RpcRequest rpcReq,
            RequestOptions requestOptions,
            long requestStartTimeNanos, long requestStartTimeMicros) {
        this(null, meterRegistry, sessionProtocol,
             id, method, reqTarget, options, req, rpcReq, requestOptions,
             serviceRequestContext(), /* responseCancellationScheduler */ null,
             requestStartTimeNanos, requestStartTimeMicros);
    }

    private DefaultClientRequestContext(
            @Nullable EventLoop eventLoop, MeterRegistry meterRegistry,
            SessionProtocol sessionProtocol, RequestId id, HttpMethod method,
            RequestTarget reqTarget, ClientOptions options,
            @Nullable HttpRequest req, @Nullable RpcRequest rpcReq, RequestOptions requestOptions,
            @Nullable ServiceRequestContext root, @Nullable CancellationScheduler responseCancellationScheduler,
            long requestStartTimeNanos, long requestStartTimeMicros) {
        super(meterRegistry, desiredSessionProtocol(sessionProtocol, options), id, method, reqTarget,
              firstNonNull(requestOptions.exchangeType(), ExchangeType.BIDI_STREAMING),
              requestAutoAbortDelayMillis(options, requestOptions), req, rpcReq,
              getAttributes(root), options.contextHook());

        this.options = requireNonNull(options, "options");
        this.root = root;

        log = RequestLog.builder(this);
        log.startRequest(requestStartTimeNanos, requestStartTimeMicros);

        if (responseCancellationScheduler == null) {
            long responseTimeoutMillis = requestOptions.responseTimeoutMillis();
            if (responseTimeoutMillis < 0) {
                responseTimeoutMillis = options().responseTimeoutMillis();
            }
            this.responseCancellationScheduler =
                    CancellationScheduler.of(TimeUnit.MILLISECONDS.toNanos(responseTimeoutMillis));
        } else {
            this.responseCancellationScheduler = responseCancellationScheduler;
        }
        if (eventLoop != null) {
            updateEventLoop(eventLoop);
        }

        long writeTimeoutMillis = requestOptions.writeTimeoutMillis();
        if (writeTimeoutMillis < 0) {
            writeTimeoutMillis = options.writeTimeoutMillis();
        }
        this.writeTimeoutMillis = writeTimeoutMillis;

        long maxResponseLength = requestOptions.maxResponseLength();
        if (maxResponseLength < 0) {
            maxResponseLength = options.maxResponseLength();
        }
        this.maxResponseLength = maxResponseLength;

        for (Entry<AttributeKey<?>, Object> attr : requestOptions.attrs().entrySet()) {
            //noinspection unchecked
            setAttr((AttributeKey<Object>) attr.getKey(), attr.getValue());
        }

        defaultRequestHeaders = options.get(ClientOptions.HEADERS);
        additionalRequestHeaders = HttpHeaders.of();

        final Consumer<ClientRequestContext> customizer = options.contextCustomizer();
        final Consumer<ClientRequestContext> threadLocalCustomizer = copyThreadLocalCustomizer();
        if (customizer == ClientOptions.CONTEXT_CUSTOMIZER.defaultValue()) {
            this.customizer = threadLocalCustomizer;
        } else if (threadLocalCustomizer == null) {
            this.customizer = customizer;
        } else {
            this.customizer = customizer.andThen(threadLocalCustomizer);
        }
    }

    private static long requestAutoAbortDelayMillis(ClientOptions options, RequestOptions requestOptions) {
        final Long requestAutoAbortDelayMillis = requestOptions.requestAutoAbortDelayMillis();
        if (requestAutoAbortDelayMillis != null) {
            return requestAutoAbortDelayMillis;
        }
        return options.requestAutoAbortDelayMillis();
    }

    @Nullable
    private static AttributesGetters getAttributes(@Nullable ServiceRequestContext ctx) {
        if (ctx == null) {
            return null;
        }
        final RequestContextExtension ctxExtension = ctx.as(RequestContextExtension.class);
        if (ctxExtension == null) {
            return null;
        }
        return ctxExtension.attributes();
    }

    @Nullable
    private static ServiceRequestContext serviceRequestContext() {
        final RequestContext current = RequestContext.currentOrNull();
        return current != null ? current.root() : null;
    }

    @Override
    public CompletableFuture<Boolean> init(EndpointGroup endpointGroup) {
        assert endpoint == null : endpoint;
        assert !initialized;
        initialized = true;

        try {
            // Note: context customizer must be run before:
            //       - EndpointSelector.select() so that the customizer can inject the attributes which may be
            //         required by the EndpointSelector.
            //       - mapEndpoint() to give an opportunity to override an Endpoint when using
            //         an additional authority.
            runContextCustomizer();

            endpointGroup = mapEndpoint(endpointGroup);
            if (endpointGroup instanceof Endpoint) {
                return initEndpoint((Endpoint) endpointGroup);
            } else {
                return initEndpointGroup(endpointGroup);
            }
        } catch (Throwable t) {
            acquireEventLoop(endpointGroup);
            failEarly(t);
            return initFuture(false, null);
        }
    }

    private EndpointGroup mapEndpoint(EndpointGroup endpointGroup) {
        if (endpointGroup instanceof Endpoint) {
            return requireNonNull(options().endpointRemapper().apply((Endpoint) endpointGroup),
                                  "endpointRemapper returned null.");
        } else {
            return endpointGroup;
        }
    }

    private CompletableFuture<Boolean> initEndpoint(Endpoint endpoint) {
        endpointGroup = null;
        updateEndpoint(endpoint);
        acquireEventLoop(endpoint);
        return initFuture(true, null);
    }

    private CompletableFuture<Boolean> initEndpointGroup(EndpointGroup endpointGroup) {
        this.endpointGroup = endpointGroup;
        final Endpoint endpoint = endpointGroup.selectNow(this);
        if (endpoint != null) {
            updateEndpoint(endpoint);
            acquireEventLoop(endpointGroup);
            return initFuture(true, null);
        }

        // Use an arbitrary event loop for asynchronous Endpoint selection.
        final EventLoop temporaryEventLoop = options().factory().eventLoopSupplier().get();
        return endpointGroup.select(this, temporaryEventLoop).handle((e, cause) -> {
            updateEndpoint(e);
            acquireEventLoop(endpointGroup);

            final boolean success;
            if (cause != null) {
                failEarly(cause);
                success = false;
            } else {
                success = true;
            }

            final EventLoop acquiredEventLoop = eventLoop();
            if (acquiredEventLoop == temporaryEventLoop) {
                // We were lucky. No need to hand over to other EventLoop.
                return initFuture(success, null);
            } else {
                // We need to hand over to the acquired EventLoop.
                return initFuture(success, acquiredEventLoop);
            }
        }).thenCompose(Function.identity());
    }

    private static CompletableFuture<Boolean> initFuture(boolean success,
                                                         @Nullable EventLoop acquiredEventLoop) {
        if (acquiredEventLoop == null) {
            return UnmodifiableFuture.completedFuture(success);
        } else {
            return CompletableFuture.supplyAsync(() -> success, acquiredEventLoop);
        }
    }

    @Override
    public CompletableFuture<Boolean> whenInitialized() {
        CompletableFuture<Boolean> whenInitialized = this.whenInitialized;
        if (whenInitialized != null) {
            return whenInitialized;
        } else {
            whenInitialized = new CompletableFuture<>();
            if (whenInitializedUpdater.compareAndSet(this, null, whenInitialized)) {
                return whenInitialized;
            } else {
                return this.whenInitialized;
            }
        }
    }

    @Override
    public void finishInitialization(boolean success) {
        final CompletableFuture<Boolean> whenInitialized = this.whenInitialized;
        if (whenInitialized != null) {
            whenInitialized.complete(success);
        } else {
            if (!whenInitializedUpdater.compareAndSet(this, null,
                                                      UnmodifiableFuture.completedFuture(success))) {
                this.whenInitialized.complete(success);
            }
        }
    }

    private void updateEndpoint(@Nullable Endpoint endpoint) {
        this.endpoint = endpoint;
        autoFillSchemeAuthorityAndOrigin();
    }

    private void updateEventLoop(EventLoop eventLoop) {
        this.eventLoop = eventLoop;
        responseCancellationScheduler.init(eventLoop, false);
    }

    private void acquireEventLoop(EndpointGroup endpointGroup) {
        if (eventLoop == null) {
            final ReleasableHolder<EventLoop> releasableEventLoop =
                    options().factory().acquireEventLoop(sessionProtocol(), endpointGroup, endpoint);
            updateEventLoop(releasableEventLoop.get());
            log.whenComplete().thenAccept(unused -> releasableEventLoop.release());
        }
    }

    private void runContextCustomizer() {
        final Consumer<ClientRequestContext> customizer = this.customizer;
        if (customizer != null) {
            this.customizer = null;
            customizer.accept(this);
        }
    }

    private void failEarly(Throwable cause) {
        final UnprocessedRequestException wrapped = UnprocessedRequestException.of(cause);
        final HttpRequest req = request();
        if (req != null) {
            autoFillSchemeAuthorityAndOrigin();
            req.abort(wrapped);
        }

        final RequestLogBuilder logBuilder = logBuilder();
        logBuilder.endRequest(wrapped);
        logBuilder.endResponse(wrapped);
    }

    // TODO(ikhoon): Consider moving the logic for filling authority to `HttpClientDelegate.exceute()`.
    private void autoFillSchemeAuthorityAndOrigin() {
        final String authority = authority();
        if (authority != null && endpoint != null && endpoint.isIpAddrOnly()) {
            // The connection will be established with the IP address but `host` set to the `Endpoint`
            // could be used for SNI. It would make users send HTTPS requests with CSLB or configure a reverse
            // proxy based on an authority.
            final String host = HostAndPort.fromString(removeUserInfo(authority)).getHost();
            if (!NetUtil.isValidIpV4Address(host) && !NetUtil.isValidIpV6Address(host)) {
                endpoint = endpoint.withHost(host);
            }
        }

        final HttpHeadersBuilder headersBuilder = internalRequestHeaders.toBuilder();
        headersBuilder.set(HttpHeaderNames.SCHEME, getScheme(sessionProtocol()));
        if (endpoint != null) {
            final String endpointAuthority = endpoint.authority();
            headersBuilder.set(HttpHeaderNames.AUTHORITY, endpointAuthority);
            final String origin = origin();
            if (origin != null) {
                headersBuilder.set(HttpHeaderNames.ORIGIN, origin);
            } else if (options().autoFillOriginHeader()) {
                final String uriText = sessionProtocol().isTls() ? SessionProtocol.HTTPS.uriText()
                                                                 : SessionProtocol.HTTP.uriText();
                headersBuilder.set(HttpHeaderNames.ORIGIN, uriText + "://" + endpointAuthority);
            }
        }
        internalRequestHeaders = headersBuilder.build();
    }

    private static String removeUserInfo(String authority) {
        final int indexOfDelimiter = authority.lastIndexOf('@');
        if (indexOfDelimiter == -1) {
            return authority;
        }
        return authority.substring(indexOfDelimiter + 1);
    }

    /**
     * Creates a derived context.
     */
    private DefaultClientRequestContext(DefaultClientRequestContext ctx,
                                        RequestId id,
                                        @Nullable HttpRequest req,
                                        @Nullable RpcRequest rpcReq,
                                        @Nullable Endpoint endpoint, @Nullable EndpointGroup endpointGroup,
                                        SessionProtocol sessionProtocol, HttpMethod method,
                                        RequestTarget reqTarget) {
        super(ctx.meterRegistry(), sessionProtocol, id, method, reqTarget, ctx.exchangeType(),
              ctx.requestAutoAbortDelayMillis(), req, rpcReq, getAttributes(ctx.root()), ctx.hook());

        // The new requests cannot be null if it was previously non-null.
        if (ctx.request() != null) {
            requireNonNull(req, "req");
        }
        // The rpcReq can be null when ctx.rpcRequest() is not null because there's a chance that
        // the rpcRequest is set between the time we call ctx.rpcRequest() to create this context and now.
        // So we don't check the nullness of rpcRequest unlike request.
        // See https://github.com/line/armeria/pull/3251 and https://github.com/line/armeria/issues/3248.

        options = ctx.options();
        root = ctx.root();

        log = RequestLog.builder(this);
        log.startRequest();
        responseCancellationScheduler =
                CancellationScheduler.of(TimeUnit.MILLISECONDS.toNanos(ctx.responseTimeoutMillis()));
<<<<<<< HEAD
        updateEventLoop(ctx.eventLoop().withoutContext());
=======
>>>>>>> d328e270
        writeTimeoutMillis = ctx.writeTimeoutMillis();
        maxResponseLength = ctx.maxResponseLength();

        defaultRequestHeaders = ctx.defaultRequestHeaders();
        additionalRequestHeaders = ctx.additionalRequestHeaders();

        for (final Iterator<Entry<AttributeKey<?>, Object>> i = ctx.ownAttrs(); i.hasNext();) {
            addAttr(i.next());
        }

        this.endpointGroup = endpointGroup;
        updateEndpoint(endpoint);
        // We don't need to acquire an EventLoop for the initial attempt because it's already acquired by
        // the root context.
        if (endpoint == null || ctx.endpoint() == endpoint && ctx.log.children().isEmpty()) {
            eventLoop = ctx.eventLoop().withoutContext();
        } else {
            acquireEventLoop(endpoint);
        }
    }

    @Nullable
    private Consumer<ClientRequestContext> copyThreadLocalCustomizer() {
        final ClientThreadLocalState state = ClientThreadLocalState.get();
        if (state == null) {
            return null;
        }

        state.addCapturedContext(this);
        final List<Consumer<? super ClientRequestContext>> customizers = state.copyCustomizers();
        if (customizers == null) {
            return null;
        } else {
            return ctx -> {
                for (Consumer<? super ClientRequestContext> c : customizers) {
                    c.accept(this);
                }
            };
        }
    }

    @SuppressWarnings("unchecked")
    private <T> void addAttr(Entry<AttributeKey<?>, Object> attribute) {
        setAttr((AttributeKey<T>) attribute.getKey(), (T) attribute.getValue());
    }

    @Nullable
    @Override
    public ServiceRequestContext root() {
        return root;
    }

    @Override
    public ClientRequestContext newDerivedContext(RequestId id,
                                                  @Nullable HttpRequest req,
                                                  @Nullable RpcRequest rpcReq,
                                                  @Nullable Endpoint endpoint) {
        if (req != null) {
            final RequestHeaders newHeaders = req.headers();
            final String oldPath = requestTarget().pathAndQuery();
            final String newPath = newHeaders.path();
            if (!oldPath.equals(newPath)) {
                // path is changed.
                final RequestTarget reqTarget = RequestTarget.forClient(newPath);
                checkArgument(reqTarget != null, "invalid path: %s", newPath);

                if (reqTarget.form() != RequestTargetForm.ABSOLUTE) {
                    // Not an absolute URI.
                    return new DefaultClientRequestContext(this, id, req, rpcReq, endpoint, null,
                                                           sessionProtocol(), newHeaders.method(), reqTarget);
                }

                // Recalculate protocol and endpoint from the absolute URI.
                final String scheme = reqTarget.scheme();
                final String authority = reqTarget.authority();
                assert scheme != null;
                assert authority != null;

                final SessionProtocol protocol = Scheme.parse(scheme).sessionProtocol();
                final Endpoint newEndpoint = Endpoint.parse(authority);
                final HttpRequest newReq = req.withHeaders(req.headers()
                                                              .toBuilder()
                                                              .path(reqTarget.pathAndQuery()));
                return new DefaultClientRequestContext(this, id, newReq, rpcReq, newEndpoint, null,
                                                       protocol, newHeaders.method(), reqTarget);
            }
        }
        return new DefaultClientRequestContext(this, id, req, rpcReq, endpoint, endpointGroup(),
                                               sessionProtocol(), method(), requestTarget());
    }

    @Override
    protected RequestTarget validateHeaders(RequestHeaders headers) {
        // no need to validate since internal headers will contain
        // the default host and session protocol headers set by endpoints.
        return RequestTarget.forClient(headers.path());
    }

    @Override
    @Nullable
    protected Channel channel() {
        final Channel channel = this.channel;
        if (channel != null) {
            return channel;
        }

        if (!log.isAvailable(RequestLogProperty.SESSION)) {
            return null;
        }

        final Channel newChannel = log.partial().channel();
        this.channel = newChannel;
        return newChannel;
    }

    @Override
    public InetSocketAddress remoteAddress() {
        final InetSocketAddress remoteAddress = this.remoteAddress;
        if (remoteAddress != null) {
            return remoteAddress;
        }

        final InetSocketAddress newRemoteAddress = ChannelUtil.remoteAddress(channel());
        this.remoteAddress = newRemoteAddress;
        return newRemoteAddress;
    }

    @Override
    public InetSocketAddress localAddress() {
        final InetSocketAddress localAddress = this.localAddress;
        if (localAddress != null) {
            return localAddress;
        }

        final InetSocketAddress newLocalAddress = ChannelUtil.localAddress(channel());
        this.localAddress = newLocalAddress;
        return newLocalAddress;
    }

    @Override
    public ContextAwareEventLoop eventLoop() {
        checkState(eventLoop != null, "Should call init(endpoint) before invoking this method.");
        if (contextAwareEventLoop != null) {
            return contextAwareEventLoop;
        }
        return contextAwareEventLoop = ContextAwareEventLoop.of(this, eventLoop);
    }

    @Override
    public ByteBufAllocator alloc() {
        final Channel channel = channel();
        return channel != null ? channel.alloc() : PooledByteBufAllocator.DEFAULT;
    }

    @Nullable
    @Override
    public SSLSession sslSession() {
        final RequestLog requestLog = log.getIfAvailable(RequestLogProperty.SESSION);
        return requestLog != null ? requestLog.sslSession() : null;
    }

    @Override
    public ClientOptions options() {
        return options;
    }

    @Override
    public EndpointGroup endpointGroup() {
        return endpointGroup;
    }

    @Override
    public Endpoint endpoint() {
        return endpoint;
    }

    @Override
    @Nullable
    public String fragment() {
        return requestTarget().fragment();
    }

    @Override
    public String authority() {
        final HttpHeaders additionalRequestHeaders = this.additionalRequestHeaders;
        String authority = additionalRequestHeaders.get(HttpHeaderNames.AUTHORITY);
        if (authority == null) {
            authority = additionalRequestHeaders.get(HttpHeaderNames.HOST);
        }
        final HttpRequest request = request();
        if (authority == null && request != null) {
            authority = request.authority();
        }
        if (authority == null) {
            authority = defaultRequestHeaders.get(HttpHeaderNames.AUTHORITY);
        }
        if (authority == null) {
            authority = defaultRequestHeaders.get(HttpHeaderNames.HOST);
        }
        if (authority == null) {
            authority = internalRequestHeaders.get(HttpHeaderNames.AUTHORITY);
        }
        if (authority == null) {
            authority = internalRequestHeaders.get(HttpHeaderNames.HOST);
        }
        return authority;
    }

    @Nullable
    private String origin() {
        final HttpHeaders additionalRequestHeaders = this.additionalRequestHeaders;
        String origin = additionalRequestHeaders.get(HttpHeaderNames.ORIGIN);
        final HttpRequest request = request();
        if (origin == null && request != null) {
            origin = request.headers().get(HttpHeaderNames.ORIGIN);
        }
        if (origin == null) {
            origin = defaultRequestHeaders.get(HttpHeaderNames.ORIGIN);
        }
        if (origin == null) {
            origin = internalRequestHeaders.get(HttpHeaderNames.ORIGIN);
        }
        return origin;
    }

    @Override
    public URI uri() {
        final String scheme = getScheme(sessionProtocol());
        try {
            return new URI(scheme, authority(), path(), query(), fragment());
        } catch (URISyntaxException e) {
            throw new IllegalStateException("not a valid URI", e);
        }
    }

    @Override
    public long writeTimeoutMillis() {
        return writeTimeoutMillis;
    }

    @Override
    public void setWriteTimeoutMillis(long writeTimeoutMillis) {
        checkArgument(writeTimeoutMillis >= 0,
                      "writeTimeoutMillis: %s (expected: >= 0)", writeTimeoutMillis);
        this.writeTimeoutMillis = writeTimeoutMillis;
    }

    @Override
    public void setWriteTimeout(Duration writeTimeout) {
        setWriteTimeoutMillis(requireNonNull(writeTimeout, "writeTimeout").toMillis());
    }

    @Override
    public long responseTimeoutMillis() {
        return TimeUnit.NANOSECONDS.toMillis(responseCancellationScheduler.timeoutNanos());
    }

    @Override
    public void clearResponseTimeout() {
        responseCancellationScheduler.clearTimeout();
    }

    @Override
    public void setResponseTimeoutMillis(TimeoutMode mode, long responseTimeoutMillis) {
        responseCancellationScheduler.setTimeoutNanos(requireNonNull(mode, "mode"),
                                                      TimeUnit.MILLISECONDS.toNanos(responseTimeoutMillis));
    }

    @Override
    public void setResponseTimeout(TimeoutMode mode, Duration responseTimeout) {
        responseCancellationScheduler.setTimeoutNanos(
                requireNonNull(mode, "mode"),
                requireNonNull(responseTimeout, "responseTimeout").toNanos());
    }

    @Override
    public long maxResponseLength() {
        return maxResponseLength;
    }

    @Override
    public void setMaxResponseLength(long maxResponseLength) {
        checkArgument(maxResponseLength >= 0, "maxResponseLength: %s (expected: >= 0)", maxResponseLength);
        this.maxResponseLength = maxResponseLength;
    }

    @Override
    public HttpHeaders defaultRequestHeaders() {
        return defaultRequestHeaders;
    }

    @Override
    public HttpHeaders additionalRequestHeaders() {
        return additionalRequestHeaders;
    }

    @Override
    public HttpHeaders internalRequestHeaders() {
        return internalRequestHeaders;
    }

    @Override
    public void setAdditionalRequestHeader(CharSequence name, Object value) {
        requireNonNull(name, "name");
        requireNonNull(value, "value");
        mutateAdditionalRequestHeaders(builder -> builder.setObject(name, value));
    }

    @Override
    public void addAdditionalRequestHeader(CharSequence name, Object value) {
        requireNonNull(name, "name");
        requireNonNull(value, "value");
        mutateAdditionalRequestHeaders(builder -> builder.addObject(name, value));
    }

    @Override
    public void mutateAdditionalRequestHeaders(Consumer<HttpHeadersBuilder> mutator) {
        requireNonNull(mutator, "mutator");
        for (;;) {
            final HttpHeaders oldValue = additionalRequestHeaders;
            final HttpHeadersBuilder builder = oldValue.toBuilder();
            mutator.accept(builder);
            final HttpHeaders newValue = builder.build();
            if (additionalRequestHeadersUpdater.compareAndSet(this, oldValue, newValue)) {
                return;
            }
        }
    }

    @Override
    public RequestLogAccess log() {
        return log;
    }

    @Override
    public RequestLogBuilder logBuilder() {
        return log;
    }

    @Override
    public CancellationScheduler responseCancellationScheduler() {
        return responseCancellationScheduler;
    }

    @Override
    public void cancel(Throwable cause) {
        requireNonNull(cause, "cause");
        responseCancellationScheduler.finishNow(cause);
    }

    @Nullable
    @Override
    public Throwable cancellationCause() {
        return responseCancellationScheduler.cause();
    }

    @Override
    public CompletableFuture<Throwable> whenResponseCancelling() {
        return responseCancellationScheduler.whenCancelling();
    }

    @Override
    public CompletableFuture<Throwable> whenResponseCancelled() {
        return responseCancellationScheduler.whenCancelled();
    }

    @Deprecated
    @Override
    public CompletableFuture<Void> whenResponseTimingOut() {
        return responseCancellationScheduler.whenTimingOut();
    }

    @Deprecated
    @Override
    public CompletableFuture<Void> whenResponseTimedOut() {
        return responseCancellationScheduler.whenTimedOut();
    }

    @Override
    public String toString() {
        final Channel ch = channel();
        final RequestLogAccess parent = log().parent();
        final short newAvailability =
                (short) ((ch != null ? STR_CHANNEL_AVAILABILITY : 0) |
                         (parent != null ? STR_PARENT_LOG_AVAILABILITY : 0));
        if (strVal != null && strValAvailabilities == newAvailability) {
            return strVal;
        }

        strValAvailabilities = newAvailability;
        return strVal = toStringSlow(parent);
    }

    private String toStringSlow(@Nullable RequestLogAccess parent) {
        // Prepare all properties required for building a String, so that we don't have a chance of
        // building one String with a thread-local StringBuilder while building another String with
        // the same StringBuilder. See TemporaryThreadLocals for more information.
        final Channel ch = channel();
        final String creqId = id().shortText();
        final String preqId = parent != null ? parent.context().id().shortText() : null;
        final String sreqId = root() != null ? root().id().shortText() : null;
        final String chanId = ch != null ? ch.id().asShortText() : null;
        final String proto = sessionProtocol().uriText();
        final String authority = endpoint != null ? endpoint.authority() : "UNKNOWN";
        final String path = path();
        final String method = method().name();

        // Build the string representation.
        try (TemporaryThreadLocals tempThreadLocals = TemporaryThreadLocals.acquire()) {
            final StringBuilder buf = tempThreadLocals.stringBuilder();
            buf.append("[creqId=").append(creqId);
            if (parent != null) {
                buf.append(", preqId=").append(preqId);
            }
            if (sreqId != null) {
                buf.append(", sreqId=").append(sreqId);
            }
            if (ch != null) {
                final InetSocketAddress laddr = localAddress();
                final InetSocketAddress raddr = remoteAddress();

                buf.append(", chanId=").append(chanId);
                buf.append(", laddr=");
                TextFormatter.appendSocketAddress(buf, laddr);
                if (!Objects.equals(laddr, raddr)) {
                    buf.append(", raddr=");
                    TextFormatter.appendSocketAddress(buf, raddr);
                }
            }
            buf.append("][")
               .append(proto).append("://").append(authority).append(path).append('#').append(method)
               .append(']');

            return buf.toString();
        }
    }

    @Override
    public CompletableFuture<Void> initiateConnectionShutdown() {
        final CompletableFuture<Void> completableFuture = new CompletableFuture<>();

        setAdditionalRequestHeader(HttpHeaderNames.CONNECTION, HttpHeaderValues.CLOSE);
        log().whenRequestComplete().thenAccept(log -> {
            final Channel ch = log.channel();
            if (ch == null) {
                final Throwable ex = log.requestCause();
                if (ex == null) {
                    completableFuture.completeExceptionally(new IllegalStateException(
                            "A request has failed before a connection is established."));
                } else {
                    completableFuture.completeExceptionally(ex);
                }
            } else {
                ch.closeFuture().addListener(f -> {
                    if (f.cause() == null) {
                        completableFuture.complete(null);
                    } else {
                        completableFuture.completeExceptionally(f.cause());
                    }
                });
                // To deactivate the channel when initiateShutdown is called after the RequestHeaders is sent.
                // The next request will trigger shutdown.
                HttpSession.get(ch).deactivate();
            }
        });
        return completableFuture;
    }
}<|MERGE_RESOLUTION|>--- conflicted
+++ resolved
@@ -525,10 +525,7 @@
         log.startRequest();
         responseCancellationScheduler =
                 CancellationScheduler.of(TimeUnit.MILLISECONDS.toNanos(ctx.responseTimeoutMillis()));
-<<<<<<< HEAD
         updateEventLoop(ctx.eventLoop().withoutContext());
-=======
->>>>>>> d328e270
         writeTimeoutMillis = ctx.writeTimeoutMillis();
         maxResponseLength = ctx.maxResponseLength();
 
