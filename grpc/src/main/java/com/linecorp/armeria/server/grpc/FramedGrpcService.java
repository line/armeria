--- conflicted
+++ resolved
@@ -293,28 +293,8 @@
             @Nullable CompletableFuture<HttpResponse> resFuture,
             SerializationFormat serializationFormat) {
         final MethodDescriptor<I, O> methodDescriptor = methodDef.getMethodDescriptor();
-<<<<<<< HEAD
         final AbstractServerCall<I, O> call = newServerCall(simpleMethodName, methodDef, ctx, req,
                                                             res, resFuture, serializationFormat);
-=======
-        final ArmeriaServerCall<I, O> call = new ArmeriaServerCall<>(
-                req,
-                methodDescriptor,
-                simpleMethodName,
-                compressorRegistry,
-                decompressorRegistry,
-                res,
-                maxRequestMessageLength,
-                maxResponseMessageLength,
-                ctx,
-                serializationFormat,
-                jsonMarshallers.get(methodDescriptor.getServiceName()),
-                unsafeWrapRequestBuffers,
-                useBlockingTaskExecutor,
-                defaultHeaders.get(serializationFormat),
-                statusFunction,
-                autoCompression);
->>>>>>> d2f2a709
         final ServerCall.Listener<I> listener;
         try (SafeCloseable ignored = ctx.push()) {
             listener = methodDef.getServerCallHandler()
@@ -363,7 +343,7 @@
                     unsafeWrapRequestBuffers,
                     useBlockingTaskExecutor,
                     defaultHeaders.get(serializationFormat),
-                    statusFunction);
+                    statusFunction, autoCompression);
         } else {
             return new StreamingServerCall<>(
                     req,
@@ -380,7 +360,7 @@
                     unsafeWrapRequestBuffers,
                     useBlockingTaskExecutor,
                     defaultHeaders.get(serializationFormat),
-                    statusFunction);
+                    statusFunction, autoCompression);
         }
     }
 
