/*
 * Copyright 2023 LINE Corporation
 *
 * LINE Corporation licenses this file to you under the Apache License,
 * version 2.0 (the "License"); you may not use this file except in compliance
 * with the License. You may obtain a copy of the License at:
 *
 *   https://www.apache.org/licenses/LICENSE-2.0
 *
 * Unless required by applicable law or agreed to in writing, software
 * distributed under the License is distributed on an "AS IS" BASIS, WITHOUT
 * WARRANTIES OR CONDITIONS OF ANY KIND, either express or implied. See the
 * License for the specific language governing permissions and limitations
 * under the License.
 */

package com.linecorp.armeria.server;

import java.nio.file.Path;
import java.time.Duration;
import java.util.Map.Entry;
import java.util.concurrent.ScheduledExecutorService;
import java.util.function.Function;
import java.util.function.Predicate;
import java.util.function.Supplier;

import com.linecorp.armeria.common.HttpMethod;
import com.linecorp.armeria.common.MediaType;
import com.linecorp.armeria.common.RequestId;
import com.linecorp.armeria.common.SuccessFunction;
import com.linecorp.armeria.common.annotation.UnstableApi;
import com.linecorp.armeria.common.util.BlockingTaskExecutor;
import com.linecorp.armeria.server.logging.AccessLogWriter;

/**
 * A builder class for binding an {@link HttpService} fluently. This class can be instantiated through
 * {@link ServerBuilder#contextPath(String...)}.
 *
 * <p>Call {@link #build(HttpService)} to build the {@link HttpService} and return to the {@link ServerBuilder}
 * or {@link VirtualHostBuilder}.
 *
 * <pre>{@code
 * Server.builder()
 *       .contextPath("/v1", "/v2")
 *       .route()
 *       .get("/service1")
 *       .build(service1) // served under "/v1/service1" and "/v2/service1"
 * }</pre>
 */
@UnstableApi
public final class ContextPathServiceBindingBuilder
        extends AbstractContextPathServiceBindingBuilder<ServerBuilder> {

    ContextPathServiceBindingBuilder(AbstractContextPathServicesBuilder<ServerBuilder> builder) {
        super(builder);
    }

    @Override
    public ContextPathServiceBindingBuilder requestTimeout(Duration requestTimeout) {
        return (ContextPathServiceBindingBuilder) super.requestTimeout(requestTimeout);
    }

    @Override
    public ContextPathServiceBindingBuilder requestTimeoutMillis(
            long requestTimeoutMillis) {
        return (ContextPathServiceBindingBuilder) super.requestTimeoutMillis(requestTimeoutMillis);
    }

    @Override
    public ContextPathServiceBindingBuilder maxRequestLength(long maxRequestLength) {
        return (ContextPathServiceBindingBuilder) super.maxRequestLength(maxRequestLength);
    }

    @Override
    public ContextPathServiceBindingBuilder verboseResponses(boolean verboseResponses) {
        return (ContextPathServiceBindingBuilder) super.verboseResponses(verboseResponses);
    }

    @Override
    public ContextPathServiceBindingBuilder accessLogFormat(String accessLogFormat) {
        return (ContextPathServiceBindingBuilder) super.accessLogFormat(accessLogFormat);
    }

    @Override
    public ContextPathServiceBindingBuilder accessLogWriter(
            AccessLogWriter accessLogWriter, boolean shutdownOnStop) {
        return (ContextPathServiceBindingBuilder) super.accessLogWriter(accessLogWriter, shutdownOnStop);
    }

    @Override
    public ContextPathServiceBindingBuilder decorator(
            DecoratingHttpServiceFunction decoratingHttpServiceFunction) {
        return (ContextPathServiceBindingBuilder) super.decorator(decoratingHttpServiceFunction);
    }

    @Override
    public ContextPathServiceBindingBuilder decorator(
            Function<? super HttpService, ? extends HttpService> decorator) {
        return (ContextPathServiceBindingBuilder) super.decorator(decorator);
    }

    @Override
    public ContextPathServiceBindingBuilder decorators(
            Function<? super HttpService, ? extends HttpService>... decorators) {
        return (ContextPathServiceBindingBuilder) super.decorators(decorators);
    }

    @Override
    public ContextPathServiceBindingBuilder decorators(
            Iterable<? extends Function<? super HttpService, ? extends HttpService>> decorators) {
        return (ContextPathServiceBindingBuilder) super.decorators(decorators);
    }

    @Override
    public ContextPathServiceBindingBuilder defaultServiceName(
            String defaultServiceName) {
        return (ContextPathServiceBindingBuilder) super.defaultServiceName(defaultServiceName);
    }

    @Override
    public ContextPathServiceBindingBuilder defaultServiceNaming(
            ServiceNaming defaultServiceNaming) {
        return (ContextPathServiceBindingBuilder) super.defaultServiceNaming(defaultServiceNaming);
    }

    @Override
    public ContextPathServiceBindingBuilder defaultLogName(String defaultLogName) {
        return (ContextPathServiceBindingBuilder) super.defaultLogName(defaultLogName);
    }

    @Override
    public ContextPathServiceBindingBuilder blockingTaskExecutor(
            ScheduledExecutorService blockingTaskExecutor, boolean shutdownOnStop) {
        return (ContextPathServiceBindingBuilder)
                super.blockingTaskExecutor(blockingTaskExecutor, shutdownOnStop);
    }

    @Override
    public ContextPathServiceBindingBuilder blockingTaskExecutor(
            BlockingTaskExecutor blockingTaskExecutor, boolean shutdownOnStop) {
        return (ContextPathServiceBindingBuilder)
                super.blockingTaskExecutor(blockingTaskExecutor, shutdownOnStop);
    }

    @Override
    public ContextPathServiceBindingBuilder blockingTaskExecutor(int numThreads) {
        return (ContextPathServiceBindingBuilder) super.blockingTaskExecutor(numThreads);
    }

    @Override
    public ContextPathServiceBindingBuilder successFunction(
            SuccessFunction successFunction) {
        return (ContextPathServiceBindingBuilder) super.successFunction(successFunction);
    }

    @Override
    public ContextPathServiceBindingBuilder requestAutoAbortDelay(Duration delay) {
        return (ContextPathServiceBindingBuilder) super.requestAutoAbortDelay(delay);
    }

    @Override
    public ContextPathServiceBindingBuilder requestAutoAbortDelayMillis(
            long delayMillis) {
        return (ContextPathServiceBindingBuilder) super.requestAutoAbortDelayMillis(delayMillis);
    }

    @Override
    public ContextPathServiceBindingBuilder multipartUploadsLocation(
            Path multipartUploadsLocation) {
        return (ContextPathServiceBindingBuilder) super.multipartUploadsLocation(multipartUploadsLocation);
    }

    @Override
    public ContextPathServiceBindingBuilder requestIdGenerator(
            Function<? super RoutingContext, ? extends RequestId> requestIdGenerator) {
        return (ContextPathServiceBindingBuilder) super.requestIdGenerator(requestIdGenerator);
    }

    @Override
    public ContextPathServiceBindingBuilder addHeader(CharSequence name, Object value) {
        return (ContextPathServiceBindingBuilder) super.addHeader(name, value);
    }

    @Override
    public ContextPathServiceBindingBuilder addHeaders(
            Iterable<? extends Entry<? extends CharSequence, ?>> defaultHeaders) {
        return (ContextPathServiceBindingBuilder) super.addHeaders(defaultHeaders);
    }

    @Override
    public ContextPathServiceBindingBuilder setHeader(CharSequence name, Object value) {
        return (ContextPathServiceBindingBuilder) super.setHeader(name, value);
    }

    @Override
    public ContextPathServiceBindingBuilder setHeaders(
            Iterable<? extends Entry<? extends CharSequence, ?>> defaultHeaders) {
        return (ContextPathServiceBindingBuilder) super.setHeaders(defaultHeaders);
    }

    @Override
    public ContextPathServiceBindingBuilder errorHandler(
            ServiceErrorHandler serviceErrorHandler) {
        return (ContextPathServiceBindingBuilder) super.errorHandler(serviceErrorHandler);
    }

    @Override
    public ContextPathServiceBindingBuilder path(String pathPattern) {
        return (ContextPathServiceBindingBuilder) super.path(pathPattern);
    }

    @Override
    public ContextPathServiceBindingBuilder pathPrefix(String prefix) {
        return (ContextPathServiceBindingBuilder) super.pathPrefix(prefix);
    }

    @Override
    public ContextPathServiceBindingBuilder get(String pathPattern) {
        return (ContextPathServiceBindingBuilder) super.get(pathPattern);
    }

    @Override
    public ContextPathServiceBindingBuilder post(String pathPattern) {
        return (ContextPathServiceBindingBuilder) super.post(pathPattern);
    }

    @Override
    public ContextPathServiceBindingBuilder put(String pathPattern) {
        return (ContextPathServiceBindingBuilder) super.put(pathPattern);
    }

    @Override
    public ContextPathServiceBindingBuilder patch(String pathPattern) {
        return (ContextPathServiceBindingBuilder) super.patch(pathPattern);
    }

    @Override
    public ContextPathServiceBindingBuilder delete(String pathPattern) {
        return (ContextPathServiceBindingBuilder) super.delete(pathPattern);
    }

    @Override
    public ContextPathServiceBindingBuilder options(String pathPattern) {
        return (ContextPathServiceBindingBuilder) super.options(pathPattern);
    }

    @Override
    public ContextPathServiceBindingBuilder head(String pathPattern) {
        return (ContextPathServiceBindingBuilder) super.head(pathPattern);
    }

    @Override
    public ContextPathServiceBindingBuilder trace(String pathPattern) {
        return (ContextPathServiceBindingBuilder) super.trace(pathPattern);
    }

    @Override
    public ContextPathServiceBindingBuilder connect(String pathPattern) {
        return (ContextPathServiceBindingBuilder) super.connect(pathPattern);
    }

    @Override
    public ContextPathServiceBindingBuilder methods(HttpMethod... methods) {
        return (ContextPathServiceBindingBuilder) super.methods(methods);
    }

    @Override
    public ContextPathServiceBindingBuilder methods(Iterable<HttpMethod> methods) {
        return (ContextPathServiceBindingBuilder) super.methods(methods);
    }

    @Override
    public ContextPathServiceBindingBuilder consumes(MediaType... consumeTypes) {
        return (ContextPathServiceBindingBuilder) super.consumes(consumeTypes);
    }

    @Override
    public ContextPathServiceBindingBuilder consumes(Iterable<MediaType> consumeTypes) {
        return (ContextPathServiceBindingBuilder) super.consumes(consumeTypes);
    }

    @Override
    public ContextPathServiceBindingBuilder produces(MediaType... produceTypes) {
        return (ContextPathServiceBindingBuilder) super.produces(produceTypes);
    }

    @Override
    public ContextPathServiceBindingBuilder produces(Iterable<MediaType> produceTypes) {
        return (ContextPathServiceBindingBuilder) super.produces(produceTypes);
    }

    @Override
    public ContextPathServiceBindingBuilder matchesParams(String... paramPredicates) {
        return (ContextPathServiceBindingBuilder) super.matchesParams(paramPredicates);
    }

    @Override
    public ContextPathServiceBindingBuilder matchesParams(
            Iterable<String> paramPredicates) {
        return (ContextPathServiceBindingBuilder) super.matchesParams(paramPredicates);
    }

    @Override
    public ContextPathServiceBindingBuilder matchesParams(String paramName,
                                                          Predicate<? super String> valuePredicate) {
        return (ContextPathServiceBindingBuilder) super.matchesParams(paramName, valuePredicate);
    }

    @Override
    public ContextPathServiceBindingBuilder matchesHeaders(String... headerPredicates) {
        return (ContextPathServiceBindingBuilder) super.matchesHeaders(headerPredicates);
    }

    @Override
    public ContextPathServiceBindingBuilder matchesHeaders(
            Iterable<String> headerPredicates) {
        return (ContextPathServiceBindingBuilder) super.matchesHeaders(headerPredicates);
    }

    @Override
    public ContextPathServiceBindingBuilder matchesHeaders(CharSequence headerName,
                                                           Predicate<? super String> valuePredicate) {
        return (ContextPathServiceBindingBuilder) super.matchesHeaders(headerName, valuePredicate);
    }

    @Override
    public ContextPathServiceBindingBuilder addRoute(Route route) {
        return (ContextPathServiceBindingBuilder) super.addRoute(route);
    }

    @Override
    public ContextPathServiceBindingBuilder exclude(String pathPattern) {
        return (ContextPathServiceBindingBuilder) super.exclude(pathPattern);
    }

    @Override
<<<<<<< HEAD
    public ContextPathServiceBindingBuilder<T> exclude(Route excludedRoute) {
        return (ContextPathServiceBindingBuilder<T>) super.exclude(excludedRoute);
    }

    @Override
    public ContextPathServiceBindingBuilder<T> contextHook(Supplier<? extends AutoCloseable> contextHook) {
        return (ContextPathServiceBindingBuilder<T>) super.contextHook(contextHook);
    }

    @Override
    void serviceConfigBuilder(ServiceConfigBuilder serviceConfigBuilder) {
        contextPathServicesBuilder.addServiceConfigSetters(serviceConfigBuilder);
=======
    public ContextPathServiceBindingBuilder exclude(Route excludedRoute) {
        return (ContextPathServiceBindingBuilder) super.exclude(excludedRoute);
>>>>>>> 7efd95bc
    }

    /**
     * Sets the {@link HttpService} and returns the object that this
     * {@link ContextPathServicesBuilder} was created from.
     */
    @Override
    public ContextPathServicesBuilder build(HttpService service) {
        return (ContextPathServicesBuilder) super.build(service);
    }
}<|MERGE_RESOLUTION|>--- conflicted
+++ resolved
@@ -334,23 +334,13 @@
     }
 
     @Override
-<<<<<<< HEAD
-    public ContextPathServiceBindingBuilder<T> exclude(Route excludedRoute) {
-        return (ContextPathServiceBindingBuilder<T>) super.exclude(excludedRoute);
-    }
-
-    @Override
-    public ContextPathServiceBindingBuilder<T> contextHook(Supplier<? extends AutoCloseable> contextHook) {
-        return (ContextPathServiceBindingBuilder<T>) super.contextHook(contextHook);
-    }
-
-    @Override
-    void serviceConfigBuilder(ServiceConfigBuilder serviceConfigBuilder) {
-        contextPathServicesBuilder.addServiceConfigSetters(serviceConfigBuilder);
-=======
     public ContextPathServiceBindingBuilder exclude(Route excludedRoute) {
         return (ContextPathServiceBindingBuilder) super.exclude(excludedRoute);
->>>>>>> 7efd95bc
+    }
+
+    @Override
+    public ContextPathServiceBindingBuilder contextHook(Supplier<? extends AutoCloseable> contextHook) {
+        return (ContextPathServiceBindingBuilder) super.contextHook(contextHook);
     }
 
     /**
