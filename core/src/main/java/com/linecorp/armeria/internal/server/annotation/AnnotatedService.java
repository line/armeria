/*
 * Copyright 2022 LINE Corporation
 *
 * LINE Corporation licenses this file to you under the Apache License,
 * version 2.0 (the "License"); you may not use this file except in compliance
 * with the License. You may obtain a copy of the License at:
 *
 *   https://www.apache.org/licenses/LICENSE-2.0
 *
 * Unless required by applicable law or agreed to in writing, software
 * distributed under the License is distributed on an "AS IS" BASIS, WITHOUT
 * WARRANTIES OR CONDITIONS OF ANY KIND, either express or implied. See the
 * License for the specific language governing permissions and limitations
 * under the License.
 */

package com.linecorp.armeria.internal.server.annotation;

import static com.google.common.base.Preconditions.checkArgument;
import static com.linecorp.armeria.internal.common.util.ObjectCollectingUtil.collectFrom;
import static java.util.Objects.requireNonNull;

import java.lang.invoke.MethodHandle;
import java.lang.invoke.MethodHandles;
import java.lang.reflect.Method;
import java.lang.reflect.Modifier;
import java.lang.reflect.ParameterizedType;
import java.lang.reflect.Type;
import java.util.List;
import java.util.ServiceLoader;
import java.util.concurrent.CompletableFuture;
import java.util.concurrent.CompletionStage;
import java.util.concurrent.ExecutorService;
import java.util.concurrent.ScheduledExecutorService;
import java.util.function.Function;
import java.util.stream.Stream;

import org.reactivestreams.Publisher;
import org.slf4j.Logger;
import org.slf4j.LoggerFactory;

import com.google.common.collect.ImmutableList;

import com.linecorp.armeria.common.AggregatedHttpResponse;
import com.linecorp.armeria.common.ExchangeType;
import com.linecorp.armeria.common.Flags;
import com.linecorp.armeria.common.HttpHeaderNames;
import com.linecorp.armeria.common.HttpHeaders;
import com.linecorp.armeria.common.HttpRequest;
import com.linecorp.armeria.common.HttpResponse;
import com.linecorp.armeria.common.HttpStatus;
import com.linecorp.armeria.common.MediaType;
import com.linecorp.armeria.common.RequestHeaders;
import com.linecorp.armeria.common.ResponseHeaders;
import com.linecorp.armeria.common.ResponseHeadersBuilder;
import com.linecorp.armeria.common.annotation.Nullable;
import com.linecorp.armeria.common.util.Exceptions;
import com.linecorp.armeria.common.util.SafeCloseable;
import com.linecorp.armeria.internal.server.annotation.AnnotatedValueResolver.AggregatedResult;
import com.linecorp.armeria.internal.server.annotation.AnnotatedValueResolver.AggregationStrategy;
import com.linecorp.armeria.internal.server.annotation.AnnotatedValueResolver.ResolverContext;
import com.linecorp.armeria.server.HttpService;
import com.linecorp.armeria.server.Route;
import com.linecorp.armeria.server.ServiceRequestContext;
import com.linecorp.armeria.server.SimpleDecoratingHttpService;
import com.linecorp.armeria.server.annotation.ByteArrayResponseConverterFunction;
import com.linecorp.armeria.server.annotation.ExceptionHandlerFunction;
import com.linecorp.armeria.server.annotation.ExceptionVerbosity;
import com.linecorp.armeria.server.annotation.FallthroughException;
import com.linecorp.armeria.server.annotation.HttpFileResponseConverterFunction;
import com.linecorp.armeria.server.annotation.HttpResult;
import com.linecorp.armeria.server.annotation.JacksonResponseConverterFunction;
import com.linecorp.armeria.server.annotation.Path;
import com.linecorp.armeria.server.annotation.ResponseConverterFunction;
import com.linecorp.armeria.server.annotation.ResponseConverterFunctionProvider;
import com.linecorp.armeria.server.annotation.ServiceName;
import com.linecorp.armeria.server.annotation.StringResponseConverterFunction;

/**
 * An {@link HttpService} which is defined by a {@link Path} or HTTP method annotations.
 * This class is not supposed to be instantiated by a user. Please check out the documentation
 * <a href="https://armeria.dev/docs/server-annotated-service">Annotated HTTP Service</a> to use this.
 */
public final class AnnotatedService implements HttpService {
    private static final Logger logger = LoggerFactory.getLogger(AnnotatedService.class);

    /**
     * The CGLIB class separator: {@code "$$"}.
     */
    private static final String CGLIB_CLASS_SEPARATOR = "$$";

    /**
     * A default {@link ResponseConverterFunction}s.
     */
    private static final List<ResponseConverterFunction> defaultResponseConverters =
            ImmutableList.of(new JacksonResponseConverterFunction(),
                             new StringResponseConverterFunction(),
                             new ByteArrayResponseConverterFunction(),
                             new HttpFileResponseConverterFunction());

    private static final MethodHandles.Lookup lookup = MethodHandles.lookup();

    static final List<ResponseConverterFunctionProvider> responseConverterFunctionProviders =
            ImmutableList.copyOf(ServiceLoader.load(ResponseConverterFunctionProvider.class,
                                                    AnnotatedService.class.getClassLoader()));

    static {
        if (!responseConverterFunctionProviders.isEmpty()) {
            logger.debug("Available {}s: {}", ResponseConverterFunctionProvider.class.getSimpleName(),
                         responseConverterFunctionProviders);
        }
    }

    private final Object object;
    private final Method method;
    private final MethodHandle methodHandle;
    @Nullable
    private final MethodHandle callKotlinSuspendingMethod;
    private final boolean isKotlinSuspendingMethod;
    private final List<AnnotatedValueResolver> resolvers;

    private final AggregationStrategy aggregationStrategy;
    @Nullable
    private final ExceptionHandlerFunction exceptionHandler;
    private final ResponseConverterFunction responseConverter;

    private final Route route;
    private final HttpStatus defaultStatus;
    private final HttpHeaders defaultHttpHeaders;
    private final HttpHeaders defaultHttpTrailers;

    private final ResponseType responseType;
    private final boolean useBlockingTaskExecutor;
    private final String serviceName;
    private final boolean serviceNameSetByAnnotation;

    AnnotatedService(Object object, Method method,
                     List<AnnotatedValueResolver> resolvers,
                     List<ExceptionHandlerFunction> exceptionHandlers,
                     List<ResponseConverterFunction> responseConverters,
                     Route route,
                     HttpStatus defaultStatus,
                     HttpHeaders defaultHttpHeaders,
                     HttpHeaders defaultHttpTrailers,
                     boolean useBlockingTaskExecutor) {
        this.object = requireNonNull(object, "object");
        this.method = requireNonNull(method, "method");
        checkArgument(!method.isVarArgs(), "%s#%s declared to take a variable number of arguments",
                      method.getDeclaringClass().getSimpleName(), method.getName());
        isKotlinSuspendingMethod = KotlinUtil.isSuspendingFunction(method);
        this.resolvers = requireNonNull(resolvers, "resolvers");

        requireNonNull(exceptionHandlers, "exceptionHandlers");
        if (exceptionHandlers.isEmpty()) {
            exceptionHandler = null;
        } else {
            exceptionHandler = new CompositeExceptionHandlerFunction(object.getClass().getSimpleName(),
                                                                     method.getName(), exceptionHandlers);
        }

        responseConverter = responseConverter(
                method, requireNonNull(responseConverters, "responseConverters"));
        aggregationStrategy = AggregationStrategy.from(resolvers);
        this.route = requireNonNull(route, "route");

        this.defaultStatus = requireNonNull(defaultStatus, "defaultStatus");
        this.defaultHttpHeaders = requireNonNull(defaultHttpHeaders, "defaultHttpHeaders");
        this.defaultHttpTrailers = requireNonNull(defaultHttpTrailers, "defaultHttpTrailers");
        this.useBlockingTaskExecutor = useBlockingTaskExecutor;
        final Class<?> returnType = method.getReturnType();
        if (HttpResponse.class.isAssignableFrom(returnType)) {
            responseType = ResponseType.HTTP_RESPONSE;
        } else if (CompletionStage.class.isAssignableFrom(returnType)) {
            responseType = ResponseType.COMPLETION_STAGE;
        } else if (isKotlinSuspendingMethod) {
            responseType = ResponseType.KOTLIN_COROUTINES;
        } else if (ScalaUtil.isScalaFuture(returnType)) {
            responseType = ResponseType.SCALA_FUTURE;
        } else {
            responseType = ResponseType.OTHER_OBJECTS;
        }
        callKotlinSuspendingMethod = KotlinUtil.getCallKotlinSuspendingMethod();

        ServiceName serviceName = AnnotationUtil.findFirst(method, ServiceName.class);
        if (serviceName == null) {
            serviceName = AnnotationUtil.findFirst(object.getClass(), ServiceName.class);
        }
        if (serviceName != null) {
            this.serviceName = serviceName.value();
            serviceNameSetByAnnotation = true;
        } else {
            this.serviceName = getUserClass(object.getClass()).getName();
            serviceNameSetByAnnotation = false;
        }

        this.method.setAccessible(true);
        // following must be called only after method.setAccessible(true)
        methodHandle = asMethodHandle(method, object);
    }

    private static ResponseConverterFunction responseConverter(
            Method method, List<ResponseConverterFunction> responseConverters) {

        final Type actualType = getActualReturnType(method);
        final ImmutableList<ResponseConverterFunction> backingConverters =
                ImmutableList
                        .<ResponseConverterFunction>builder()
                        .addAll(responseConverters)
                        .addAll(defaultResponseConverters)
                        .build();
        final ResponseConverterFunction responseConverter = new CompositeResponseConverterFunction(
                ImmutableList
                        .<ResponseConverterFunction>builder()
                        .addAll(backingConverters)
                        // It is the last converter to try to convert the result object into an HttpResponse
                        // after aggregating the published object from a Publisher or Stream.
                        .add(new AggregatedResponseConverterFunction(
                                new CompositeResponseConverterFunction(backingConverters)))
                        .build());

        for (final ResponseConverterFunctionProvider provider : responseConverterFunctionProviders) {
            final ResponseConverterFunction func =
                    provider.createResponseConverterFunction(actualType, responseConverter);
            if (func != null) {
                return func;
            }
        }

        return responseConverter;
    }

    private static Type getActualReturnType(Method method) {
        final Class<?> returnType;
        final Type genericReturnType;

        if (KotlinUtil.isKFunction(method)) {
            returnType = KotlinUtil.kFunctionReturnType(method);
            if (KotlinUtil.isReturnTypeNothing(method)) {
                genericReturnType = KotlinUtil.kFunctionReturnType(method);
            } else {
                genericReturnType = KotlinUtil.kFunctionGenericReturnType(method);
            }
        } else {
            returnType = method.getReturnType();
            genericReturnType = method.getGenericReturnType();
        }

        if (HttpResult.class.isAssignableFrom(returnType)) {
            final ParameterizedType type = (ParameterizedType) genericReturnType;
            warnIfHttpResponseArgumentExists(type, type);
            return type.getActualTypeArguments()[0];
        } else {
            return genericReturnType;
        }
    }

    private static void warnIfHttpResponseArgumentExists(Type returnType, ParameterizedType type) {
        for (final Type arg : type.getActualTypeArguments()) {
            if (arg instanceof ParameterizedType) {
                warnIfHttpResponseArgumentExists(returnType, (ParameterizedType) arg);
            } else if (arg instanceof Class) {
                final Class<?> clazz = (Class<?>) arg;
                if (HttpResponse.class.isAssignableFrom(clazz) ||
                    AggregatedHttpResponse.class.isAssignableFrom(clazz)) {
                    logger.warn("{} in the return type '{}' may take precedence over {}.",
                                clazz.getSimpleName(), returnType, HttpResult.class.getSimpleName());
                }
            }
        }
    }

    public String serviceName() {
        return serviceName;
    }

    public boolean serviceNameSetByAnnotation() {
        return serviceNameSetByAnnotation;
    }

    public String methodName() {
        return method.getName();
    }

    Object object() {
        return object;
    }

    Method method() {
        return method;
    }

    List<AnnotatedValueResolver> annotatedValueResolvers() {
        return resolvers;
    }

    Route route() {
        return route;
    }

    @Override
    public HttpResponse serve(ServiceRequestContext ctx, HttpRequest req) throws Exception {
        final HttpResponse response = HttpResponse.from(serve0(ctx, req));
        if (exceptionHandler == null) {
            // If an error occurs, the default ExceptionHandler will handle the error.
            if (Flags.annotatedServiceExceptionVerbosity() == ExceptionVerbosity.ALL &&
                logger.isWarnEnabled()) {
                return response.peekError(cause -> {
                    logger.warn("{} Exception raised by method '{}' in '{}':",
                                ctx, methodName(), object.getClass().getSimpleName(), Exceptions.peel(cause));
                });
            }
        }
        return response;
    }

    HttpService withExceptionHandler(HttpService service) {
        if (exceptionHandler == null) {
            return service;
        }
        return new ExceptionHandlingHttpService(service, exceptionHandler);
    }

    /**
     * Executes the service method in different ways regarding its return type and whether the request is
     * required to be aggregated. If the return type of the method is not a {@link CompletionStage} or
     * {@link HttpResponse}, it will be executed in the blocking task executor.
     */
    private CompletionStage<HttpResponse> serve0(ServiceRequestContext ctx, HttpRequest req) {
<<<<<<< HEAD
        final CompletableFuture<AggregatedResult> f;
        switch (AnnotatedValueResolver.aggregationType(aggregationStrategy, req.headers())) {
            case MULTIPART:
                f = FileAggregatedMultipart.aggregateMultipart(ctx, req).thenApply(AggregatedResult::new);
                break;
            case ALL:
                f = req.aggregate().thenApply(AggregatedResult::new);
                break;
            case NONE:
                f = CompletableFuture.completedFuture(AggregatedResult.EMPTY);
                break;
            default:
                // Should never reach here.
                throw new Error();
=======
        final CompletableFuture<AggregatedHttpRequest> f;
        if (AggregationStrategy.aggregationRequired(aggregationStrategy, req.headers())) {
            f = req.aggregate();
        } else {
            f = CompletableFuture.completedFuture(null);
>>>>>>> 871d8729
        }

        ctx.mutateAdditionalResponseHeaders(mutator -> mutator.add(defaultHttpHeaders));
        ctx.mutateAdditionalResponseTrailers(mutator -> mutator.add(defaultHttpTrailers));

        switch (responseType) {
            case HTTP_RESPONSE:
                if (useBlockingTaskExecutor) {
                    return f.thenApplyAsync(aReq -> (HttpResponse) invoke(ctx, req, aReq),
                                            ctx.blockingTaskExecutor());
                } else {
                    return f.thenApply(aReq -> (HttpResponse) invoke(ctx, req, aReq));
                }

            case COMPLETION_STAGE:
            case KOTLIN_COROUTINES:
            case SCALA_FUTURE:
                final CompletableFuture<?> composedFuture;
                if (useBlockingTaskExecutor) {
                    composedFuture = f.thenComposeAsync(
                            aReq -> toCompletionStage(invoke(ctx, req, aReq), ctx.blockingTaskExecutor()),
                            ctx.blockingTaskExecutor());
                } else {
                    composedFuture = f.thenCompose(
                            aReq -> toCompletionStage(invoke(ctx, req, aReq), ctx.eventLoop()));
                }
                return composedFuture
                        .thenApply(result -> convertResponse(ctx, null, result, HttpHeaders.of()));
            default:
                final Function<AggregatedResult, HttpResponse> defaultApplyFunction =
                        aReq -> convertResponse(ctx, null, invoke(ctx, req, aReq), HttpHeaders.of());
                if (useBlockingTaskExecutor) {
                    return f.thenApplyAsync(defaultApplyFunction, ctx.blockingTaskExecutor());
                } else {
                    return f.thenApply(defaultApplyFunction);
                }
        }
    }

    /**
     * Invokes the service method with arguments.
     */
    @Nullable
    private Object invoke(ServiceRequestContext ctx, HttpRequest req, AggregatedResult aggregatedResult) {
        try (SafeCloseable ignored = ctx.push()) {
            final ResolverContext resolverContext = new ResolverContext(ctx, req, aggregatedResult);
            final Object[] arguments = AnnotatedValueResolver.toArguments(resolvers, resolverContext);
            if (isKotlinSuspendingMethod) {
                assert callKotlinSuspendingMethod != null;
                final ScheduledExecutorService executor;
                // The request context will be injected by ArmeriaRequestCoroutineContext
                if (useBlockingTaskExecutor) {
                    executor = ctx.blockingTaskExecutor().withoutContext();
                } else {
                    executor = ctx.eventLoop().withoutContext();
                }
                return callKotlinSuspendingMethod.invoke(
                        method, object, arguments,
                        executor,
                        ctx);
            } else {
                return methodHandle.invoke(arguments);
            }
        } catch (Throwable cause) {
            return HttpResponse.ofFailure(cause);
        }
    }

    /**
     * Converts the specified {@code result} to an {@link HttpResponse}.
     */
    private HttpResponse convertResponse(ServiceRequestContext ctx, @Nullable HttpHeaders headers,
                                         @Nullable Object result, HttpHeaders trailers) {
        final ResponseHeaders newHeaders;
        final HttpHeaders newTrailers;
        if (result instanceof HttpResult) {
            final HttpResult<?> httpResult = (HttpResult<?>) result;
            newHeaders = setHttpStatus(addNegotiatedResponseMediaType(ctx, httpResult.headers()));
            result = httpResult.content();
            newTrailers = httpResult.trailers();
        } else {
            newHeaders = setHttpStatus(
                    headers == null ? addNegotiatedResponseMediaType(ctx, HttpHeaders.of())
                                    : ResponseHeaders.builder().add(headers));
            newTrailers = trailers;
        }

        if (result instanceof HttpResponse) {
            return (HttpResponse) result;
        }
        if (result instanceof AggregatedHttpResponse) {
            return ((AggregatedHttpResponse) result).toHttpResponse();
        }
        if (result instanceof CompletionStage) {
            final CompletionStage<?> future = (CompletionStage<?>) result;
            return HttpResponse.from(future.thenApply(object -> convertResponse(ctx, newHeaders, object,
                                                                                newTrailers)));
        }

        try (SafeCloseable ignored = ctx.push()) {
            return responseConverter.convertResponse(ctx, newHeaders, result, newTrailers);
        } catch (Exception cause) {
            return HttpResponse.ofFailure(cause);
        }
    }

    private static ResponseHeadersBuilder addNegotiatedResponseMediaType(ServiceRequestContext ctx,
                                                                         HttpHeaders headers) {

        final MediaType negotiatedResponseMediaType = ctx.negotiatedResponseMediaType();
        if (negotiatedResponseMediaType == null || headers.contentType() != null) {
            // Do not overwrite 'content-type'.
            return ResponseHeaders.builder()
                                  .add(headers);
        }

        return ResponseHeaders.builder()
                              .add(headers)
                              .contentType(negotiatedResponseMediaType);
    }

    private ResponseHeaders setHttpStatus(ResponseHeadersBuilder headers) {
        if (headers.contains(HttpHeaderNames.STATUS)) {
            // Do not overwrite HTTP status.
            return headers.build();
        }

        return headers.status(defaultStatus).build();
    }

    /**
     * Converts the specified {@code obj} with {@link CompletableFuture}.
     */
    private static CompletionStage<?> toCompletionStage(@Nullable Object obj, ExecutorService executor) {
        if (obj instanceof CompletionStage) {
            return (CompletionStage<?>) obj;
        }
        if (obj != null && ScalaUtil.isScalaFuture(obj.getClass())) {
            return ScalaUtil.FutureConverter.toCompletableFuture((scala.concurrent.Future<?>) obj, executor);
        }
        return CompletableFuture.completedFuture(obj);
    }

    @Override
    public ExchangeType exchangeType(RequestHeaders headers, Route route) {
        // TODO(ikhoon): Support a non-streaming response type.
        if (AggregationStrategy.aggregationRequired(aggregationStrategy, headers)) {
            return ExchangeType.RESPONSE_STREAMING;
        } else {
            return ExchangeType.BIDI_STREAMING;
        }
    }

    /**
     * An {@link ExceptionHandlerFunction} which wraps a list of {@link ExceptionHandlerFunction}s.
     */
    private static final class CompositeExceptionHandlerFunction implements ExceptionHandlerFunction {

        private final String className;
        private final String methodName;
        private final List<ExceptionHandlerFunction> functions;

        CompositeExceptionHandlerFunction(String className, String methodName,
                                          List<ExceptionHandlerFunction> functions) {
            this.className = className;
            this.methodName = methodName;
            this.functions = ImmutableList.copyOf(functions);
        }

        @Override
        public HttpResponse handleException(ServiceRequestContext ctx, HttpRequest req, Throwable cause) {
            final Throwable peeledCause = Exceptions.peel(cause);
            if (Flags.annotatedServiceExceptionVerbosity() == ExceptionVerbosity.ALL &&
                logger.isWarnEnabled()) {
                logger.warn("{} Exception raised by method '{}' in '{}':",
                            ctx, methodName, className, peeledCause);
            }

            for (final ExceptionHandlerFunction func : functions) {
                try {
                    final HttpResponse response = func.handleException(ctx, req, peeledCause);
                    // Check the return value just in case, then pass this exception to the default handler
                    // if it is null.
                    if (response == null) {
                        break;
                    }
                    return response;
                } catch (FallthroughException ignore) {
                    // Do nothing.
                } catch (Exception e) {
                    logger.warn("{} Unexpected exception from an exception handler {}:",
                                ctx, func.getClass().getName(), e);
                }
            }

            return HttpResponse.ofFailure(peeledCause);
        }
    }

    private static final class ExceptionHandlingHttpService extends SimpleDecoratingHttpService {

        private final ExceptionHandlerFunction exceptionHandler;

        ExceptionHandlingHttpService(HttpService service, ExceptionHandlerFunction exceptionHandler) {
            super(service);
            this.exceptionHandler = exceptionHandler;
        }

        @Override
        public HttpResponse serve(ServiceRequestContext ctx, HttpRequest req) {
            try {
                final HttpResponse response = unwrap().serve(ctx, req);
                return response.recover(cause -> {
                    try (SafeCloseable ignored = ctx.push()) {
                        return exceptionHandler.handleException(ctx, req, cause);
                    }
                });
            } catch (Exception ex) {
                return exceptionHandler.handleException(ctx, req, ex);
            }
        }
    }

    /**
     * A response converter implementation which creates an {@link HttpResponse} with
     * the objects published from a {@link Publisher} or {@link Stream}.
     */
    private static final class AggregatedResponseConverterFunction implements ResponseConverterFunction {

        private final ResponseConverterFunction responseConverter;

        AggregatedResponseConverterFunction(ResponseConverterFunction responseConverter) {
            this.responseConverter = responseConverter;
        }

        @Override
        @SuppressWarnings("unchecked")
        public HttpResponse convertResponse(ServiceRequestContext ctx,
                                            ResponseHeaders headers,
                                            @Nullable Object result,
                                            HttpHeaders trailers) throws Exception {
            final CompletableFuture<?> f;
            if (result instanceof Publisher) {
                f = collectFrom((Publisher<Object>) result, ctx);
            } else if (result instanceof Stream) {
                f = collectFrom((Stream<Object>) result, ctx.blockingTaskExecutor());
            } else {
                return ResponseConverterFunction.fallthrough();
            }

            assert f != null;
            return HttpResponse.from(f.thenApply(aggregated -> {
                try {
                    return responseConverter.convertResponse(ctx, headers, aggregated, trailers);
                } catch (Exception ex) {
                    return Exceptions.throwUnsafely(ex);
                }
            }));
        }
    }

    /**
     * Returns the user-defined class for the given class: usually simply the given class,
     * but the original class in case of a CGLIB-generated subclass.
     */
    private static Class<?> getUserClass(Class<?> clazz) {
        // Forked from https://github.com/spring-projects/spring-framework/blob/1565f4b83e7c48eeec9dc74f7eb042dce4dbb49a/spring-core/src/main/java/org/springframework/util/ClassUtils.java#L896-L904
        if (clazz.getName().contains(CGLIB_CLASS_SEPARATOR)) {
            final Class<?> superclass = clazz.getSuperclass();
            if (superclass != null && superclass != Object.class) {
                return superclass;
            }
        }
        return clazz;
    }

    /**
     * Response type classification of the annotated {@link Method}.
     */
    private enum ResponseType {
        HTTP_RESPONSE, COMPLETION_STAGE, KOTLIN_COROUTINES, SCALA_FUTURE, OTHER_OBJECTS
    }

    /**
     * Converts {@link Method} to {@link MethodHandle}, optionally accepting {@code object} instance of the
     * declaring class in case of non-static methods. Result {@link MethodHandle} must be assigned to
     * a {@code final} field in order to enable Java compiler optimizations.
     * @param method the {@link Method} to be converted to a {@link MethodHandle}
     * @param object an instance of declaring class for non-static methods, or {@link null} for static methods
     * @return a {@link MethodHandle} corresponding to the supplied {@link Method}
     */
    private static MethodHandle asMethodHandle(Method method, @Nullable Object object) {
        MethodHandle methodHandle;
        try {
            // an investigation showed no difference in performance between the MethodHandle
            // obtained via either MethodHandles.Lookup#unreflect or MethodHandles.Lookup#findVirtual
            methodHandle = lookup.unreflect(method);
        } catch (IllegalAccessException e) {
            // this is extremely unlikely considering that we've already executed method.setAccessible(true)
            throw new RuntimeException(e);
        }
        if (!Modifier.isStatic(method.getModifiers())) {
            // bind non-static methods to an instance of the declaring class
            methodHandle = methodHandle.bindTo(requireNonNull(object, "object"));
        }
        final int parameterCount = method.getParameterCount();
        // allows MethodHandle accepting an Object[] argument and
        // spreading its elements as positional arguments
        return methodHandle.asSpreader(Object[].class, parameterCount);
    }
}<|MERGE_RESOLUTION|>--- conflicted
+++ resolved
@@ -326,7 +326,6 @@
      * {@link HttpResponse}, it will be executed in the blocking task executor.
      */
     private CompletionStage<HttpResponse> serve0(ServiceRequestContext ctx, HttpRequest req) {
-<<<<<<< HEAD
         final CompletableFuture<AggregatedResult> f;
         switch (AnnotatedValueResolver.aggregationType(aggregationStrategy, req.headers())) {
             case MULTIPART:
@@ -341,13 +340,6 @@
             default:
                 // Should never reach here.
                 throw new Error();
-=======
-        final CompletableFuture<AggregatedHttpRequest> f;
-        if (AggregationStrategy.aggregationRequired(aggregationStrategy, req.headers())) {
-            f = req.aggregate();
-        } else {
-            f = CompletableFuture.completedFuture(null);
->>>>>>> 871d8729
         }
 
         ctx.mutateAdditionalResponseHeaders(mutator -> mutator.add(defaultHttpHeaders));
@@ -491,16 +483,6 @@
         return CompletableFuture.completedFuture(obj);
     }
 
-    @Override
-    public ExchangeType exchangeType(RequestHeaders headers, Route route) {
-        // TODO(ikhoon): Support a non-streaming response type.
-        if (AggregationStrategy.aggregationRequired(aggregationStrategy, headers)) {
-            return ExchangeType.RESPONSE_STREAMING;
-        } else {
-            return ExchangeType.BIDI_STREAMING;
-        }
-    }
-
     /**
      * An {@link ExceptionHandlerFunction} which wraps a list of {@link ExceptionHandlerFunction}s.
      */
