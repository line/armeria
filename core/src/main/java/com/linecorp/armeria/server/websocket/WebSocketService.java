/*
 * Copyright 2024 LINE Corporation
 *
 * LINE Corporation licenses this file to you under the Apache License,
 * version 2.0 (the "License"); you may not use this file except in compliance
 * with the License. You may obtain a copy of the License at:
 *
 *   https://www.apache.org/licenses/LICENSE-2.0
 *
 * Unless required by applicable law or agreed to in writing, software
 * distributed under the License is distributed on an "AS IS" BASIS, WITHOUT
 * WARRANTIES OR CONDITIONS OF ANY KIND, either express or implied. See the
 * License for the specific language governing permissions and limitations
 * under the License.
 */

package com.linecorp.armeria.server.websocket;

import com.linecorp.armeria.common.HttpRequest;
import com.linecorp.armeria.common.HttpResponse;
import com.linecorp.armeria.common.annotation.UnstableApi;
import com.linecorp.armeria.common.websocket.WebSocket;
import com.linecorp.armeria.server.HttpService;
import com.linecorp.armeria.server.ServiceConfig;
import com.linecorp.armeria.server.ServiceRequestContext;

/**
 * An {@link HttpService} that supports <a href="https://datatracker.ietf.org/doc/html/rfc6455">
 * The WebSocket Protocol</a>.
 * This service has a few different default values for {@link ServiceConfig} from a normal {@link HttpService}
 * because of the nature of WebSocket. See {@link WebSocketServiceBuilder} for more information.
 */
@UnstableApi
public interface WebSocketService extends HttpService {

    /**
     * Returns a new {@link WebSocketService} with the {@link WebSocketServiceHandler}.
     */
    static WebSocketService of(WebSocketServiceHandler handler) {
        return new WebSocketServiceBuilder(handler).build();
    }

    /**
     * Returns a new {@link WebSocketServiceBuilder} with the {@link WebSocketServiceHandler}.
     */
    static WebSocketServiceBuilder builder(WebSocketServiceHandler handler) {
        return new WebSocketServiceBuilder(handler);
    }

<<<<<<< HEAD
    private final WebSocketServiceHandler handler;
    private final int maxFramePayloadLength;
    private final boolean allowMaskMismatch;
    private final Set<String> subprotocols;
    private final Set<String> allowedOrigins;
    private final boolean allowAnyOrigin;
    private final boolean aggregateContinuation;

    WebSocketService(WebSocketServiceHandler handler, int maxFramePayloadLength, boolean allowMaskMismatch,
                     Set<String> subprotocols, Set<String> allowedOrigins, boolean allowAnyOrigin,
                     boolean aggregateContinuation) {
        this.handler = handler;
        this.maxFramePayloadLength = maxFramePayloadLength;
        this.allowMaskMismatch = allowMaskMismatch;
        this.subprotocols = subprotocols;
        this.allowedOrigins = allowedOrigins;
        this.allowAnyOrigin = allowAnyOrigin;
        this.aggregateContinuation = aggregateContinuation;
    }

    /**
     * Handles the HTTP/1.1 web socket handshake described in
     * <a href="https://datatracker.ietf.org/doc/html/rfc6455">The WebSocket Protocol</a>.
     * These are examples of a request and its corresponding response:
     *
     * <p>Request:
     * <pre>
     * GET /chat HTTP/1.1
     * Host: server.example.com
     * Upgrade: websocket
     * Connection: Upgrade
     * Sec-WebSocket-Key: dGhlIHNhbXBsZSBub25jZQ==
     * Origin: http://example.com
     * Sec-WebSocket-Protocol: chat, superchat
     * Sec-WebSocket-Version: 13
     * </pre>
     *
     * <p>Response:
     * <pre>
     * HTTP/1.1 101 Switching Protocols
     * Upgrade: websocket
     * Connection: Upgrade
     * Sec-WebSocket-Accept: s3pPLMBiTxaQ9kYGzzhZRbK+xOo=
     * Sec-WebSocket-Protocol: chat
     * </pre>
     */
=======
>>>>>>> 3963f2a0
    @Override
    default HttpResponse serve(ServiceRequestContext ctx, HttpRequest req) throws Exception {
        final WebSocketUpgradeResult upgradeResult = protocolHandler().upgrade(ctx, req);
        if (!upgradeResult.isSuccess()) {
            return upgradeResult.fallbackResponse();
        }

<<<<<<< HEAD
        final String accept = generateSecWebSocketAccept(webSocketKey);
        final ResponseHeadersBuilder responseHeadersBuilder =
                ResponseHeaders.builder(HttpStatus.SWITCHING_PROTOCOLS)
                               .add(HttpHeaderNames.UPGRADE, HttpHeaderValues.WEBSOCKET.toString())
                               .add(HttpHeaderNames.CONNECTION, HttpHeaderValues.UPGRADE.toString())
                               .add(HttpHeaderNames.SEC_WEBSOCKET_ACCEPT, accept);
        maybeAddSubprotocol(headers, responseHeadersBuilder);
        return handleUpgradeRequest(ctx, req, responseHeadersBuilder.build());
    }

    private void maybeAddSubprotocol(RequestHeaders headers,
                                     ResponseHeadersBuilder responseHeadersBuilder) {
        final String subprotocols = headers.get(HttpHeaderNames.SEC_WEBSOCKET_PROTOCOL, "");
        if (subprotocols.isEmpty()) {
            return;
        }
        commaSplitter.splitToStream(subprotocols)
                     .filter(sub -> SUB_PROTOCOL_WILDCARD.equals(sub) ||
                                    this.subprotocols.contains(sub))
                     .findFirst().ifPresent(selectedSubprotocol -> responseHeadersBuilder.add(
                             HttpHeaderNames.SEC_WEBSOCKET_PROTOCOL, selectedSubprotocol));
    }

    private HttpResponse handleUpgradeRequest(ServiceRequestContext ctx, HttpRequest req,
                                              ResponseHeaders responseHeaders) {
        final WebSocketServiceFrameDecoder decoder =
                new WebSocketServiceFrameDecoder(ctx, maxFramePayloadLength, allowMaskMismatch,
                                                 aggregateContinuation);
        final StreamMessage<WebSocketFrame> inboundFrames = req.decode(decoder, ctx.alloc());
        final WebSocket outboundFrames = handler.handle(ctx, new WebSocketWrapper(inboundFrames));
        decoder.setOutboundWebSocket(outboundFrames);
        return HttpResponse.of(
                responseHeaders, outboundFrames.recoverAndResume(cause -> {
                                                   if (cause instanceof ClosedStreamException) {
                                                       return StreamMessage.aborted(cause);
                                                   }
                                                   ctx.logBuilder().responseCause(cause);
                                                   return StreamMessage.of(newCloseWebSocketFrame(cause));
                                               })
                                               .map(frame -> HttpData.wrap(encoder.encode(ctx, frame))));
=======
        final WebSocket in = protocolHandler().decode(ctx, req);
        final WebSocket out = serve(ctx, in);
        return protocolHandler().encode(ctx, out);
>>>>>>> 3963f2a0
    }

    /**
     * Serves the specified {@link WebSocket} and returns the {@link WebSocket} to send responses.
     */
    WebSocket serve(ServiceRequestContext ctx, WebSocket in) throws Exception;

    /**
     * Returns the {@link WebSocketProtocolHandler} of this service.
     */
    WebSocketProtocolHandler protocolHandler();
}<|MERGE_RESOLUTION|>--- conflicted
+++ resolved
@@ -47,55 +47,6 @@
         return new WebSocketServiceBuilder(handler);
     }
 
-<<<<<<< HEAD
-    private final WebSocketServiceHandler handler;
-    private final int maxFramePayloadLength;
-    private final boolean allowMaskMismatch;
-    private final Set<String> subprotocols;
-    private final Set<String> allowedOrigins;
-    private final boolean allowAnyOrigin;
-    private final boolean aggregateContinuation;
-
-    WebSocketService(WebSocketServiceHandler handler, int maxFramePayloadLength, boolean allowMaskMismatch,
-                     Set<String> subprotocols, Set<String> allowedOrigins, boolean allowAnyOrigin,
-                     boolean aggregateContinuation) {
-        this.handler = handler;
-        this.maxFramePayloadLength = maxFramePayloadLength;
-        this.allowMaskMismatch = allowMaskMismatch;
-        this.subprotocols = subprotocols;
-        this.allowedOrigins = allowedOrigins;
-        this.allowAnyOrigin = allowAnyOrigin;
-        this.aggregateContinuation = aggregateContinuation;
-    }
-
-    /**
-     * Handles the HTTP/1.1 web socket handshake described in
-     * <a href="https://datatracker.ietf.org/doc/html/rfc6455">The WebSocket Protocol</a>.
-     * These are examples of a request and its corresponding response:
-     *
-     * <p>Request:
-     * <pre>
-     * GET /chat HTTP/1.1
-     * Host: server.example.com
-     * Upgrade: websocket
-     * Connection: Upgrade
-     * Sec-WebSocket-Key: dGhlIHNhbXBsZSBub25jZQ==
-     * Origin: http://example.com
-     * Sec-WebSocket-Protocol: chat, superchat
-     * Sec-WebSocket-Version: 13
-     * </pre>
-     *
-     * <p>Response:
-     * <pre>
-     * HTTP/1.1 101 Switching Protocols
-     * Upgrade: websocket
-     * Connection: Upgrade
-     * Sec-WebSocket-Accept: s3pPLMBiTxaQ9kYGzzhZRbK+xOo=
-     * Sec-WebSocket-Protocol: chat
-     * </pre>
-     */
-=======
->>>>>>> 3963f2a0
     @Override
     default HttpResponse serve(ServiceRequestContext ctx, HttpRequest req) throws Exception {
         final WebSocketUpgradeResult upgradeResult = protocolHandler().upgrade(ctx, req);
@@ -103,52 +54,9 @@
             return upgradeResult.fallbackResponse();
         }
 
-<<<<<<< HEAD
-        final String accept = generateSecWebSocketAccept(webSocketKey);
-        final ResponseHeadersBuilder responseHeadersBuilder =
-                ResponseHeaders.builder(HttpStatus.SWITCHING_PROTOCOLS)
-                               .add(HttpHeaderNames.UPGRADE, HttpHeaderValues.WEBSOCKET.toString())
-                               .add(HttpHeaderNames.CONNECTION, HttpHeaderValues.UPGRADE.toString())
-                               .add(HttpHeaderNames.SEC_WEBSOCKET_ACCEPT, accept);
-        maybeAddSubprotocol(headers, responseHeadersBuilder);
-        return handleUpgradeRequest(ctx, req, responseHeadersBuilder.build());
-    }
-
-    private void maybeAddSubprotocol(RequestHeaders headers,
-                                     ResponseHeadersBuilder responseHeadersBuilder) {
-        final String subprotocols = headers.get(HttpHeaderNames.SEC_WEBSOCKET_PROTOCOL, "");
-        if (subprotocols.isEmpty()) {
-            return;
-        }
-        commaSplitter.splitToStream(subprotocols)
-                     .filter(sub -> SUB_PROTOCOL_WILDCARD.equals(sub) ||
-                                    this.subprotocols.contains(sub))
-                     .findFirst().ifPresent(selectedSubprotocol -> responseHeadersBuilder.add(
-                             HttpHeaderNames.SEC_WEBSOCKET_PROTOCOL, selectedSubprotocol));
-    }
-
-    private HttpResponse handleUpgradeRequest(ServiceRequestContext ctx, HttpRequest req,
-                                              ResponseHeaders responseHeaders) {
-        final WebSocketServiceFrameDecoder decoder =
-                new WebSocketServiceFrameDecoder(ctx, maxFramePayloadLength, allowMaskMismatch,
-                                                 aggregateContinuation);
-        final StreamMessage<WebSocketFrame> inboundFrames = req.decode(decoder, ctx.alloc());
-        final WebSocket outboundFrames = handler.handle(ctx, new WebSocketWrapper(inboundFrames));
-        decoder.setOutboundWebSocket(outboundFrames);
-        return HttpResponse.of(
-                responseHeaders, outboundFrames.recoverAndResume(cause -> {
-                                                   if (cause instanceof ClosedStreamException) {
-                                                       return StreamMessage.aborted(cause);
-                                                   }
-                                                   ctx.logBuilder().responseCause(cause);
-                                                   return StreamMessage.of(newCloseWebSocketFrame(cause));
-                                               })
-                                               .map(frame -> HttpData.wrap(encoder.encode(ctx, frame))));
-=======
         final WebSocket in = protocolHandler().decode(ctx, req);
         final WebSocket out = serve(ctx, in);
         return protocolHandler().encode(ctx, out);
->>>>>>> 3963f2a0
     }
 
     /**
