#
# NB: Update NOTICE.txt and add/remove LICENSE.*.txt when adding/removing a dependency.
#

boms:
  - com.fasterxml.jackson:jackson-bom:2.13.0
  - io.dropwizard.metrics:metrics-bom:4.2.4
  # Ensure that we use the same Protobuf version as what gRPC depends on.
  # See: https://github.com/grpc/grpc-java/blob/master/build.gradle
  #      (Switch to the right tag and look for 'protobufVersion' and 'protocVersion'.)
<<<<<<< HEAD
  - io.grpc:grpc-bom:1.41.1
  - io.micrometer:micrometer-bom:1.8.2
=======
  - io.grpc:grpc-bom:1.43.2
  - io.micrometer:micrometer-bom:1.7.6
>>>>>>> 221c58ae
  - io.netty:netty-bom:4.1.70.Final
  - io.zipkin.brave:brave-bom:5.13.3
  - org.eclipse.jetty:jetty-bom:9.4.44.v20210927
  - org.junit:junit-bom:5.8.2

cglib:
  cglib: { version: '3.3.0' }

# Akka is used only for testing in it:grpcweb module.
ch.megard:
  akka-http-cors_2.13: { version: '1.0.0' }

ch.qos.logback:
  logback-classic:
    version: '1.2.7'
    javadocs:
    - https://www.javadoc.io/doc/ch.qos.logback/logback-classic/1.2.7/

com.aayushatharva.brotli4j:
  brotli4j: { version: &BROTLI4J_VERSION '1.6.0' }
  native-linux-x86_64: { version: *BROTLI4J_VERSION }
  native-osx-x86_64: { version: *BROTLI4J_VERSION }
  native-windows-x86_64: { version: *BROTLI4J_VERSION }

com.auth0:
  java-jwt:
    version: '3.18.2'
    javadocs:
    - https://www.javadoc.io/doc/com.auth0/java-jwt/3.18.2/

# This is only used for examples/graphql-kotlin
com.expediagroup:
  graphql-kotlin-client: { version: &GRAPHQL_KOTLIN_VERSION '5.1.1' }
  graphql-kotlin-client-jackson: { version: *GRAPHQL_KOTLIN_VERSION }
  graphql-kotlin-client-serialization: { version: *GRAPHQL_KOTLIN_VERSION }
  graphql-kotlin-schema-generator: { version: *GRAPHQL_KOTLIN_VERSION }

com.fasterxml.jackson.core:
  jackson-annotations:
    javadocs:
    - https://fasterxml.github.io/jackson-annotations/javadoc/2.12/
  jackson-core:
    javadocs:
    - https://fasterxml.github.io/jackson-core/javadoc/2.12/
  jackson-databind:
    javadocs:
    - https://fasterxml.github.io/jackson-databind/javadoc/2.12/

# Don't upgrade Caffeine to 3.x that requires Java 11.
com.github.ben-manes.caffeine:
  caffeine:
    version: '2.9.2'
    exclusions:
    - com.google.errorprone:error_prone_annotations
    javadocs:
    - https://www.javadoc.io/doc/com.github.ben-manes.caffeine/caffeine/2.9.2/
    relocations:
    - from: com.github.benmanes.caffeine
      to: com.linecorp.armeria.internal.shaded.caffeine

com.github.jengelman.gradle.plugins:
  shadow: { version: '6.1.0' }

com.github.node-gradle:
  gradle-node-plugin: { version: '3.1.1' }

com.google.api:
  gax-grpc: { version: '1.67.0' }

com.google.code.findbugs:
  jsr305: { version: '3.0.2' }

# This is only used for examples/context-propagation/dagger
com.google.dagger:
  dagger: { version: &DAGGER_VERSION '2.37' }
  dagger-compiler: { version: *DAGGER_VERSION }
  dagger-producers: { version: *DAGGER_VERSION }

com.google.errorprone:
  error_prone_core: { version: &ERRORPRONE_VERSION '2.9.0' }
  error_prone_annotations: { version: *ERRORPRONE_VERSION }

com.google.guava:
  guava:
    version: &GUAVA_VERSION '31.0.1-jre'
    exclusions:
    - com.google.errorprone:error_prone_annotations
    - com.google.j2objc:j2objc-annotations
    - org.codehaus.mojo:animal-sniffer-annotations
    relocations:
    - from: com.google.common
      to: com.linecorp.armeria.internal.shaded.guava
    - from: com.google.thirdparty.publicsuffix
      to: com.linecorp.armeria.internal.shaded.publicsuffix
  guava-testlib:
    version: *GUAVA_VERSION
    exclusions:
    - com.google.errorprone:error_prone_annotations
    - com.google.j2objc:j2objc-annotations
    relocations:
    - from: com.google.common
      to: com.linecorp.armeria.internal.shaded.guava
  # A transitive dependency of Guava which needs relocation as well.
  failureaccess:
    version: '1.0.1'
    relocations:
    - from: com.google.common
      to: com.linecorp.armeria.internal.shaded.guava

# We do not depend on j2objc-annotations. We just need this to stop Javadoc from
# complaining about 'unknown enum constant Level.FULL'.
com.google.j2objc:
  j2objc-annotations: { version: '1.3' }

# Ensure that we use the same Protobuf version as what gRPC depends on.
# See: https://github.com/grpc/grpc-java/blob/master/build.gradle
#      (Switch to the right tag and look for 'protobufVersion' and 'protocVersion'.)
com.google.protobuf:
  protobuf-java: { version: &PROTOBUF_VERSION '3.19.2' }
  protobuf-java-util:
    version: *PROTOBUF_VERSION
    exclusions:
    - com.google.errorprone:error_prone_annotations
  protobuf-gradle-plugin: { version: '0.8.18' }
  protoc: { version: *PROTOBUF_VERSION }

com.graphql-java:
  graphql-java: { version: '17.3' }

com.guardsquare:
  proguard-gradle: { version: '7.1.1' }

# Akka is used only for testing in it:grpcweb module.
com.lightbend.akka.grpc:
  akka-grpc-runtime_2.13: { version: '1.0.3' }

# Eureka is used only for testing in eureka module.
com.netflix.eureka:
  eureka-client: { version: &EUREKA_VERSION '1.10.17' }
  eureka-test-utils: {version: *EUREKA_VERSION }

# DGS is used only for testing in it:dgs module.
com.netflix.graphql.dgs:
  graphql-dgs-client: { version: '4.9.10' }

com.pszymczyk.consul:
  embedded-consul: { version: '2.2.1' }

com.puppycrawl.tools:
  checkstyle: { version: '8.45.1' }

com.salesforce.servicelibs:
  reactor-grpc: { version: &REACTVIVE_GRPC_VERSION '1.2.3' }
  reactor-grpc-stub: { version: *REACTVIVE_GRPC_VERSION }

com.spotify:
  completable-futures:
    version: '0.3.5'
    relocations:
    - from: com.spotify.futures
      to: com.linecorp.armeria.internal.shaded.futures
  futures-extra: { version: '4.3.1' }

# OkHttp is used only for testing in it:okhttp module.
com.squareup.okhttp3:
  okhttp: { version: &OKHTTP_VERSION '4.9.3' }
  okhttp-tls: { version: *OKHTTP_VERSION }

com.squareup.retrofit2:
  retrofit:
    version: &RETROFIT2_VERSION '2.9.0'
    javadocs:
    - https://square.github.io/retrofit/2.x/retrofit/
  converter-jackson: { version: *RETROFIT2_VERSION }

com.thesamet.scalapb:
  scalapb-runtime_2.12: { version: &SCALAPB_VERSION '0.11.6' }
  scalapb-runtime_2.13: { version: *SCALAPB_VERSION }
  scalapb-runtime-grpc_2.12: { version: *SCALAPB_VERSION }
  scalapb-runtime-grpc_2.13: { version: *SCALAPB_VERSION }
  scalapb-json4s_2.12: { version: &SCALAPB_JSON4S_VERSION '0.12.0' }
  scalapb-json4s_2.13: { version: *SCALAPB_JSON4S_VERSION }

# Akka is used only for testing in it:grpcweb module.
com.typesafe.akka:
  akka-actor-typed_2.13: { version: &TYPESAFE_AKKA_VERSION '2.6.17' }
  akka-discovery_2.13: { version: *TYPESAFE_AKKA_VERSION }
  akka-stream_2.13: { version: *TYPESAFE_AKKA_VERSION }

# Finagle is used only for testing in zookeeper module.
com.twitter:
  finagle-serversets_2.13:
    version: '21.9.0'

cz.alenkacz:
  gradle-scalafmt: { version: '1.16.2' }

gradle.plugin.net.davidecavestro:
  gradle-jxr-plugin: { version: '0.2.1' }

io.dropwizard:
  dropwizard-core:
    version: &DROPWIZARD_VERSION '2.0.25'
    javadocs:
    - https://www.javadoc.io/doc/io.dropwizard/dropwizard-core/2.0.25/
  dropwizard-jackson: { version: *DROPWIZARD_VERSION }
  dropwizard-lifecycle: { version: *DROPWIZARD_VERSION }
  dropwizard-jersey: { version: *DROPWIZARD_VERSION }
  dropwizard-jetty: { version: *DROPWIZARD_VERSION }
  dropwizard-testing: { version: *DROPWIZARD_VERSION }
  dropwizard-util: { version: *DROPWIZARD_VERSION }
  dropwizard-validation: { version: *DROPWIZARD_VERSION }

io.dropwizard.metrics:
  metrics-core:
    javadocs:
    - https://metrics.dropwizard.io/4.1.0/apidocs/

io.grpc:
  grpc-core:
    javadocs:
    - https://grpc.io/grpc-java/javadoc/
    - https://developers.google.com/protocol-buffers/docs/reference/java/
    exclusions:
    - com.google.errorprone:error_prone_annotations
    - org.codehaus.mojo:animal-sniffer-annotations
  grpc-interop-testing:
    exclusions:
    - com.google.errorprone:error_prone_annotations
    - com.google.guava:guava-jdk5
    - com.google.j2objc:j2objc-annotations
    - io.grpc:grpc-alts
    - io.grpc:grpc-xds
    - io.netty:netty-codec-http
    - io.netty:netty-codec-http2
    - io.netty:netty-codec-socks
    - io.netty:netty-handler-proxy
    - io.netty:netty-transport
    - io.netty:netty-tcnative-boringssl-static
  grpc-kotlin-stub: { version: &GRPC_KOTLIN_VERSION '1.1.0' }
  protoc-gen-grpc-kotlin: { version: *GRPC_KOTLIN_VERSION }

io.micrometer:
  micrometer-core:
    javadocs:
    - https://www.javadoc.io/doc/io.micrometer/micrometer-core/1.5.6/
  micrometer-registry-prometheus:
    javadocs:
    - https://www.javadoc.io/doc/io.micrometer/micrometer-registry-prometheus/1.5.6/
  micrometer-spring-legacy:
    javadocs:
    - https://www.javadoc.io/doc/io.micrometer/micrometer-spring-legacy/1.3.9/
    exclusions:
    - org.springframework:spring-web
    - org.springframework:spring-webmvc

# This is only used for ScalaPB test
io.monix:
  monix-reactive_2.12: { version: &MONIX_VERSION '3.4.0' }
  monix-reactive_2.13: { version: *MONIX_VERSION }

io.netty:
  netty-common:
    javadocs:
    - https://netty.io/4.1/api/

io.netty.incubator:
  netty-incubator-transport-native-io_uring: { version: '0.0.10.Final' }

io.projectreactor:
  reactor-core:
    version: &REACTOR_VERSION '3.4.12'
    javadocs:
    - https://projectreactor.io/docs/core/release/api/
  reactor-test: { version: *REACTOR_VERSION }

io.projectreactor.kotlin:
  reactor-kotlin-extensions: { version: '1.1.5' }

io.prometheus:
  simpleclient_common:
    version: '0.12.0'
    javadocs:
    - https://prometheus.github.io/client_java/

io.reactivex.rxjava2:
  rxjava:
    version: '2.2.21'
    javadocs:
    - http://reactivex.io/RxJava/2.x/javadoc/

io.reactivex.rxjava3:
  rxjava:
    version: '3.1.3'
    javadocs:
      - http://reactivex.io/RxJava/3.x/javadoc/

io.zipkin.brave:
  brave:
    # ':site:javadoc' fails when we use a newer version of Javadoc.
    javadocs:
    - https://www.javadoc.io/doc/io.zipkin.brave/brave/5.6.3/
    - https://www.javadoc.io/doc/io.zipkin.brave/brave-instrumentation-http/5.6.3/

it.unimi.dsi:
  fastutil:
    version: '8.5.6'
    relocations:
      - from: it.unimi.dsi.fastutil
        to: com.linecorp.armeria.internal.shaded.fastutil

javax.annotation:
  javax.annotation-api: { version: '1.3.2' }

javax.inject:
  javax.inject: { version: '1' }

javax.validation:
  validation-api: { version: '2.0.1.Final' }

# This is used only for testing in Eureka.
# Ensure that we use the same javax.ws.rs version as what eureka-client depends on.
# See: https://github.com/Netflix/eureka/blob/master/eureka-client/build.gradle
javax.ws.rs:
  jsr311-api: { version: 1.1.1 }

junit:
  junit:
    version: '4.13.2'
    javadocs:
    - https://junit.org/junit4/javadoc/4.13/

org.junit.jupiter:
  junit-jupiter-api:
    javadocs:
    # ':site:javadoc' fails when we use a newer version of Javadoc.
    - https://junit.org/junit5/docs/5.5.2/api/

me.champeau.jmh:
  jmh-gradle-plugin: { version: '0.6.6' }

net.javacrumbs.json-unit:
  json-unit: { version: &JSON_UNIT_VERSION '2.28.0' }
  json-unit-fluent: { version: *JSON_UNIT_VERSION }

net.shibboleth.utilities:
  java-support: { version: '7.5.2' }

# Ensure that we use the same ZooKeeper version as what Curator depends on.
# See: https://github.com/apache/curator/blob/master/pom.xml
#      (Switch to the right tag to find out the right version.)
org.apache.curator:
  curator-recipes:
    version: &CURATOR_VERSION '5.2.0'
    javadocs:
    - https://www.javadoc.io/doc/org.apache.curator/curator-framework/5.1.0/
    - https://www.javadoc.io/doc/org.apache.curator/curator-recipes/5.1.0/
    exclusions:
    - org.apache.zookeeper:zookeeper
  curator-x-discovery:
    version: *CURATOR_VERSION
    javadocs:
    - https://www.javadoc.io/doc/org.apache.curator/curator-x-discovery/5.1.0/

# This is only used for it/server test
org.apache.hbase:
  hbase-shaded-client:
    version: '1.2.6'
    exclusions:
    - com.github.stephenc.findbugs:findbugs-annotations
    - commons-logging:commons-logging
    - log4j:log4j
    - org.slf4j:slf4j-log4j12

org.apache.httpcomponents:
  httpclient:
    version: '4.5.13'
    exclusions:
    - commons-logging:commons-logging

org.apache.kafka:
  kafka-clients:
    version: '3.0.0'
    javadocs:
    - https://kafka.apache.org/30/javadoc/

org.apache.thrift:
  libthrift:
    version: '0.15.0'
    javadocs:
    - https://www.javadoc.io/doc/org.apache.thrift/libthrift/0.15.0/
    exclusions:
    - javax.annotation:javax.annotation-api
    - org.apache.httpcomponents:httpcore
    - org.apache.httpcomponents:httpclient

org.apache.tomcat.embed:
  tomcat-embed-core:
    version: &TOMCAT_VERSION '9.0.55'
    javadocs:
    - https://tomcat.apache.org/tomcat-9.0-doc/api/
  tomcat-embed-jasper: { version: *TOMCAT_VERSION }
  tomcat-embed-el: { version: *TOMCAT_VERSION }

# Ensure that we use the same ZooKeeper version as what Curator depends on.
# See: https://github.com/apache/curator/blob/master/pom.xml
#      (Switch to the right tag to find out the right version.)
org.apache.zookeeper:
  zookeeper:
    version: '3.6.3'
    exclusions:
    - io.netty:netty-all
    - log4j:log4j
    - org.slf4j:slf4j-log4j12

org.assertj:
  assertj-core: { version: '3.21.0' }

org.awaitility:
  awaitility: { version: '4.1.1' }

org.bouncycastle:
  bcpkix-jdk15on:
    version: &BOUNCYCASTLE_VERSION '1.69'
    relocations:
      - from: org.bouncycastle
        to: com.linecorp.armeria.internal.shaded.bouncycastle
  bcprov-jdk15on:
    version: *BOUNCYCASTLE_VERSION
    relocations:
    - from: org.bouncycastle
      to: com.linecorp.armeria.internal.shaded.bouncycastle
  bcutil-jdk15on:
    version: *BOUNCYCASTLE_VERSION
    relocations:
    - from: org.bouncycastle
      to: com.linecorp.armeria.internal.shaded.bouncycastle

org.checkerframework:
  checker-compat-qual: { version: '2.5.5' }

org.curioswitch.curiostack:
  protobuf-jackson:
    version: '1.2.0'
    exclusions:
    - javax.annotation:javax.annotation-api
    javadocs:
    - https://developers.curioswitch.org/apidocs/java/

org.dmonix.junit:
  zookeeper-junit: { version: '1.2' }

org.eclipse.jetty:
  jetty-annotations:
    exclusions:
    - org.ow2.asm:asm
    - org.ow2.asm:asm-commons
  jetty-server:
    javadocs:
    - https://javadoc.io/doc/org.eclipse.jetty/jetty-server/9.4.42.v20210604/

org.eclipse.jetty.alpn:
  alpn-api: { version: '1.1.3.v20160715' }

# Groovy is only used for testing consul
org.codehaus.groovy:
  groovy-xml: { version: '3.0.9' }

org.hamcrest:
  hamcrest: { version: &HAMCREST_VERSION '2.2' }
  hamcrest-library: { version: *HAMCREST_VERSION }

org.hibernate.validator:
  hibernate-validator: { version: '6.2.0.Final' }

org.jctools:
  jctools-core:
    version: '3.3.0'
    relocations:
    - from: org.jctools
      to: com.linecorp.armeria.internal.shaded.jctools

# If you want to change `org.jetbrains.kotlin:kotlin-allopen` version,
# you also need to change `org.jetbrains.kotlin.jvm` version in `build.gradle`.
org.jetbrains.kotlin:
  kotlin-allopen: { version: &KOTLIN_VERSION '1.5.32' }
  kotlin-reflect: { version: *KOTLIN_VERSION }

org.jetbrains.kotlinx:
  kotlinx-coroutines-core: { version: &KOTLIN_COROUTINE_VERSION '1.5.2' }
  kotlinx-coroutines-jdk8: { version: *KOTLIN_COROUTINE_VERSION }
  # kotlinx-coroutines-reactor is only used for testing :it:spring:boot2-kotlin
  kotlinx-coroutines-reactor: { version: *KOTLIN_COROUTINE_VERSION }
  kotlinx-coroutines-rx2: { version: *KOTLIN_COROUTINE_VERSION }

org.jlleitschuh.gradle:
  ktlint-gradle: { version: '10.2.0' }

org.jooq:
  joor: { version: '0.9.14' }

org.jsoup:
  jsoup: { version: '1.14.3' }

org.mockito:
  mockito-core: { version: &MOCKITO_VERSION '4.0.0' }
  mockito-junit-jupiter: { version: *MOCKITO_VERSION }

org.mortbay.jetty.alpn:
  jetty-alpn-agent: { version: '2.0.10' }

org.openjdk.jmh:
  jmh-core: { version: &JMH_VERSION '1.33' }
  jmh-generator-annprocess: { version: *JMH_VERSION }

# Don't upgrade OpenSAML to 4.x that requires Java 11.
org.opensaml:
  opensaml-core: { version: &OPENSAML_VERSION '3.4.6' }
  opensaml-saml-api: { version: *OPENSAML_VERSION }
  opensaml-saml-impl: { version: *OPENSAML_VERSION }
  opensaml-messaging-api: { version: *OPENSAML_VERSION }
  opensaml-messaging-impl: { version: *OPENSAML_VERSION }
  opensaml-soap-api: { version: *OPENSAML_VERSION }
  opensaml-soap-impl: { version: *OPENSAML_VERSION }

org.reactivestreams:
  reactive-streams: { version: &REACTIVE_STREAMS_VERSION '1.0.3' }
  reactive-streams-tck:
    version: *REACTIVE_STREAMS_VERSION
    exclusions:
    - org.yaml:snakeyaml

org.reflections:
  reflections:
    # Upgrade once https://github.com/ronmamo/reflections/issues/279 is fixed.
    version: '0.9.11'
    exclusions:
      - com.google.errorprone:error_prone_annotations
      - com.google.j2objc:j2objc-annotations
      - org.codehaus.mojo:animal-sniffer-annotations
    relocations:
    - from: org.reflections
      to: com.linecorp.armeria.internal.shaded.reflections

org.scala-lang:
  scala-library: { version: '2.13.7' }

org.scala-lang.modules:
  scala-collection-compat_2.12: { version: '2.5.0' }
  scala-java8-compat_2.12: { version: &SCALA_JAVA8_COMPAT_VERSION '1.0.2' }
  scala-java8-compat_2.13: { version: *SCALA_JAVA8_COMPAT_VERSION }

org.scalameta:
  munit_2.12: { version: &MUNIT_VERSION '0.7.29' }
  munit_2.13: { version: *MUNIT_VERSION }

org.sangria-graphql:
  sangria_2.12: { version: &SANGRIA_VERSION '2.1.6' }
  sangria_2.13: { version: *SANGRIA_VERSION }
  sangria-slowlog_2.12: { version: &SANGRIA_SLOWLOG_VERSION '2.0.4' }
  sangria-slowlog_2.13: { version: *SANGRIA_SLOWLOG_VERSION }

org.slf4j:
  jcl-over-slf4j: { version: &SLF4J_VERSION '1.7.32' }
  jul-to-slf4j: { version: *SLF4J_VERSION }
  log4j-over-slf4j: { version: *SLF4J_VERSION }
  slf4j-api:
    version: *SLF4J_VERSION
    javadocs:
    - https://www.javadoc.io/doc/org.slf4j/slf4j-api/1.7.31/
  slf4j-simple: { version: *SLF4J_VERSION }

org.springframework:
  spring-web: { version: '5.3.15' }

org.springframework.boot:
  spring-boot-starter:
    version: &SPRING_BOOT_VERSION '2.6.2'
    javadocs:
    - https://docs.spring.io/spring/docs/current/javadoc-api/
  spring-boot-actuator-autoconfigure: { version: *SPRING_BOOT_VERSION }
  spring-boot-autoconfigure: { version: *SPRING_BOOT_VERSION }
  spring-boot-starter-actuator: { version: *SPRING_BOOT_VERSION }
  spring-boot-starter-security: { version: *SPRING_BOOT_VERSION }
  spring-boot-starter-test: { version: *SPRING_BOOT_VERSION }
  spring-boot-starter-web: { version: *SPRING_BOOT_VERSION }
  spring-boot-starter-webflux:
    version: *SPRING_BOOT_VERSION
    exclusions:
    - org.springframework.boot:spring-boot-starter-reactor-netty
  spring-boot-configuration-processor: { version: *SPRING_BOOT_VERSION }
  spring-boot-gradle-plugin: { version: *SPRING_BOOT_VERSION }

org.testng:
  testng: { version: '7.4.0' }

org.xerial.snappy:
  snappy-java: { version: '1.1.8.4' }

pl.project13.scala:
  sbt-jmh-extras: { version: '0.3.7' }

# Needed to work around the problem with Gradle not supporting POM relocation correctly.
xml-apis:
  xml-apis: { version: '1.4.01' }

com.github.vladimir-bukhtoyarov:
  bucket4j-core:
    version: '6.3.0'
    javadocs:
    - https://javadoc.io/doc/com.github.vladimir-bukhtoyarov/bucket4j-core/6.3.0/

org.jboss.resteasy:
  resteasy-core-spi:
    version: &RESTEASY_VERSION '4.7.3.Final'
    javadocs:
    - https://docs.jboss.org/resteasy/docs/4.6.0.Final/javadocs/
  resteasy-core: { version: *RESTEASY_VERSION }
  resteasy-client: { version: *RESTEASY_VERSION }
  resteasy-jackson2-provider: { version: *RESTEASY_VERSION }

# "provided" dependency required by RESTEasy 'resteasy-core-spi'
org.jboss.logging:
  jboss-logging:
    version: '3.4.2.Final'
    javadocs:
    - https://javadoc.io/doc/org.jboss.logging/jboss-logging/3.4.2.Final/
  jboss-logging-annotations:
    version: '2.2.1.Final'
    javadocs:
    - https://javadoc.io/doc/org.jboss.logging/jboss-logging-annotations/2.2.1.Final/<|MERGE_RESOLUTION|>--- conflicted
+++ resolved
@@ -8,13 +8,8 @@
   # Ensure that we use the same Protobuf version as what gRPC depends on.
   # See: https://github.com/grpc/grpc-java/blob/master/build.gradle
   #      (Switch to the right tag and look for 'protobufVersion' and 'protocVersion'.)
-<<<<<<< HEAD
-  - io.grpc:grpc-bom:1.41.1
+  - io.grpc:grpc-bom:1.43.2
   - io.micrometer:micrometer-bom:1.8.2
-=======
-  - io.grpc:grpc-bom:1.43.2
-  - io.micrometer:micrometer-bom:1.7.6
->>>>>>> 221c58ae
   - io.netty:netty-bom:4.1.70.Final
   - io.zipkin.brave:brave-bom:5.13.3
   - org.eclipse.jetty:jetty-bom:9.4.44.v20210927
@@ -260,10 +255,10 @@
 io.micrometer:
   micrometer-core:
     javadocs:
-    - https://www.javadoc.io/doc/io.micrometer/micrometer-core/1.5.6/
+    - https://www.javadoc.io/doc/io.micrometer/micrometer-core/1.8.2/
   micrometer-registry-prometheus:
     javadocs:
-    - https://www.javadoc.io/doc/io.micrometer/micrometer-registry-prometheus/1.5.6/
+    - https://www.javadoc.io/doc/io.micrometer/micrometer-registry-prometheus/1.8.2/
   micrometer-spring-legacy:
     javadocs:
     - https://www.javadoc.io/doc/io.micrometer/micrometer-spring-legacy/1.3.9/
