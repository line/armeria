--- conflicted
+++ resolved
@@ -184,25 +184,6 @@
         testImplementation libs.hamcrest.library
     }
 
-<<<<<<< HEAD
-    tasks.withType(JavaCompile) { task ->
-        def path = task.path
-        if (path.startsWith(':spring:boot3') || path.startsWith(':examples') || path.startsWith(':it:spring')) {
-            // Target Java 17 for examples, Spring Boot 3 and Spring Boot integration tests.
-            options.release.set(17)
-            // IntelliJ fails to compile example projects with IntelliJ compiler because of a wrong target
-            // bytecode version which is marked as Java 8 without the following options.
-            // See https://github.com/line/armeria/pull/3712
-            sourceCompatibility = '17'
-            targetCompatibility = '17'
-        } else {
-            // Target Java 8 for the rest of them.
-            options.release.set(8)
-        }
-    }
-
-=======
->>>>>>> 76c50fe8
     // Configure the default DuplicatesStrategy for such as:
     // - c.l.armeria.versions.properties
     // - thrift/cassandra.json
