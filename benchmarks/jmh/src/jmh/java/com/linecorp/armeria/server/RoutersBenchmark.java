--- conflicted
+++ resolved
@@ -63,47 +63,28 @@
                 new ServiceConfig(route1, route1,
                                   SERVICE, defaultLogName, defaultServiceName, defaultServiceNaming, 0, 0,
                                   false, AccessLogWriter.disabled(), CommonPools.blockingTaskExecutor(),
-<<<<<<< HEAD
-                                  SuccessFunction.always(), multipartUploadsLocation, CommonPools.workerGroup(),
-                                  ImmutableList.of()),
-                new ServiceConfig(route2, route2,
-                                  SERVICE, defaultLogName, defaultServiceName, defaultServiceNaming, 0, 0,
-                                  false, AccessLogWriter.disabled(), CommonPools.blockingTaskExecutor(),
-                                  SuccessFunction.always(), multipartUploadsLocation, CommonPools.workerGroup(),
-                                  ImmutableList.of())
-        );
-=======
-                                  SuccessFunction.always(), 0, multipartUploadsLocation, ImmutableList.of(),
+                                  SuccessFunction.always(), 0, multipartUploadsLocation,
+                                  CommonPools.workerGroup(), ImmutableList.of(),
                                   HttpHeaders.of(), ctx -> RequestId.random(), serviceErrorHandler),
                 new ServiceConfig(route2, route2,
                                   SERVICE, defaultLogName, defaultServiceName, defaultServiceNaming, 0, 0,
                                   false, AccessLogWriter.disabled(), CommonPools.blockingTaskExecutor(),
-                                  SuccessFunction.always(), 0, multipartUploadsLocation, ImmutableList.of(),
+                                  SuccessFunction.always(), 0, multipartUploadsLocation,
+                                  CommonPools.workerGroup(), ImmutableList.of(),
                                   HttpHeaders.of(), ctx -> RequestId.random(), serviceErrorHandler));
->>>>>>> 1c93feef
         FALLBACK_SERVICE = new ServiceConfig(Route.ofCatchAll(), Route.ofCatchAll(), SERVICE,
                                              defaultLogName, defaultServiceName,
                                              defaultServiceNaming, 0, 0, false, AccessLogWriter.disabled(),
                                              CommonPools.blockingTaskExecutor(),
-<<<<<<< HEAD
-                                             SuccessFunction.always(), multipartUploadsLocation,
-                                             CommonPools.workerGroup(), ImmutableList.of());
-        HOST = new VirtualHost(
-                "localhost", "localhost", 0, null, SERVICES, FALLBACK_SERVICE, RejectedRouteHandler.DISABLED,
-                unused -> NOPLogger.NOP_LOGGER, defaultServiceNaming, 0, 0, false,
-                AccessLogWriter.disabled(), CommonPools.blockingTaskExecutor(), CommonPools.workerGroup(),
-                ImmutableList.of());
-=======
                                              SuccessFunction.always(), 0, multipartUploadsLocation,
-                                             ImmutableList.of(), HttpHeaders.of(), ctx -> RequestId.random(),
-                                             serviceErrorHandler);
+                                             CommonPools.workerGroup(), ImmutableList.of(),
+                                             HttpHeaders.of(), ctx -> RequestId.random(), serviceErrorHandler);
         HOST = new VirtualHost(
                 "localhost", "localhost", 0, null, SERVICES, FALLBACK_SERVICE, RejectedRouteHandler.DISABLED,
                 unused -> NOPLogger.NOP_LOGGER, defaultServiceNaming, defaultLogName, 0, 0, false,
                 AccessLogWriter.disabled(), CommonPools.blockingTaskExecutor(), 0, SuccessFunction.ofDefault(),
-                multipartUploadsLocation, ImmutableList.of(),
+                multipartUploadsLocation, CommonPools.workerGroup(), ImmutableList.of(),
                 ctx -> RequestId.random());
->>>>>>> 1c93feef
         ROUTER = Routers.ofVirtualHost(HOST, SERVICES, RejectedRouteHandler.DISABLED);
     }
 
