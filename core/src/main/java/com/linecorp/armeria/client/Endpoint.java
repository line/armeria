/*
 * Copyright 2016 LINE Corporation
 *
 * LINE Corporation licenses this file to you under the Apache License,
 * version 2.0 (the "License"); you may not use this file except in compliance
 * with the License. You may obtain a copy of the License at:
 *
 *   https://www.apache.org/licenses/LICENSE-2.0
 *
 * Unless required by applicable law or agreed to in writing, software
 * distributed under the License is distributed on an "AS IS" BASIS, WITHOUT
 * WARRANTIES OR CONDITIONS OF ANY KIND, either express or implied. See the
 * License for the specific language governing permissions and limitations
 * under the License.
 */

package com.linecorp.armeria.client;

import static com.google.common.base.Preconditions.checkArgument;
import static com.linecorp.armeria.internal.common.util.DomainSocketUtil.DOMAIN_SOCKET_IP;
import static com.linecorp.armeria.internal.common.util.DomainSocketUtil.DOMAIN_SOCKET_PORT;
import static java.util.Objects.requireNonNull;

import java.io.UnsupportedEncodingException;
import java.net.InetAddress;
import java.net.InetSocketAddress;
import java.net.SocketAddress;
import java.net.StandardProtocolFamily;
import java.net.URI;
import java.net.URISyntaxException;
import java.net.URLDecoder;
import java.net.UnknownHostException;
import java.nio.file.Paths;
import java.util.Comparator;
import java.util.List;
import java.util.Objects;
import java.util.concurrent.CompletableFuture;
import java.util.concurrent.ScheduledExecutorService;
import java.util.function.Consumer;
import java.util.function.Predicate;
import java.util.regex.Pattern;

import com.github.benmanes.caffeine.cache.Cache;
import com.github.benmanes.caffeine.cache.Caffeine;
import com.google.common.annotations.VisibleForTesting;
import com.google.common.base.Ascii;
import com.google.common.collect.ImmutableList;
import com.google.common.net.HostAndPort;
import com.google.common.net.InternetDomainName;

import com.linecorp.armeria.client.endpoint.EndpointGroup;
import com.linecorp.armeria.client.endpoint.EndpointSelectionStrategy;
import com.linecorp.armeria.common.Attributes;
import com.linecorp.armeria.common.AttributesBuilder;
import com.linecorp.armeria.common.Scheme;
import com.linecorp.armeria.common.SerializationFormat;
import com.linecorp.armeria.common.SessionProtocol;
import com.linecorp.armeria.common.annotation.Nullable;
import com.linecorp.armeria.common.annotation.UnstableApi;
import com.linecorp.armeria.common.util.DomainSocketAddress;
import com.linecorp.armeria.common.util.UnmodifiableFuture;
import com.linecorp.armeria.internal.common.util.IpAddrUtil;
import com.linecorp.armeria.internal.common.util.TemporaryThreadLocals;

import io.netty.util.AttributeKey;
import io.netty.util.NetUtil;

/**
 * A remote endpoint that refers to a single host.
 *
 * <p>An endpoint has {@link #host()}, optional {@link #ipAddr()} and optional {@link #port()}. It can be
 * represented as {@code "<host>"} or {@code "<host>:<port>"} in the authority part of a URI. It can have
 * an IP address if the host name has been resolved and thus there's no need to query a DNS server.</p>
 */
public final class Endpoint implements Comparable<Endpoint>, EndpointGroup {

    private static final Comparator<Endpoint> COMPARATOR =
            Comparator.comparing(Endpoint::host)
                      .thenComparing(e -> e.ipAddr, Comparator.nullsFirst(Comparator.naturalOrder()))
                      .thenComparing(e -> e.port);

    private static final int DEFAULT_WEIGHT = 1000;

    /**
     * Validator for the scheme part of the URI, as defined in
     * <a href="https://datatracker.ietf.org/doc/html/rfc3986#section-3.1">the section 3.1 of RFC3986</a>.
     */
    private static final Predicate<String> SCHEME_VALIDATOR =
            scheme -> Pattern.compile("^([a-z][a-z0-9+\\-.]*)").matcher(scheme).matches();

    private static final Cache<String, Endpoint> cache =
            Caffeine.newBuilder()
                    .maximumSize(8192) // TODO(ikhoon): Add a flag if there is a demand for it.
                    .build();

    /**
     * Parse the authority part of a URI. The authority part may have one of the following formats:
     * <ul>
     *   <li>{@code "<host>:<port>"} for a host endpoint (The userinfo part will be ignored.)</li>
     *   <li>{@code "<host>"} for a host endpoint with no port number specified</li>
     * </ul>
     * An IPv4 or IPv6 address can be specified in lieu of a host name, e.g. {@code "127.0.0.1:8080"} and
     * {@code "[::1]:8080"}.
     */
    public static Endpoint parse(String authority) {
        requireNonNull(authority, "authority");
        checkArgument(!authority.isEmpty(), "authority is empty");
        return cache.get(authority, key -> {
            if (key.charAt(key.length() - 1) == ':') {
                // HostAndPort.fromString() does not validate an authority that ends with ':' such as "0.0.0.0:"
                throw new IllegalArgumentException("Missing port number: " + key);
            }
            final HostAndPort hostAndPort = HostAndPort.fromString(removeUserInfo(key)).withDefaultPort(0);
            return create(hostAndPort.getHost(), hostAndPort.getPort(), true);
        });
    }

    private static String removeUserInfo(String authority) {
        final int indexOfDelimiter = authority.lastIndexOf('@');
        if (indexOfDelimiter == -1) {
            return authority;
        }
        return authority.substring(indexOfDelimiter + 1);
    }

    /**
     * Creates a new host {@link Endpoint}.
     *
     * @throws IllegalArgumentException if {@code host} is not a valid host name or
     *                                  {@code port} is not a valid port number
     */
    public static Endpoint of(String host, int port) {
        validatePort("port", port);
        return create(host, port, true);
    }

    /**
     * Creates a new host {@link Endpoint} with unspecified port number.
     *
     * @throws IllegalArgumentException if {@code host} is not a valid host name
     */
    public static Endpoint of(String host) {
        return create(host, 0, true);
    }

    /**
     * Creates a new {@link Endpoint} from the specified {@link SocketAddress}.
     * This method converts the following address types into an endpoint:
     * <ul>
     *   <li>{@link InetSocketAddress}</li>
     *   <li>{@link DomainSocketAddress}</li>
     *   <li>{@link io.netty.channel.unix.DomainSocketAddress}</li>
     * </ul>
     *
     * @throws IllegalArgumentException if the specified {@link SocketAddress} is not supported
     */
    @UnstableApi
    public static Endpoint of(SocketAddress addr) {
        requireNonNull(addr, "addr");
        if (addr instanceof io.netty.channel.unix.DomainSocketAddress) {
            addr = DomainSocketAddress.of((io.netty.channel.unix.DomainSocketAddress) addr);
        }

        if (addr instanceof DomainSocketAddress) {
            final DomainSocketAddress domainSocketAddr = (DomainSocketAddress) addr;
            final Endpoint endpoint = new Endpoint(Type.DOMAIN_SOCKET, domainSocketAddr.authority(),
                                                   DOMAIN_SOCKET_IP, DOMAIN_SOCKET_PORT,
                                                   DEFAULT_WEIGHT, null);
            endpoint.socketAddress = domainSocketAddr;
            return endpoint;
        }

        checkArgument(addr instanceof InetSocketAddress,
                      "unsupported address: %s", addr);

        final InetSocketAddress inetAddr = (InetSocketAddress) addr;
        final String ipAddr = inetAddr.isUnresolved() ? null : inetAddr.getAddress().getHostAddress();
        final Endpoint endpoint = of(inetAddr.getHostString(), inetAddr.getPort()).withIpAddr(ipAddr);
        if (endpoint.host.equals(inetAddr.getHostString())) {
            // Cache only when the normalized host name is the same as the original host name.
            endpoint.socketAddress = inetAddr;
        }
        return endpoint;
    }

    /**
     * Creates a new host {@link Endpoint} <strong>without</strong> validation.
     *
     * <p>Note that you should carefully use this method only when both {@code host} and {@code port} are
     * already valid.
     */
    @UnstableApi
    public static Endpoint unsafeCreate(String host, int port) {
        return create(host, port, /* validateHost */ false);
    }

    private static Endpoint create(String host, int port, boolean validateHost) {
<<<<<<< HEAD
        if (NetUtil.isValidIpV4Address(host)) {
            return new Endpoint(host, host, port, DEFAULT_WEIGHT, HostType.IPv4_ONLY, null, false);
=======
        final String normalizedIpAddr = IpAddrUtil.normalize(host);
        if (normalizedIpAddr != null) {
            return new Endpoint(Type.IP_ONLY, normalizedIpAddr, normalizedIpAddr, port, DEFAULT_WEIGHT, null);
>>>>>>> 9a8c0a05
        }

        if (isDomainSocketAuthority(host)) {
            return new Endpoint(Type.DOMAIN_SOCKET, host, DOMAIN_SOCKET_IP, DOMAIN_SOCKET_PORT,
                                DEFAULT_WEIGHT, null);
        } else {
            if (validateHost) {
                host = InternetDomainName.from(host).toString();
            }
<<<<<<< HEAD
            return new Endpoint(ipV6Addr, ipV6Addr, port, DEFAULT_WEIGHT, HostType.IPv6_ONLY, null, false);
        }

        boolean hasTrailingDot = false;
        if (validateHost) {
            if (host.endsWith(".")) {
                hasTrailingDot = true;
            }
            host = InternetDomainName.from(host).toString();
        }
        return new Endpoint(host, null, port, DEFAULT_WEIGHT, HostType.HOSTNAME_ONLY, null, hasTrailingDot);
=======
            return new Endpoint(Type.HOSTNAME_ONLY, host, null, port, DEFAULT_WEIGHT, null);
        }
>>>>>>> 9a8c0a05
    }

    private static boolean isDomainSocketAuthority(String host) {
        // Return true if `host` starts with `unix%3A` or `unix%3a`.
        return host.length() > 7 &&
               host.startsWith("unix%3") &&
               Ascii.toUpperCase(host.charAt(6)) == 'A';
    }

    @VisibleForTesting
    enum Type {
        HOSTNAME_ONLY,
        IP_ONLY,
        HOSTNAME_AND_IP,
        DOMAIN_SOCKET
    }

    private final Type type;
    private final String host;
    @Nullable
    private final String ipAddr;
    private final int port;
    private final int weight;
    private final List<Endpoint> endpoints;
    private final String authority;
    private final boolean hasTrailingDot;
    private final String strVal;

    @Nullable
    private final Attributes attributes;

    @Nullable
    private CompletableFuture<Endpoint> selectFuture;
    @Nullable
    private CompletableFuture<List<Endpoint>> whenReadyFuture;
    @Nullable
    private InetSocketAddress socketAddress;
    private int hashCode;

<<<<<<< HEAD
    private Endpoint(String host, @Nullable String ipAddr, int port, int weight, HostType hostType,
                     @Nullable Attributes attributes, boolean hasTrailingDot) {
=======
    private Endpoint(Type type, String host, @Nullable String ipAddr, int port, int weight,
                     @Nullable Attributes attributes) {
        this.type = type;
>>>>>>> 9a8c0a05
        this.host = host;
        this.ipAddr = ipAddr;
        this.port = port;
        this.weight = weight;

        endpoints = ImmutableList.of(this);

        // type must be HOSTNAME_ONLY when ipAddr is null and vice versa.
        assert ipAddr == null && type == Type.HOSTNAME_ONLY ||
               ipAddr != null && type != Type.HOSTNAME_ONLY;

        // A domain socket endpoint must have the predefined IP address and port number.
        assert type != Type.DOMAIN_SOCKET || port == DOMAIN_SOCKET_PORT && DOMAIN_SOCKET_IP.equals(ipAddr);

        // Pre-generate the authority.
<<<<<<< HEAD
        authority = generateAuthority(host, port, hostType);
        this.hasTrailingDot = hasTrailingDot;
        // Pre-generate toString() value.
        strVal = generateToString(authority, ipAddr, weight, hostType, hasTrailingDot);
=======
        authority = generateAuthority(type, host, port);
        // Pre-generate toString() value.
        strVal = generateToString(type, authority, ipAddr, weight);
>>>>>>> 9a8c0a05
        this.attributes = attributes;
    }

    private static String generateAuthority(Type type, String host, int port) {
        switch (type) {
            case DOMAIN_SOCKET:
                return host;
            case IP_ONLY:
                if (isIpV6(host)) {
                    if (port != 0) {
                        return '[' + host + "]:" + port;
                    } else {
                        return '[' + host + ']';
                    }
                }
                // fall-through
            default:
                return port != 0 ? host + ':' + port : host;
        }
    }

<<<<<<< HEAD
    private static String generateToString(String authority, @Nullable String ipAddr,
                                           int weight, HostType hostType, boolean hasTrailingDot) {
        try (TemporaryThreadLocals tempThreadLocals = TemporaryThreadLocals.acquire()) {
            final StringBuilder buf = tempThreadLocals.stringBuilder();
            buf.append("Endpoint{").append(authority);
            if (hasTrailingDot) {
                buf.append('.');
            }
            if (hostType == HostType.HOSTNAME_AND_IPv4 ||
                hostType == HostType.HOSTNAME_AND_IPv6) {
=======
    private static String generateToString(Type type, String authority, @Nullable String ipAddr,
                                           int weight) {
        try (TemporaryThreadLocals tempThreadLocals = TemporaryThreadLocals.acquire()) {
            final StringBuilder buf = tempThreadLocals.stringBuilder();
            buf.append("Endpoint{").append(authority);
            if (type == Type.HOSTNAME_AND_IP) {
>>>>>>> 9a8c0a05
                buf.append(", ipAddr=").append(ipAddr);
            }
            return buf.append(", weight=").append(weight).append('}').toString();
        }
    }

    @Override
    public List<Endpoint> endpoints() {
        return endpoints;
    }

    @Override
    public void addListener(Consumer<? super List<Endpoint>> listener, boolean notifyLatestEndpoints) {
        if (notifyLatestEndpoints) {
            // Endpoint will notify only once when a listener is attached.
            listener.accept(endpoints);
        }
    }

    @Override
    public EndpointSelectionStrategy selectionStrategy() {
        return EndpointSelectionStrategy.weightedRoundRobin();
    }

    @Override
    public Endpoint selectNow(ClientRequestContext ctx) {
        return this;
    }

    @Deprecated
    @Override
    public CompletableFuture<Endpoint> select(ClientRequestContext ctx,
                                              ScheduledExecutorService executor,
                                              long timeoutMillis) {
        return select(ctx, executor);
    }

    @Override
    public CompletableFuture<Endpoint> select(ClientRequestContext ctx, ScheduledExecutorService executor) {
        if (selectFuture == null) {
            selectFuture = UnmodifiableFuture.completedFuture(this);
        }
        return selectFuture;
    }

    @Override
    public long selectionTimeoutMillis() {
        return 0;
    }

    @Override
    public CompletableFuture<List<Endpoint>> whenReady() {
        if (whenReadyFuture == null) {
            whenReadyFuture = UnmodifiableFuture.completedFuture(endpoints);
        }
        return whenReadyFuture;
    }

    @VisibleForTesting
    Type type() {
        return type;
    }

    /**
     * Returns the host name of this endpoint.
     */
    public String host() {
        return host;
    }

    /**
     * Returns whether the original host set when creating this {@link Endpoint} ends with a dot (.).
     */
    // TODO(ikhoon): Remove this method and use `toInetSocketAddress()` instead
    //               when https://github.com/line/armeria/pull/4846 is merged.
    @UnstableApi
    public boolean hasTrailingDot() {
        return hasTrailingDot;
    }

    /**
     * Returns a new endpoint with the specified host.
     */
    @UnstableApi
    public Endpoint withHost(String host) {
        requireNonNull(host, "host");
        if (host.equals(this.host)) {
            return this;
        }
<<<<<<< HEAD
        boolean hasTrailingDot = false;
        if (host.endsWith(".")) {
            hasTrailingDot = true;
        }
        host = InternetDomainName.from(host).toString();
        return new Endpoint(host, ipAddr, port, weight, hostType, attributes, hasTrailingDot);
=======

        final String normalizedIpAddr = IpAddrUtil.normalize(host);
        if (normalizedIpAddr != null) {
            return new Endpoint(Type.IP_ONLY, normalizedIpAddr, normalizedIpAddr, port, weight, attributes);
        } else if (isDomainSocketAuthority(host)) {
            return new Endpoint(Type.DOMAIN_SOCKET, host, DOMAIN_SOCKET_IP, DOMAIN_SOCKET_PORT,
                                weight, attributes);
        } else {
            return new Endpoint(ipAddr != null ? Type.HOSTNAME_AND_IP : Type.HOSTNAME_ONLY,
                                host, ipAddr, port, weight, attributes);
        }
>>>>>>> 9a8c0a05
    }

    /**
     * Returns the IP address of this endpoint.
     *
     * @return the IP address, or {@code null} if the host name is not resolved yet
     */
    @Nullable
    public String ipAddr() {
        return ipAddr;
    }

    /**
     * Returns whether this endpoint has an IP address resolved. This method is a shortcut for
     * {@code ipAddr() != null}.
     *
     * @return {@code true} if and only if this endpoint has an IP address.
     */
    public boolean hasIpAddr() {
        return ipAddr() != null;
    }

    /**
     * Returns whether this endpoint's host name is an IP address.
     *
     * @return {@code true} if and only if this endpoint's host name is an IP address
     */
    public boolean isIpAddrOnly() {
        return type == Type.IP_ONLY;
    }

    /**
     * Returns the {@link StandardProtocolFamily} of this endpoint's IP address.
     *
     * @return the {@link StandardProtocolFamily} of this endpoint's IP address, or
     *         {@code null} if the host name is not resolved yet.
     */
    @Nullable
    public StandardProtocolFamily ipFamily() {
        if (ipAddr == null) {
            return null;
        }

        return isIpV6(ipAddr) ? StandardProtocolFamily.INET6 : StandardProtocolFamily.INET;
    }

    private static boolean isIpV6(String ipAddr) {
        return ipAddr.indexOf(':') >= 0;
    }

    /**
     * Returns whether this endpoint connects to a domain socket.
     */
    @UnstableApi
    public boolean isDomainSocket() {
        return type == Type.DOMAIN_SOCKET;
    }

    /**
     * Returns the port number of this endpoint.
     *
     * @throws IllegalStateException this endpoint does not have its port specified.
     */
    public int port() {
        if (port == 0) {
            throw new IllegalStateException("port not specified");
        }
        return port;
    }

    /**
     * Returns the port number of this endpoint.
     *
     * @param defaultValue the default value to return when this endpoint does not have its port specified
     */
    public int port(int defaultValue) {
        return port != 0 ? port : defaultValue;
    }

    /**
     * Returns whether this endpoint has a port number specified.
     *
     * @return {@code true} if and only if this endpoint has a port number.
     */
    public boolean hasPort() {
        return port != 0;
    }

    /**
     * Returns a new host endpoint with the specified port number.
     *
     * @param port the new port number
     * @return the new endpoint with the specified port number if this endpoint does not have a port or
     *         it has a different port number than what's specified.
     *         {@code this} if this endpoint has the same port number with the specified one.
     */
    public Endpoint withPort(int port) {
        validatePort("port", port);

        if (this.port == port || isDomainSocket()) {
            return this;
        }
<<<<<<< HEAD
        return new Endpoint(host, ipAddr, port, weight, hostType, attributes, hasTrailingDot);
=======

        return new Endpoint(type, host, ipAddr, port, weight, attributes);
>>>>>>> 9a8c0a05
    }

    /**
     * Returns a new host endpoint with its port number unspecified.
     *
     * @return the new endpoint whose port is unspecified if this endpoint has its port.
     *         {@code this} if this endpoint does not have a port already.
     *
     * @throws IllegalStateException if this endpoint is not a host but a group
     */
    public Endpoint withoutPort() {
        if (port == 0 || isDomainSocket()) {
            return this;
        }
<<<<<<< HEAD
        return new Endpoint(host, ipAddr, 0, weight, hostType, attributes, hasTrailingDot);
=======
        return new Endpoint(type, host, ipAddr, 0, weight, attributes);
>>>>>>> 9a8c0a05
    }

    /**
     * Returns a new host endpoint with the specified default port number.
     *
     * @param defaultPort the default port number
     * @return the new endpoint whose port is {@code defaultPort} if this endpoint does not have its port
     *         specified. {@code this} if this endpoint already has its port specified.
     */
    public Endpoint withDefaultPort(int defaultPort) {
        validatePort("defaultPort", defaultPort);

        if (port != 0) {
            return this;
        }

<<<<<<< HEAD
        return new Endpoint(host, ipAddr, defaultPort, weight, hostType, attributes, hasTrailingDot);
=======
        return new Endpoint(type, host, ipAddr, defaultPort, weight, attributes);
    }

    /**
     * Returns a new host endpoint with the default port number of the specified {@link SessionProtocol}.
     *
     * @param protocol the {@link SessionProtocol} that will provide the default port number
     * @return the new endpoint whose port is the default port number of the specified
     *         {@link SessionProtocol} if this endpoint does not have its port specified.
     *         {@code this} if this endpoint already has its port specified.
     */
    @UnstableApi
    public Endpoint withDefaultPort(SessionProtocol protocol) {
        requireNonNull(protocol, "protocol");
        return withDefaultPort(protocol.defaultPort());
>>>>>>> 9a8c0a05
    }

    /**
     * Returns a new host endpoint with the default port number removed.
     *
     * @param defaultPort the default port number
     * @return the new endpoint without a port number if this endpoint had the same port number
     *         with the specified default port number. {@code this} if this endpoint had a different
     *         port number than the specified default port number or this endpoint already does not have
     *         a port number.
     */
    public Endpoint withoutDefaultPort(int defaultPort) {
        validatePort("defaultPort", defaultPort);
        if (isDomainSocket()) {
            // A domain socket always has the predefined port number.
            return this;
        }
        if (port == defaultPort) {
<<<<<<< HEAD
            return new Endpoint(host, ipAddr, 0, weight, hostType, attributes, hasTrailingDot);
=======
            return new Endpoint(type, host, ipAddr, 0, weight, attributes);
>>>>>>> 9a8c0a05
        }
        return this;
    }

    /**
     * Returns a new host endpoint with the default port number of the specified {@link SessionProtocol}
     * removed.
     *
     * @param protocol the {@link SessionProtocol} that will provide the default port number
     * @return the new endpoint without a port number if this endpoint had the same port number
     *         with the default port number provided by the specified {@link SessionProtocol}.
     *         {@code this} if this endpoint had a different port number than the default port number or
     *         this endpoint already does not have a port number.
     */
    @UnstableApi
    public Endpoint withoutDefaultPort(SessionProtocol protocol) {
        requireNonNull(protocol, "protocol");
        return withoutDefaultPort(protocol.defaultPort());
    }

    /**
     * Returns a new host endpoint with the specified IP address.
     *
     * @return the new endpoint with the specified IP address.
     *         {@code this} if this endpoint has the same IP address.
     *
     * @throws IllegalArgumentException if the specified IP address is invalid
     */
    public Endpoint withIpAddr(@Nullable String ipAddr) {
        if (isDomainSocket()) {
            // A domain socket always has the predefined IP address.
            return this;
        }
        if (ipAddr == null) {
            return withoutIpAddr();
        }

        final String normalizedIpAddr = IpAddrUtil.normalize(ipAddr);
        checkArgument(normalizedIpAddr != null, "ipAddr: %s (expected: a valid IP address)", ipAddr);
        if (normalizedIpAddr.equals(this.ipAddr)) {
            return this;
        }

        if (isIpAddrOnly()) {
<<<<<<< HEAD
            return new Endpoint(ipAddr, ipAddr, port, weight,
                                ipFamily == StandardProtocolFamily.INET ? HostType.IPv4_ONLY
                                                                        : HostType.IPv6_ONLY,
                                attributes, hasTrailingDot);
        }

        return new Endpoint(host(), ipAddr, port, weight,
                            ipFamily == StandardProtocolFamily.INET ? HostType.HOSTNAME_AND_IPv4
                                                                    : HostType.HOSTNAME_AND_IPv6,
                            attributes, hasTrailingDot);
=======
            return new Endpoint(Type.IP_ONLY, normalizedIpAddr, normalizedIpAddr, port, weight, attributes);
        } else {
            return new Endpoint(Type.HOSTNAME_AND_IP, host, normalizedIpAddr, port, weight, attributes);
        }
>>>>>>> 9a8c0a05
    }

    /**
     * Returns a new host endpoint with the {@linkplain InetAddress#getHostAddress() IP address} of
     * the specified {@link InetAddress}.
     *
     * @return the new endpoint with the specified {@link InetAddress}.
     *         {@code this} if this endpoint has the same IP address.
     */
    public Endpoint withInetAddress(InetAddress address) {
        requireNonNull(address, "address");
        return withIpAddr(address.getHostAddress());
    }

    private Endpoint withoutIpAddr() {
        if (ipAddr == null) {
            return this;
        }

        if (isIpAddrOnly()) {
            throw new IllegalStateException("can't clear the IP address if host name is an IP address: " +
                                            this);
        }
<<<<<<< HEAD
        return new Endpoint(host(), null, port, weight, HostType.HOSTNAME_ONLY, attributes, hasTrailingDot);
=======

        assert type == Type.HOSTNAME_AND_IP : type;
        return new Endpoint(Type.HOSTNAME_ONLY, host,null, port, weight, attributes);
>>>>>>> 9a8c0a05
    }

    /**
     * Returns a new host endpoint with the specified weight.
     *
     * @return the new endpoint with the specified weight. {@code this} if this endpoint has the same weight.
     */
    public Endpoint withWeight(int weight) {
        validateWeight(weight);
        if (this.weight == weight) {
            return this;
        }
<<<<<<< HEAD
        return new Endpoint(host(), ipAddr(), port, weight, hostType, attributes, hasTrailingDot);
=======
        return new Endpoint(type, host, ipAddr, port, weight, attributes);
>>>>>>> 9a8c0a05
    }

    /**
     * Returns the weight of this endpoint.
     */
    public int weight() {
        return weight;
    }

    /**
     * Converts this endpoint into the authority part of a URI.
     *
     * @return the authority string
     */
    public String authority() {
        return authority;
    }

    /**
     * Returns the attribute value associated with the given {@link AttributeKey} of this endpoint, or
     * {@code null} if there's no value associated with this key.
     */
    @UnstableApi
    @Nullable
    public <T> T attr(AttributeKey<T> key) {
        requireNonNull(key, "key");
        if (attributes == null) {
            return null;
        }
        return attributes.attr(key);
    }

    /**
     * Returns a new host endpoint with the specified {@link AttributeKey} and value.
     *
     * @return the new endpoint with the specified {@link AttributeKey} and value. {@code this} if this
     *         endpoint has the same value with the specified {@link AttributeKey}.
     *
     */
    @UnstableApi
    public <T> Endpoint withAttr(AttributeKey<T> key, @Nullable T value) {
        requireNonNull(key, "key");
        if (attributes == null) {
            if (value == null) {
                return this;
            }
            return withAttrs(Attributes.of(key, value));
        }

        if (attributes.attr(key) == value) {
            return this;
        } else {
            final AttributesBuilder attributesBuilder = attributes.toBuilder();
            attributesBuilder.set(key, value);
            return withAttrs(attributesBuilder.build());
        }
    }

    /**
     * Returns a new {@link Endpoint} with the specified {@link Attributes}.
     * Note that the {@link #attrs()} of this {@link Endpoint} is replaced with the specified
     * {@link Attributes}.
     */
    @UnstableApi
    public Endpoint withAttrs(Attributes newAttributes) {
        requireNonNull(newAttributes, "newAttributes");
        if (attrs().isEmpty() && newAttributes.isEmpty()) {
            return this;
        }

<<<<<<< HEAD
        return new Endpoint(host, ipAddr, port, weight, hostType, newAttributes, hasTrailingDot);
=======
        return new Endpoint(type, host, ipAddr, port, weight, newAttributes);
>>>>>>> 9a8c0a05
    }

    /**
     * Returns the {@link Attributes} of this endpoint, or an empty {@link Attributes} if this endpoint does not
     * have any attributes.
     */
    @UnstableApi
    public Attributes attrs() {
        if (attributes == null) {
            return Attributes.of();
        }
        return attributes;
    }

    /**
     * Converts this endpoint into a URI using the {@code scheme}.
     *
     * @param scheme the {@code scheme} for {@link URI}.
     *
     * @return the URI
     */
    public URI toUri(String scheme) {
        requireNonNull(scheme, "scheme");

        return toUri(scheme, null);
    }

    /**
     * Converts this endpoint into a URI using the {@code scheme} and {@code path}.
     *
     * @param scheme the {@code scheme} for {@link URI}.
     * @param path the {@code path} for {@link URI}.
     *
     * @return the URI
     */
    public URI toUri(String scheme, @Nullable String path) {
        requireNonNull(scheme, "scheme");

        if (!SCHEME_VALIDATOR.test(scheme)) {
            throw new IllegalArgumentException("scheme: " + scheme + " (expected: a valid scheme)");
        }

        try {
            return new URI(scheme, authority, path, null, null);
        } catch (URISyntaxException e) {
            throw new IllegalArgumentException(e.getMessage(), e);
        }
    }

    /**
     * Converts this endpoint into a URI using the {@link SessionProtocol}.
     *
     * @param sessionProtocol the {@link SessionProtocol} for {@link URI}.
     *
     * @return the URI
     */
    public URI toUri(SessionProtocol sessionProtocol) {
        requireNonNull(sessionProtocol, "sessionProtocol");

        return toUri(sessionProtocol, null);
    }

    /**
     * Converts this endpoint into a URI using the {@link SessionProtocol} and {@code path}.
     *
     * @param sessionProtocol the {@link SessionProtocol} for {@link URI}.
     * @param path the {@code path} for {@link URI}.
     *
     * @return the URI
     */
    public URI toUri(SessionProtocol sessionProtocol, @Nullable String path) {
        requireNonNull(sessionProtocol, "sessionProtocol");

        return toUri(Scheme.of(SerializationFormat.NONE, sessionProtocol), path);
    }

    /**
     * Converts this endpoint into a URI using the {@link Scheme}.
     *
     * @param scheme the {@link Scheme} for {@link URI}.
     *
     * @return the URI
     */
    public URI toUri(Scheme scheme) {
        requireNonNull(scheme, "scheme");
        return toUri(scheme, null);
    }

    /**
     * Converts this endpoint into a URI using the {@link Scheme} and the {@code path}.
     *
     * @param scheme the {@link Scheme} for {@link URI}.
     * @param path the {@code path} for {@link URI}.
     *
     * @return the URI
     */
    public URI toUri(Scheme scheme, @Nullable String path) {
        requireNonNull(scheme, "scheme");
        try {
            return new URI(scheme.uriText(), authority, path, null, null);
        } catch (URISyntaxException e) {
            throw new IllegalArgumentException(e.getMessage(), e);
        }
    }

    /**
     * Converts this endpoint into an {@link InetSocketAddress}. The specified {@code defaultPort} is used
     * if this endpoint does not have a port number. A {@link DomainSocketAddress} is returned if this
     * endpoint refers to a Unix domain socket.
     *
     * @see #hasPort()
     * @see #isDomainSocket()
     */
    @UnstableApi
    public InetSocketAddress toSocketAddress(int defaultPort) {
        final InetSocketAddress socketAddress = this.socketAddress;
        if (socketAddress != null) {
            return socketAddress;
        }

        final InetSocketAddress newSocketAddress = toSocketAddress0(defaultPort);
        if (hasPort()) {
            this.socketAddress = newSocketAddress;
        }
        return newSocketAddress;
    }

    private InetSocketAddress toSocketAddress0(int defaultPort) {
        if (isDomainSocket()) {
            final String decodedHost;
            try {
                decodedHost = URLDecoder.decode(host, "UTF-8");
            } catch (UnsupportedEncodingException e) {
                // Should never reach here.
                throw new Error(e);
            }

            assert decodedHost.startsWith("unix:") : decodedHost;
            return DomainSocketAddress.of(Paths.get(decodedHost.substring(5))); // Strip "unix:"
        }

        final int port = hasPort() ? this.port : defaultPort;
        if (!hasIpAddr()) {
            return InetSocketAddress.createUnresolved(host, port);
        }

        assert ipAddr != null;
        try {
            return new InetSocketAddress(
                    InetAddress.getByAddress(
                            // Let JDK use the normalized IP address as the host name.
                            isIpAddrOnly() ? null : host,
                            NetUtil.createByteArrayFromIpAddressString(ipAddr)),
                    port);
        } catch (UnknownHostException e) {
            // Should never reach here.
            throw new Error(e);
        }
    }

    private static void validatePort(String name, int port) {
        checkArgument(port > 0 && port <= 65535, "%s: %s (expected: 1-65535)", name, port);
    }

    private static void validateWeight(int weight) {
        checkArgument(weight >= 0, "weight: %s (expected: >= 0)", weight);
    }

    // Methods from Auto/AsyncCloseable

    /**
     * This method does nothing but returning an immediately complete future.
     */
    @Override
    public CompletableFuture<?> closeAsync() {
        return UnmodifiableFuture.completedFuture(null);
    }

    /**
     * This method does nothing.
     */
    @Override
    public void close() {}

    @Override
    public boolean equals(@Nullable Object obj) {
        if (this == obj) {
            return true;
        }

        if (!(obj instanceof Endpoint)) {
            return false;
        }

        final Endpoint that = (Endpoint) obj;
        return hashCode() == that.hashCode() &&
               host.equals(that.host) &&
               Objects.equals(ipAddr, that.ipAddr) &&
               port == that.port;
    }

    @Override
    public int hashCode() {
        final int hashCode = this.hashCode;
        if (hashCode != 0) {
            return hashCode;
        }

        int newHashCode = (host.hashCode() * 31 + Objects.hashCode(ipAddr)) * 31 + port;
        if (newHashCode == 0) {
            newHashCode = 1;
        }

        this.hashCode = newHashCode;
        return newHashCode;
    }

    @Override
    public int compareTo(Endpoint that) {
        return COMPARATOR.compare(this, that);
    }

    @Override
    public String toString() {
        return strVal;
    }
}<|MERGE_RESOLUTION|>--- conflicted
+++ resolved
@@ -165,7 +165,7 @@
             final DomainSocketAddress domainSocketAddr = (DomainSocketAddress) addr;
             final Endpoint endpoint = new Endpoint(Type.DOMAIN_SOCKET, domainSocketAddr.authority(),
                                                    DOMAIN_SOCKET_IP, DOMAIN_SOCKET_PORT,
-                                                   DEFAULT_WEIGHT, null);
+                                                   DEFAULT_WEIGHT, null, false);
             endpoint.socketAddress = domainSocketAddr;
             return endpoint;
         }
@@ -195,39 +195,25 @@
     }
 
     private static Endpoint create(String host, int port, boolean validateHost) {
-<<<<<<< HEAD
-        if (NetUtil.isValidIpV4Address(host)) {
-            return new Endpoint(host, host, port, DEFAULT_WEIGHT, HostType.IPv4_ONLY, null, false);
-=======
         final String normalizedIpAddr = IpAddrUtil.normalize(host);
         if (normalizedIpAddr != null) {
-            return new Endpoint(Type.IP_ONLY, normalizedIpAddr, normalizedIpAddr, port, DEFAULT_WEIGHT, null);
->>>>>>> 9a8c0a05
+            return new Endpoint(Type.IP_ONLY, normalizedIpAddr, normalizedIpAddr, port, DEFAULT_WEIGHT, null,
+                                false);
         }
 
         if (isDomainSocketAuthority(host)) {
             return new Endpoint(Type.DOMAIN_SOCKET, host, DOMAIN_SOCKET_IP, DOMAIN_SOCKET_PORT,
-                                DEFAULT_WEIGHT, null);
+                                DEFAULT_WEIGHT, null, false);
         } else {
+            boolean hasTrailingDot = false;
             if (validateHost) {
+                if (host.endsWith(".")) {
+                    hasTrailingDot = true;
+                }
                 host = InternetDomainName.from(host).toString();
             }
-<<<<<<< HEAD
-            return new Endpoint(ipV6Addr, ipV6Addr, port, DEFAULT_WEIGHT, HostType.IPv6_ONLY, null, false);
-        }
-
-        boolean hasTrailingDot = false;
-        if (validateHost) {
-            if (host.endsWith(".")) {
-                hasTrailingDot = true;
-            }
-            host = InternetDomainName.from(host).toString();
-        }
-        return new Endpoint(host, null, port, DEFAULT_WEIGHT, HostType.HOSTNAME_ONLY, null, hasTrailingDot);
-=======
-            return new Endpoint(Type.HOSTNAME_ONLY, host, null, port, DEFAULT_WEIGHT, null);
-        }
->>>>>>> 9a8c0a05
+            return new Endpoint(Type.HOSTNAME_ONLY, host, null, port, DEFAULT_WEIGHT, null, hasTrailingDot);
+        }
     }
 
     private static boolean isDomainSocketAuthority(String host) {
@@ -253,7 +239,7 @@
     private final int weight;
     private final List<Endpoint> endpoints;
     private final String authority;
-    private final boolean hasTrailingDot;
+    private final boolean wasTrailingDotStripped;
     private final String strVal;
 
     @Nullable
@@ -267,14 +253,9 @@
     private InetSocketAddress socketAddress;
     private int hashCode;
 
-<<<<<<< HEAD
-    private Endpoint(String host, @Nullable String ipAddr, int port, int weight, HostType hostType,
-                     @Nullable Attributes attributes, boolean hasTrailingDot) {
-=======
     private Endpoint(Type type, String host, @Nullable String ipAddr, int port, int weight,
-                     @Nullable Attributes attributes) {
+                     @Nullable Attributes attributes, boolean wasTrailingDotStripped) {
         this.type = type;
->>>>>>> 9a8c0a05
         this.host = host;
         this.ipAddr = ipAddr;
         this.port = port;
@@ -290,16 +271,10 @@
         assert type != Type.DOMAIN_SOCKET || port == DOMAIN_SOCKET_PORT && DOMAIN_SOCKET_IP.equals(ipAddr);
 
         // Pre-generate the authority.
-<<<<<<< HEAD
-        authority = generateAuthority(host, port, hostType);
-        this.hasTrailingDot = hasTrailingDot;
-        // Pre-generate toString() value.
-        strVal = generateToString(authority, ipAddr, weight, hostType, hasTrailingDot);
-=======
         authority = generateAuthority(type, host, port);
+        this.wasTrailingDotStripped = wasTrailingDotStripped;
         // Pre-generate toString() value.
         strVal = generateToString(type, authority, ipAddr, weight);
->>>>>>> 9a8c0a05
         this.attributes = attributes;
     }
 
@@ -321,25 +296,12 @@
         }
     }
 
-<<<<<<< HEAD
-    private static String generateToString(String authority, @Nullable String ipAddr,
-                                           int weight, HostType hostType, boolean hasTrailingDot) {
-        try (TemporaryThreadLocals tempThreadLocals = TemporaryThreadLocals.acquire()) {
-            final StringBuilder buf = tempThreadLocals.stringBuilder();
-            buf.append("Endpoint{").append(authority);
-            if (hasTrailingDot) {
-                buf.append('.');
-            }
-            if (hostType == HostType.HOSTNAME_AND_IPv4 ||
-                hostType == HostType.HOSTNAME_AND_IPv6) {
-=======
     private static String generateToString(Type type, String authority, @Nullable String ipAddr,
                                            int weight) {
         try (TemporaryThreadLocals tempThreadLocals = TemporaryThreadLocals.acquire()) {
             final StringBuilder buf = tempThreadLocals.stringBuilder();
             buf.append("Endpoint{").append(authority);
             if (type == Type.HOSTNAME_AND_IP) {
->>>>>>> 9a8c0a05
                 buf.append(", ipAddr=").append(ipAddr);
             }
             return buf.append(", weight=").append(weight).append('}').toString();
@@ -411,16 +373,6 @@
     }
 
     /**
-     * Returns whether the original host set when creating this {@link Endpoint} ends with a dot (.).
-     */
-    // TODO(ikhoon): Remove this method and use `toInetSocketAddress()` instead
-    //               when https://github.com/line/armeria/pull/4846 is merged.
-    @UnstableApi
-    public boolean hasTrailingDot() {
-        return hasTrailingDot;
-    }
-
-    /**
      * Returns a new endpoint with the specified host.
      */
     @UnstableApi
@@ -429,26 +381,22 @@
         if (host.equals(this.host)) {
             return this;
         }
-<<<<<<< HEAD
-        boolean hasTrailingDot = false;
-        if (host.endsWith(".")) {
-            hasTrailingDot = true;
-        }
-        host = InternetDomainName.from(host).toString();
-        return new Endpoint(host, ipAddr, port, weight, hostType, attributes, hasTrailingDot);
-=======
 
         final String normalizedIpAddr = IpAddrUtil.normalize(host);
         if (normalizedIpAddr != null) {
-            return new Endpoint(Type.IP_ONLY, normalizedIpAddr, normalizedIpAddr, port, weight, attributes);
+            return new Endpoint(Type.IP_ONLY, normalizedIpAddr, normalizedIpAddr, port, weight, attributes, false);
         } else if (isDomainSocketAuthority(host)) {
             return new Endpoint(Type.DOMAIN_SOCKET, host, DOMAIN_SOCKET_IP, DOMAIN_SOCKET_PORT,
-                                weight, attributes);
+                                weight, attributes, false);
         } else {
+            boolean hasTrailingDot = false;
+            if (host.endsWith(".")) {
+                hasTrailingDot = true;
+            }
+            host = InternetDomainName.from(host).toString();
             return new Endpoint(ipAddr != null ? Type.HOSTNAME_AND_IP : Type.HOSTNAME_ONLY,
-                                host, ipAddr, port, weight, attributes);
-        }
->>>>>>> 9a8c0a05
+                                host, ipAddr, port, weight, attributes, hasTrailingDot);
+        }
     }
 
     /**
@@ -551,12 +499,8 @@
         if (this.port == port || isDomainSocket()) {
             return this;
         }
-<<<<<<< HEAD
-        return new Endpoint(host, ipAddr, port, weight, hostType, attributes, hasTrailingDot);
-=======
-
-        return new Endpoint(type, host, ipAddr, port, weight, attributes);
->>>>>>> 9a8c0a05
+
+        return new Endpoint(type, host, ipAddr, port, weight, attributes, wasTrailingDotStripped);
     }
 
     /**
@@ -571,11 +515,7 @@
         if (port == 0 || isDomainSocket()) {
             return this;
         }
-<<<<<<< HEAD
-        return new Endpoint(host, ipAddr, 0, weight, hostType, attributes, hasTrailingDot);
-=======
-        return new Endpoint(type, host, ipAddr, 0, weight, attributes);
->>>>>>> 9a8c0a05
+        return new Endpoint(type, host, ipAddr, 0, weight, attributes, wasTrailingDotStripped);
     }
 
     /**
@@ -592,10 +532,7 @@
             return this;
         }
 
-<<<<<<< HEAD
-        return new Endpoint(host, ipAddr, defaultPort, weight, hostType, attributes, hasTrailingDot);
-=======
-        return new Endpoint(type, host, ipAddr, defaultPort, weight, attributes);
+        return new Endpoint(type, host, ipAddr, defaultPort, weight, attributes, wasTrailingDotStripped);
     }
 
     /**
@@ -610,7 +547,6 @@
     public Endpoint withDefaultPort(SessionProtocol protocol) {
         requireNonNull(protocol, "protocol");
         return withDefaultPort(protocol.defaultPort());
->>>>>>> 9a8c0a05
     }
 
     /**
@@ -629,11 +565,7 @@
             return this;
         }
         if (port == defaultPort) {
-<<<<<<< HEAD
-            return new Endpoint(host, ipAddr, 0, weight, hostType, attributes, hasTrailingDot);
-=======
-            return new Endpoint(type, host, ipAddr, 0, weight, attributes);
->>>>>>> 9a8c0a05
+            return new Endpoint(type, host, ipAddr, 0, weight, attributes, wasTrailingDotStripped);
         }
         return this;
     }
@@ -678,23 +610,11 @@
         }
 
         if (isIpAddrOnly()) {
-<<<<<<< HEAD
-            return new Endpoint(ipAddr, ipAddr, port, weight,
-                                ipFamily == StandardProtocolFamily.INET ? HostType.IPv4_ONLY
-                                                                        : HostType.IPv6_ONLY,
-                                attributes, hasTrailingDot);
-        }
-
-        return new Endpoint(host(), ipAddr, port, weight,
-                            ipFamily == StandardProtocolFamily.INET ? HostType.HOSTNAME_AND_IPv4
-                                                                    : HostType.HOSTNAME_AND_IPv6,
-                            attributes, hasTrailingDot);
-=======
-            return new Endpoint(Type.IP_ONLY, normalizedIpAddr, normalizedIpAddr, port, weight, attributes);
+            return new Endpoint(Type.IP_ONLY, normalizedIpAddr, normalizedIpAddr, port, weight, attributes, false);
         } else {
-            return new Endpoint(Type.HOSTNAME_AND_IP, host, normalizedIpAddr, port, weight, attributes);
-        }
->>>>>>> 9a8c0a05
+            return new Endpoint(Type.HOSTNAME_AND_IP, host, normalizedIpAddr, port, weight, attributes,
+                                wasTrailingDotStripped);
+        }
     }
 
     /**
@@ -718,13 +638,9 @@
             throw new IllegalStateException("can't clear the IP address if host name is an IP address: " +
                                             this);
         }
-<<<<<<< HEAD
-        return new Endpoint(host(), null, port, weight, HostType.HOSTNAME_ONLY, attributes, hasTrailingDot);
-=======
 
         assert type == Type.HOSTNAME_AND_IP : type;
-        return new Endpoint(Type.HOSTNAME_ONLY, host,null, port, weight, attributes);
->>>>>>> 9a8c0a05
+        return new Endpoint(Type.HOSTNAME_ONLY, host, null, port, weight, attributes, wasTrailingDotStripped);
     }
 
     /**
@@ -737,11 +653,7 @@
         if (this.weight == weight) {
             return this;
         }
-<<<<<<< HEAD
-        return new Endpoint(host(), ipAddr(), port, weight, hostType, attributes, hasTrailingDot);
-=======
-        return new Endpoint(type, host, ipAddr, port, weight, attributes);
->>>>>>> 9a8c0a05
+        return new Endpoint(type, host, ipAddr, port, weight, attributes, wasTrailingDotStripped);
     }
 
     /**
@@ -812,11 +724,7 @@
             return this;
         }
 
-<<<<<<< HEAD
-        return new Endpoint(host, ipAddr, port, weight, hostType, newAttributes, hasTrailingDot);
-=======
-        return new Endpoint(type, host, ipAddr, port, weight, newAttributes);
->>>>>>> 9a8c0a05
+        return new Endpoint(type, host, ipAddr, port, weight, newAttributes, wasTrailingDotStripped);
     }
 
     /**
@@ -959,6 +867,10 @@
         }
 
         final int port = hasPort() ? this.port : defaultPort;
+        String host = this.host;
+        if (wasTrailingDotStripped) {
+            host += '.';
+        }
         if (!hasIpAddr()) {
             return InetSocketAddress.createUnresolved(host, port);
         }
