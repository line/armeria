--- conflicted
+++ resolved
@@ -65,13 +65,9 @@
     }
 
     @Override
-<<<<<<< HEAD
+
     protected void init() throws Exception {
         final ServerBuilder sb = Server.builder();
-=======
-    protected void init() {
-        final ServerBuilder sb = new ServerBuilder();
->>>>>>> 42c29ad1
         sb.service("/", (ctx, req) -> {
             if (req.method() == HttpMethod.OPTIONS) {
                 return HttpResponse.of(OK, MediaType.PLAIN_TEXT_UTF_8, "");
