--- conflicted
+++ resolved
@@ -68,7 +68,6 @@
      */
     public ZookeeperEndpointGroup(String zkConnectionStr, String zNode, int sessionTimeout,
                                   ZkNodeValueConverter converter) {
-
         this.zkConnectionStr = requireNonNull(zkConnectionStr, "zkConnectionStr");
         this.zNode = requireNonNull(zNode, "zNode");
         this.converter = requireNonNull(converter, "converter");
@@ -127,15 +126,10 @@
                 switch (event.getState()) {
                     case SyncConnected:
                         //3 types syncConnected:  application starting time connect,reconnect within session
-<<<<<<< HEAD
                         //timeout time ,reconnect after session expired
                         zkHandleProxy.complete(zooKeeper);
                         //once connected, reset the retry delay for the next time
                         retryDelay = 1000;
-=======
-                        // timeout time ,reconnect after session expired
-                        zkHandleProxy.complete(zooKeeper);
->>>>>>> f91ad40f
                         break;
                     case Expired:
                         //session expired usually happens when a client reconnect to the server after
