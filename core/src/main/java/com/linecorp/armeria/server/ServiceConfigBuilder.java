--- conflicted
+++ resolved
@@ -315,11 +315,6 @@
                                                                      unhandledExceptionsReporter);
         }
 
-<<<<<<< HEAD
-        // TODO(miyoshi) contextHookの初期化について、検討の余地あり
-        if (contextHook == null) {
-            contextHook = () -> (AutoCloseable) () -> {};
-=======
         final boolean webSocket = service.as(WebSocketService.class) != null;
         final long requestTimeoutMillis;
         if (this.requestTimeoutMillis != null) {
@@ -347,7 +342,11 @@
             requestAutoAbortDelayMillis = defaultRequestAutoAbortDelayMillis;
         } else {
             requestAutoAbortDelayMillis = WebSocketUtil.DEFAULT_REQUEST_AUTO_ABORT_DELAY_MILLIS;
->>>>>>> ce5b42f3
+        }
+
+        // TODO(miyoshi) contextHookの初期化について、検討の余地あり
+        if (contextHook == null) {
+            contextHook = () -> (AutoCloseable) () -> {};
         }
 
         return new ServiceConfig(
