--- conflicted
+++ resolved
@@ -38,12 +38,9 @@
     include '**/ArmeriaSettings.java'
     include '**/CustomAlias*KeyManager*.java'
     include '**/DropwizardSupport.java'
-<<<<<<< HEAD
     include '**/InternalSecurityService.java'
-=======
     include '**/LocalArmeriaPort.java'
     include '**/LocalArmeriaPorts.java'
->>>>>>> 31b070ac
     include '**/*MeterIdPrefixFunctionFactory.java'
     include '**/PrometheusSupport.java'
     include '**/Ssl.java'
