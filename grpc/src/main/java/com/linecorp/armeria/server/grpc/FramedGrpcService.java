/*
 * Copyright 2016 LINE Corporation
 *
 * LINE Corporation licenses this file to you under the Apache License,
 * version 2.0 (the "License"); you may not use this file except in compliance
 * with the License. You may obtain a copy of the License at:
 *
 *   https://www.apache.org/licenses/LICENSE-2.0
 *
 * Unless required by applicable law or agreed to in writing, software
 * distributed under the License is distributed on an "AS IS" BASIS, WITHOUT
 * WARRANTIES OR CONDITIONS OF ANY KIND, either express or implied. See the
 * License for the specific language governing permissions and limitations
 * under the License.
 */

package com.linecorp.armeria.server.grpc;

import static com.google.common.base.MoreObjects.firstNonNull;
import static com.google.common.collect.ImmutableMap.toImmutableMap;
import static java.util.Objects.requireNonNull;

import java.time.Duration;
import java.util.AbstractMap.SimpleImmutableEntry;
import java.util.List;
import java.util.Map;
import java.util.Map.Entry;
import java.util.Objects;
import java.util.Set;
import java.util.concurrent.CompletableFuture;
import java.util.concurrent.TimeUnit;
import java.util.function.Function;

import org.slf4j.Logger;
import org.slf4j.LoggerFactory;

import com.google.common.collect.ImmutableList;
import com.google.common.collect.ImmutableMap;
import com.google.common.collect.ImmutableSet;
import com.google.common.primitives.Ints;

import com.linecorp.armeria.common.ExchangeType;
import com.linecorp.armeria.common.HttpRequest;
import com.linecorp.armeria.common.HttpResponse;
import com.linecorp.armeria.common.HttpResponseWriter;
import com.linecorp.armeria.common.HttpStatus;
import com.linecorp.armeria.common.MediaType;
import com.linecorp.armeria.common.RequestHeaders;
import com.linecorp.armeria.common.ResponseHeaders;
import com.linecorp.armeria.common.ResponseHeadersBuilder;
import com.linecorp.armeria.common.SerializationFormat;
import com.linecorp.armeria.common.annotation.Nullable;
import com.linecorp.armeria.common.grpc.GrpcJsonMarshaller;
import com.linecorp.armeria.common.grpc.GrpcSerializationFormats;
import com.linecorp.armeria.common.grpc.GrpcStatusFunction;
import com.linecorp.armeria.common.grpc.protocol.ArmeriaMessageDeframer;
import com.linecorp.armeria.common.grpc.protocol.GrpcHeaderNames;
import com.linecorp.armeria.common.logging.RequestLogProperty;
import com.linecorp.armeria.common.util.SafeCloseable;
import com.linecorp.armeria.common.util.TimeoutMode;
import com.linecorp.armeria.internal.common.grpc.GrpcStatus;
import com.linecorp.armeria.internal.common.grpc.MetadataUtil;
import com.linecorp.armeria.internal.common.grpc.TimeoutHeaderUtil;
import com.linecorp.armeria.server.AbstractHttpService;
import com.linecorp.armeria.server.RequestTimeoutException;
import com.linecorp.armeria.server.Route;
import com.linecorp.armeria.server.ServiceConfig;
import com.linecorp.armeria.server.ServiceRequestContext;

import io.grpc.Codec.Identity;
import io.grpc.CompressorRegistry;
import io.grpc.DecompressorRegistry;
import io.grpc.Metadata;
import io.grpc.MethodDescriptor;
import io.grpc.MethodDescriptor.MethodType;
import io.grpc.Server;
import io.grpc.ServerCall;
import io.grpc.ServerCall.Listener;
import io.grpc.ServerMethodDefinition;
import io.grpc.ServerServiceDefinition;
import io.grpc.ServiceDescriptor;
import io.grpc.Status;
import io.netty.util.AttributeKey;

/**
 * The framed {@link GrpcService} implementation.
 */
final class FramedGrpcService extends AbstractHttpService implements GrpcService {

    private static final Logger logger = LoggerFactory.getLogger(FramedGrpcService.class);
    static final Listener<?> EMPTY_LISTENER = new EmptyListener<>();

    static final AttributeKey<ServerMethodDefinition<?, ?>> RESOLVED_GRPC_METHOD =
            AttributeKey.valueOf(FramedGrpcService.class, "RESOLVED_GRPC_METHOD");

    private static Map<String, GrpcJsonMarshaller> getJsonMarshallers(
            HandlerRegistry registry,
            Set<SerializationFormat> supportedSerializationFormats,
            Function<? super ServiceDescriptor, ? extends GrpcJsonMarshaller> jsonMarshallerFactory) {
        if (supportedSerializationFormats.stream().noneMatch(GrpcSerializationFormats::isJson)) {
            return ImmutableMap.of();
        } else {
            try {
                return registry.services().stream()
                               .map(ServerServiceDefinition::getServiceDescriptor)
                               .distinct()
                               .collect(toImmutableMap(ServiceDescriptor::getName, jsonMarshallerFactory));
            } catch (Exception e) {
                logger.warn("Failed to instantiate a JSON marshaller. Consider disabling gRPC-JSON " +
                            "serialization with {}.supportedSerializationFormats() " +
                            "or using {}.ofGson() instead.",
                            GrpcServiceBuilder.class.getName(), GrpcJsonMarshaller.class.getName(), e);
                return ImmutableMap.of();
            }
        }
    }

    private final HandlerRegistry registry;
    private final Set<Route> routes;
    private final Map<String, ExchangeType> exchangeTypes;
    private final DecompressorRegistry decompressorRegistry;
    private final CompressorRegistry compressorRegistry;
    private final Set<SerializationFormat> supportedSerializationFormats;
    private final Map<String, GrpcJsonMarshaller> jsonMarshallers;
    @Nullable
    private final ProtoReflectionServiceInterceptor protoReflectionServiceInterceptor;
    @Nullable
    private final GrpcStatusFunction statusFunction;
    private final int maxResponseMessageLength;
    private final boolean useBlockingTaskExecutor;
    private final boolean unsafeWrapRequestBuffers;
    private final boolean useClientTimeoutHeader;
    private final String advertisedEncodingsHeader;
    private final Map<SerializationFormat, ResponseHeaders> defaultHeaders;
    @Nullable
    private final GrpcHealthCheckService grpcHealthCheckService;

    private int maxRequestMessageLength;
    private final boolean lookupMethodFromAttribute;

    FramedGrpcService(HandlerRegistry registry,
                      DecompressorRegistry decompressorRegistry,
                      CompressorRegistry compressorRegistry,
                      Set<SerializationFormat> supportedSerializationFormats,
                      Function<? super ServiceDescriptor, ? extends GrpcJsonMarshaller> jsonMarshallerFactory,
                      @Nullable ProtoReflectionServiceInterceptor protoReflectionServiceInterceptor,
                      @Nullable GrpcStatusFunction statusFunction,
                      int maxRequestMessageLength, int maxResponseMessageLength,
                      boolean useBlockingTaskExecutor,
                      boolean unsafeWrapRequestBuffers,
                      boolean useClientTimeoutHeader,
                      boolean lookupMethodFromAttribute,
                      @Nullable GrpcHealthCheckService grpcHealthCheckService) {
        this.registry = requireNonNull(registry, "registry");
        routes = ImmutableSet.copyOf(registry.methodsByRoute().keySet());
        exchangeTypes = registry.methods().entrySet().stream()
                                .collect(toImmutableMap(e -> '/' + e.getKey(),
                                                        e -> toExchangeType(e.getValue())));
        this.decompressorRegistry = requireNonNull(decompressorRegistry, "decompressorRegistry");
        this.compressorRegistry = requireNonNull(compressorRegistry, "compressorRegistry");
        this.supportedSerializationFormats = supportedSerializationFormats;
        this.useClientTimeoutHeader = useClientTimeoutHeader;
        jsonMarshallers = getJsonMarshallers(registry, supportedSerializationFormats, jsonMarshallerFactory);
        this.protoReflectionServiceInterceptor = protoReflectionServiceInterceptor;
        this.statusFunction = statusFunction;
        this.maxRequestMessageLength = maxRequestMessageLength;
        this.maxResponseMessageLength = maxResponseMessageLength;
        this.useBlockingTaskExecutor = useBlockingTaskExecutor;
        this.unsafeWrapRequestBuffers = unsafeWrapRequestBuffers;
        this.lookupMethodFromAttribute = lookupMethodFromAttribute;

        advertisedEncodingsHeader = String.join(",", decompressorRegistry.getAdvertisedMessageEncodings());

        defaultHeaders = supportedSerializationFormats
                .stream()
                .map(format -> {
                    final ResponseHeadersBuilder builder =
                            ResponseHeaders
                                    .builder(HttpStatus.OK)
                                    .contentType(format.mediaType())
                                    .add(GrpcHeaderNames.GRPC_ENCODING, Identity.NONE.getMessageEncoding());
                    if (!advertisedEncodingsHeader.isEmpty()) {
                        builder.add(GrpcHeaderNames.GRPC_ACCEPT_ENCODING, advertisedEncodingsHeader);
                    }
                    return new SimpleImmutableEntry<>(format, builder.build());
                })
                .collect(toImmutableMap(Entry::getKey, Entry::getValue));
        this.grpcHealthCheckService = grpcHealthCheckService;
    }

    @Override
    public ExchangeType exchangeType(RequestHeaders headers, Route route) {
        // An invalid path will be handled later by 'doPost()'.
        return firstNonNull(exchangeTypes.get(headers.path()), ExchangeType.BIDI_STREAMING);
    }

    private static ExchangeType toExchangeType(ServerMethodDefinition<?, ?> methodDefinition) {
        switch (methodDefinition.getMethodDescriptor().getType()) {
            case UNARY:
                return ExchangeType.UNARY;
            case CLIENT_STREAMING:
                return ExchangeType.REQUEST_STREAMING;
            case SERVER_STREAMING:
                return ExchangeType.RESPONSE_STREAMING;
            case BIDI_STREAMING:
            default:
                return ExchangeType.BIDI_STREAMING;
        }
    }

    @Override
    protected HttpResponse doPost(ServiceRequestContext ctx, HttpRequest req) throws Exception {
        final MediaType contentType = req.contentType();
        final SerializationFormat serializationFormat = findSerializationFormat(contentType);
        if (serializationFormat == null) {
            return HttpResponse.of(HttpStatus.UNSUPPORTED_MEDIA_TYPE,
                                   MediaType.PLAIN_TEXT_UTF_8,
                                   "Missing or invalid Content-Type header.");
        }

        ctx.logBuilder().serializationFormat(serializationFormat);

        final ServerMethodDefinition<?, ?> method = methodDefinition(ctx);
        if (method == null) {
<<<<<<< HEAD
            method = methodDefinition(ctx, registry);
            if (method == null) {
                return HttpResponse.of(
                        (ResponseHeaders) AbstractServerCall.statusToTrailers(
                                ctx,
                                defaultHeaders.get(serializationFormat).toBuilder(),
                                Status.UNIMPLEMENTED.withDescription(
                                        "Method not found: " + ctx.config().route().patternString()),
                                new Metadata()));
            }
=======
            return HttpResponse.of(
                    (ResponseHeaders) ArmeriaServerCall.statusToTrailers(
                            ctx,
                            defaultHeaders.get(serializationFormat).toBuilder(),
                            Status.UNIMPLEMENTED.withDescription(
                                    "Method not found: " + ctx.config().route().patternString()),
                            new Metadata()));
>>>>>>> 3c61331a
        }

        if (useClientTimeoutHeader) {
            final String timeoutHeader = req.headers().get(GrpcHeaderNames.GRPC_TIMEOUT);
            if (timeoutHeader != null) {
                try {
                    final long timeout = TimeoutHeaderUtil.fromHeaderValue(timeoutHeader);
                    if (timeout == 0) {
                        ctx.clearRequestTimeout();
                    } else {
                        ctx.setRequestTimeout(TimeoutMode.SET_FROM_NOW, Duration.ofNanos(timeout));
                    }
                } catch (IllegalArgumentException e) {
                    final Metadata metadata = new Metadata();
                    return HttpResponse.of(
                            (ResponseHeaders) AbstractServerCall.statusToTrailers(
                                    ctx, defaultHeaders.get(serializationFormat).toBuilder(),
                                    GrpcStatus.fromThrowable(statusFunction, ctx, e, metadata), metadata));
                }
            }
        }

        ctx.logBuilder().defer(RequestLogProperty.REQUEST_CONTENT,
                               RequestLogProperty.RESPONSE_CONTENT);

        final ServerCall<?, ?> call;
        final HttpResponse res;
        if (method.getMethodDescriptor().getType() == MethodType.UNARY) {
            final CompletableFuture<HttpResponse> resFuture = new CompletableFuture<>();
            res = HttpResponse.from(resFuture);
            call = startCall(registry.simpleMethodName(method.getMethodDescriptor()), method, ctx, req, res,
                             resFuture, serializationFormat);
        } else {
            res = HttpResponse.streaming();
            call = startCall(
                    registry.simpleMethodName(method.getMethodDescriptor()), method, ctx, req, res, null,
                    serializationFormat);
        }
        if (call != null) {
            ctx.whenRequestCancelling().handle((cancellationCause, unused) -> {
                Status status = Status.CANCELLED.withCause(cancellationCause);
                if (cancellationCause instanceof RequestTimeoutException) {
                    status = status.withDescription("Request timed out");
                }
                call.close(status, new Metadata());
                return null;
            });
        }
        return res;
    }

    @Nullable
<<<<<<< HEAD
    static ServerMethodDefinition<?, ?> methodDefinition(ServiceRequestContext ctx, HandlerRegistry registry) {
        final Route mappedRoute = ctx.config().mappedRoute();
        // method is found using mappedRoute when the grpcService is set via:
        // - serverBuilder.service(grpcService);
        // - serverBuilder.serviceUnder("/prefix", grpcService);
        final ServerMethodDefinition<?, ?> method = registry.lookupMethod(mappedRoute);
        if (method != null) {
            return method;
        }
        // method is found using methodName when the grpcService is set via route builder:
        // - serverBuilder.route().pathPrefix("/prefix")...build(grpcService);
        final String methodName = GrpcRequestUtil.determineMethod(ctx);
        if (methodName == null) {
            return null;
        }

        return registry.lookupMethod(methodName);
    }

    @Nullable
    private <I, O> ServerCall<I, O> startCall(
=======
    private <I, O> ArmeriaServerCall<I, O> startCall(
>>>>>>> 3c61331a
            String simpleMethodName,
            ServerMethodDefinition<I, O> methodDef,
            ServiceRequestContext ctx,
            HttpRequest req,
            HttpResponse res,
            @Nullable CompletableFuture<HttpResponse> resFuture,
            SerializationFormat serializationFormat) {
        final MethodDescriptor<I, O> methodDescriptor = methodDef.getMethodDescriptor();
        final AbstractServerCall<I, O> call = newServerCall(simpleMethodName, methodDef, ctx, req,
                                                            res, resFuture, serializationFormat);
        final ServerCall.Listener<I> listener;
        try (SafeCloseable ignored = ctx.push()) {
            listener = methodDef.getServerCallHandler()
                                .startCall(call, MetadataUtil.copyFromHeaders(req.headers()));
        } catch (Throwable t) {
            call.setListener((Listener<I>) EMPTY_LISTENER);
            final Metadata metadata = new Metadata();
            call.close(GrpcStatus.fromThrowable(statusFunction, ctx, t, metadata), metadata);
            logger.warn(
                    "Exception thrown from streaming request stub method before processing any request data" +
                    " - this is likely a bug in the stub implementation.", t);
            return null;
        }
        if (listener == null) {
            // This will never happen for normal generated stubs but could conceivably happen for manually
            // constructed ones.
            throw new NullPointerException(
                    "startCall() returned a null listener for method " + methodDescriptor.getFullMethodName());
        }
        call.setListener(listener);
        call.startDeframing();
        return call;
    }

    private <I, O> AbstractServerCall<I, O> newServerCall(
            String simpleMethodName, ServerMethodDefinition<I, O> methodDef,
            ServiceRequestContext ctx, HttpRequest req,
            HttpResponse res, @Nullable CompletableFuture<HttpResponse> resFuture,
            SerializationFormat serializationFormat) {
        final MethodDescriptor<I, O> methodDescriptor = methodDef.getMethodDescriptor();
        if (methodDescriptor.getType() == MethodType.UNARY) {
            assert resFuture != null;
            return new UnaryServerCall<>(
                    req,
                    methodDescriptor,
                    simpleMethodName,
                    compressorRegistry,
                    decompressorRegistry,
                    res,
                    resFuture,
                    maxRequestMessageLength,
                    maxResponseMessageLength,
                    ctx,
                    serializationFormat,
                    jsonMarshallers.get(methodDescriptor.getServiceName()),
                    unsafeWrapRequestBuffers,
                    useBlockingTaskExecutor,
                    defaultHeaders.get(serializationFormat),
                    statusFunction);
        } else {
            return new StreamingServerCall<>(
                    req,
                    methodDescriptor,
                    simpleMethodName,
                    compressorRegistry,
                    decompressorRegistry,
                    (HttpResponseWriter) res,
                    maxRequestMessageLength,
                    maxResponseMessageLength,
                    ctx,
                    serializationFormat,
                    jsonMarshallers.get(methodDescriptor.getServiceName()),
                    unsafeWrapRequestBuffers,
                    useBlockingTaskExecutor,
                    defaultHeaders.get(serializationFormat),
                    statusFunction);
        }
    }

    @Override
    public void serviceAdded(ServiceConfig cfg) {
        if (maxRequestMessageLength == ArmeriaMessageDeframer.NO_MAX_INBOUND_MESSAGE_SIZE) {
            maxRequestMessageLength = Ints.saturatedCast(cfg.maxRequestLength());
        }

        if (protoReflectionServiceInterceptor != null) {
            final Map<String, ServerServiceDefinition> grpcServices =
                    cfg.server().config().virtualHosts().stream()
                       .flatMap(host -> host.serviceConfigs().stream())
                       .map(serviceConfig -> serviceConfig.service().as(FramedGrpcService.class))
                       .filter(Objects::nonNull)
                       .flatMap(service -> service.services().stream())
                       // Armeria allows the same service to be registered multiple times at different
                       // paths, but proto reflection service only supports a single instance of each
                       // service so we dedupe here.
                       .collect(toImmutableMap(def -> def.getServiceDescriptor().getName(),
                                               Function.identity(),
                                               (a, b) -> a));
            protoReflectionServiceInterceptor.setServer(newDummyServer(grpcServices));
        }

        if (grpcHealthCheckService != null) {
            grpcHealthCheckService.serviceAdded(cfg);
        }
    }

    @Override
    public ServerMethodDefinition<?, ?> methodDefinition(ServiceRequestContext ctx) {
        // method could be set in HttpJsonTranscodingService.
        final ServerMethodDefinition<?, ?> method =
                lookupMethodFromAttribute ? ctx.attr(RESOLVED_GRPC_METHOD) : null;
        if (method != null) {
            return method;
        }
        return GrpcService.super.methodDefinition(ctx);
    }

    private static Server newDummyServer(Map<String, ServerServiceDefinition> grpcServices) {
        return new Server() {
            @Override
            public Server start() {
                throw new UnsupportedOperationException();
            }

            @Override
            public List<ServerServiceDefinition> getServices() {
                return ImmutableList.copyOf(grpcServices.values());
            }

            @Override
            public List<ServerServiceDefinition> getImmutableServices() {
                // NB: This will probably go away in favor of just getServices above, so we
                // implement both the same.
                // https://github.com/grpc/grpc-java/issues/4600
                return getServices();
            }

            @Override
            public List<ServerServiceDefinition> getMutableServices() {
                // Armeria does not have the concept of mutable services.
                return ImmutableList.of();
            }

            @Override
            public Server shutdown() {
                throw new UnsupportedOperationException();
            }

            @Override
            public Server shutdownNow() {
                throw new UnsupportedOperationException();
            }

            @Override
            public boolean isShutdown() {
                throw new UnsupportedOperationException();
            }

            @Override
            public boolean isTerminated() {
                throw new UnsupportedOperationException();
            }

            @Override
            public boolean awaitTermination(long timeout, TimeUnit unit) {
                throw new UnsupportedOperationException();
            }

            @Override
            public void awaitTermination() {
                throw new UnsupportedOperationException();
            }
        };
    }

    @Override
    public boolean isFramed() {
        return true;
    }

    @Override
    public List<ServerServiceDefinition> services() {
        final List<ServerServiceDefinition> services = registry.services();
        assert services instanceof ImmutableList;
        return services;
    }

    @Override
    public Map<String, ServerMethodDefinition<?, ?>> methods() {
        return registry.methods();
    }

    @Override
    public Map<Route, ServerMethodDefinition<?, ?>> methodsByRoute() {
        return registry.methodsByRoute();
    }

    @Override
    public Set<SerializationFormat> supportedSerializationFormats() {
        return supportedSerializationFormats;
    }

    @Nullable
    private SerializationFormat findSerializationFormat(@Nullable MediaType contentType) {
        if (contentType == null) {
            return null;
        }

        for (SerializationFormat format : supportedSerializationFormats) {
            if (format.isAccepted(contentType)) {
                return format;
            }
        }

        return null;
    }

    @Override
    public Set<Route> routes() {
        return routes;
    }

    private static class EmptyListener<T> extends ServerCall.Listener<T> {}
}<|MERGE_RESOLUTION|>--- conflicted
+++ resolved
@@ -222,26 +222,13 @@
 
         final ServerMethodDefinition<?, ?> method = methodDefinition(ctx);
         if (method == null) {
-<<<<<<< HEAD
-            method = methodDefinition(ctx, registry);
-            if (method == null) {
-                return HttpResponse.of(
-                        (ResponseHeaders) AbstractServerCall.statusToTrailers(
-                                ctx,
-                                defaultHeaders.get(serializationFormat).toBuilder(),
-                                Status.UNIMPLEMENTED.withDescription(
-                                        "Method not found: " + ctx.config().route().patternString()),
-                                new Metadata()));
-            }
-=======
             return HttpResponse.of(
-                    (ResponseHeaders) ArmeriaServerCall.statusToTrailers(
+                    (ResponseHeaders) AbstractServerCall.statusToTrailers(
                             ctx,
                             defaultHeaders.get(serializationFormat).toBuilder(),
                             Status.UNIMPLEMENTED.withDescription(
                                     "Method not found: " + ctx.config().route().patternString()),
                             new Metadata()));
->>>>>>> 3c61331a
         }
 
         if (useClientTimeoutHeader) {
@@ -294,31 +281,7 @@
     }
 
     @Nullable
-<<<<<<< HEAD
-    static ServerMethodDefinition<?, ?> methodDefinition(ServiceRequestContext ctx, HandlerRegistry registry) {
-        final Route mappedRoute = ctx.config().mappedRoute();
-        // method is found using mappedRoute when the grpcService is set via:
-        // - serverBuilder.service(grpcService);
-        // - serverBuilder.serviceUnder("/prefix", grpcService);
-        final ServerMethodDefinition<?, ?> method = registry.lookupMethod(mappedRoute);
-        if (method != null) {
-            return method;
-        }
-        // method is found using methodName when the grpcService is set via route builder:
-        // - serverBuilder.route().pathPrefix("/prefix")...build(grpcService);
-        final String methodName = GrpcRequestUtil.determineMethod(ctx);
-        if (methodName == null) {
-            return null;
-        }
-
-        return registry.lookupMethod(methodName);
-    }
-
-    @Nullable
     private <I, O> ServerCall<I, O> startCall(
-=======
-    private <I, O> ArmeriaServerCall<I, O> startCall(
->>>>>>> 3c61331a
             String simpleMethodName,
             ServerMethodDefinition<I, O> methodDef,
             ServiceRequestContext ctx,
