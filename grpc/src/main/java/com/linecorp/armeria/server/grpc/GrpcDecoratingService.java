--- conflicted
+++ resolved
@@ -65,18 +65,11 @@
     @Override
     public void serviceAdded(ServiceConfig cfg) throws Exception {
         super.serviceAdded(cfg);
-<<<<<<< HEAD
-        final Map<ServerMethodDefinition<?, ?>, HttpService> decorated = new HashMap<>();
-=======
         final DependencyInjector dependencyInjector = cfg.server()
                                                          .config()
                                                          .dependencyInjector();
 
-        final Map<ServerMethodDefinition<?, ?>, List<DecoratorAndOrder>> registryDecorators =
-                handlerRegistry.decorators();
-
-        final Builder<ServerMethodDefinition<?, ?>, HttpService> builder = ImmutableMap.builder();
->>>>>>> 7395a2e7
+        final Map<ServerMethodDefinition<?, ?>, HttpService> decorated = new HashMap<>();
 
         final Map<ServerMethodDefinition<?, ?>, List<DecoratorAndOrder>> annotationDecorators =
                 handlerRegistry.annotationDecorators();
