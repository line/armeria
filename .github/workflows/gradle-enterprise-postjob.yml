name: Upload artifacts to ge.armeria.dev

on:
  workflow_run:
    workflows: [CI]
    types:
      - completed

env:
  LC_ALL: "en_US.UTF-8"
<<<<<<< HEAD
  BUILD_JDK_VERSION: "21"
  GRADLE_ENTERPRISE_ACCESS_KEY: ${{ secrets.GRADLE_ENTERPRISE_ACCESS_KEY }}
=======
  BUILD_JDK_VERSION: "19"
  DEVELOCITY_ACCESS_KEY: ${{ secrets.DEVELOCITY_ACCESS_KEY }}
>>>>>>> 5bbcdca3
  RUN_ID: ${{ github.event.workflow_run.id }}
  COMMIT_SHA: ${{ github.event.workflow_run.head_sha }}
  # Used by Octokit
  GITHUB_TOKEN: ${{ secrets.GITHUB_TOKEN }}
  DOWNLOAD_DIR: build-scans/

jobs:
  upload-gradle-build-scan:
    name: Upload Gradle build scans
    if: github.repository == 'line/armeria'
    runs-on: ubuntu-latest
    steps:
      - uses: actions/checkout@v4

      - id: setup-jdk-21
        name: Set up JDK 21
        uses: actions/setup-java@v4
        with:
          distribution: 'temurin'
          java-version: '21'

      - name: Download artifact
        id: download-artifact
        uses: dawidd6/action-download-artifact@v3
        with:
          workflow_conclusion: ""
          run_id: ${{ env.RUN_ID }}
          name: build-scan.*
          name_is_regexp: true
          path: ${{ env.DOWNLOAD_DIR }}
          check_artifacts: true
          search_artifacts: true

      - id: get-pr-number
        name: Get PR number
        run: |
          PR_NUMBER=$(ls $DOWNLOAD_DIR | head -1 | sed -n 's/\([0-9]*\)-build-scan.*/\1/p')
          if [ -z "$PR_NUMBER" ]; then
            echo "❔️No pull request number found."
          else
            echo "✅ Pull request number: ${PR_NUMBER}"
            echo "PR_NUMBER=${PR_NUMBER}" >> "$GITHUB_OUTPUT"
          fi
        shell: bash

      - name: Setup Gradle
        uses: gradle/actions/setup-gradle@v3

      - id: upload-build-scans
        name: Upload build scans
        run: |
          BUILD_SCAN_DIR="${HOME}/.gradle/build-scan-data"
          BUILD_SCANS=""

          echo "## Build Scan®" >> "$GITHUB_STEP_SUMMARY"
          echo "" >> "$GITHUB_STEP_SUMMARY"

          rm -rf $BUILD_SCAN_DIR
          for SCAN in $(ls $DOWNLOAD_DIR) ; do
            mkdir -p $BUILD_SCAN_DIR
            echo "🚚 Copying build scan: ${DOWNLOAD_DIR}${SCAN}/ to $BUILD_SCAN_DIR ..."
            cp -r ${DOWNLOAD_DIR}${SCAN}/* $BUILD_SCAN_DIR

            JOB_NAME=$(echo ${SCAN} | sed 's/.*build-scan-\(.*\)/\1/')
            echo "📤 Uploading build scan for job ${JOB_NAME} ..."
          
            if ./gradlew --no-daemon --stacktrace clean buildScanPublishPrevious; then
              echo "✅ Published build scan: ${JOB_NAME}"
              BUILD_SCANS="${JOB_NAME} $(cat build/build-scan-url.txt),${BUILD_SCANS}"
              echo "- [${JOB_NAME}]($(cat build/build-scan-url.txt))" >> "$GITHUB_STEP_SUMMARY"
            else
              echo "❌ Failed to upload build scan: ${JOB_NAME}"
            fi

            rm -rf $BUILD_SCAN_DIR
          done

          echo "BUILD_SCANS=${BUILD_SCANS}" >> "$GITHUB_OUTPUT"
        shell: bash

      - name: Setup Node.js
        uses: actions/setup-node@v4
        with:
          node-version: 18

      - id: create-or-update-comment
        name: Create or update comment
        if: steps.get-pr-number.outputs.PR_NUMBER
        working-directory: .github/actions
        run: |
          npm ci
          npm run comment-build-scan
        shell: bash
        env:
          BUILD_SCANS: ${{ steps.upload-build-scans.outputs.BUILD_SCANS }}
          PR_NUMBER: ${{ steps.get-pr-number.outputs.PR_NUMBER }}

  upload-build-cache:
    if: github.repository == 'line/armeria'
    runs-on: ${{ matrix.on }}
    timeout-minutes: 120
    strategy:
      fail-fast: false
      matrix:
        on: [ ubuntu-latest, macos-12, windows-latest ]
    steps:
      - uses: actions/checkout@v4
        with:
          ref: ${{ env.COMMIT_SHA }}

      - id: setup-build-jdk
        name: Set up build JDK ${{ env.BUILD_JDK_VERSION }}
        uses: actions/setup-java@v4
        with:
          distribution: 'temurin'
          java-version: ${{ env.BUILD_JDK_VERSION }}

      - name: Setup Gradle
        uses: gradle/actions/setup-gradle@v3

      - name: Build with Gradle
        run: |
          ./gradlew --no-daemon --stacktrace --build-cache build \
          --max-workers=2 --parallel \
          -PbuildJdkVersion=${{ env.BUILD_JDK_VERSION }} \
          -Pretry=true -PfailOnPassedAfterRetry=false \
          -Porg.gradle.java.installations.paths=${{ steps.setup-build-jdk.outputs.path }}
        shell: bash<|MERGE_RESOLUTION|>--- conflicted
+++ resolved
@@ -8,13 +8,8 @@
 
 env:
   LC_ALL: "en_US.UTF-8"
-<<<<<<< HEAD
   BUILD_JDK_VERSION: "21"
-  GRADLE_ENTERPRISE_ACCESS_KEY: ${{ secrets.GRADLE_ENTERPRISE_ACCESS_KEY }}
-=======
-  BUILD_JDK_VERSION: "19"
   DEVELOCITY_ACCESS_KEY: ${{ secrets.DEVELOCITY_ACCESS_KEY }}
->>>>>>> 5bbcdca3
   RUN_ID: ${{ github.event.workflow_run.id }}
   COMMIT_SHA: ${{ github.event.workflow_run.head_sha }}
   # Used by Octokit
