--- conflicted
+++ resolved
@@ -205,13 +205,8 @@
         final ArmeriaServerCall<?, ?> call = startCall(
                 methodName, method, ctx, req.headers(), res, serializationFormat);
         if (call != null) {
-<<<<<<< HEAD
-            ctx.whenRequestTimingOut().thenRun(() -> call.close(Status.CANCELLED, new Metadata()));
+            ctx.whenRequestCancelling().thenRun(() -> call.close(Status.CANCELLED, new Metadata()));
             req.subscribe(call.messageDeframer(), ctx.eventLoop(), SubscriptionOption.WITH_POOLED_OBJECTS);
-=======
-            ctx.whenRequestCancelling().thenRun(() -> call.close(Status.CANCELLED, new Metadata()));
-            req.subscribe(call.messageReader(), ctx.eventLoop(), SubscriptionOption.WITH_POOLED_OBJECTS);
->>>>>>> 97e23218
         }
         return res;
     }
