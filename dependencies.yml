--- conflicted
+++ resolved
@@ -499,19 +499,11 @@
 # If you want to change `org.jetbrains.kotlin:kotlin-allopen` version,
 # you also need to change `org.jetbrains.kotlin.jvm` version in `build.gradle`.
 org.jetbrains.kotlin:
-<<<<<<< HEAD
-  kotlin-allopen: { version: &KOTLIN_VERSION '1.5.31' }
-  kotlin-reflect: { version: *KOTLIN_VERSION }
-
-org.jetbrains.kotlinx:
-  kotlinx-coroutines-core: { version: &KOTLIN_COROUTINE_VERSION '1.5.2' }
-=======
   kotlin-allopen: { version: &KOTLIN_VERSION '1.6.10' }
   kotlin-reflect: { version: *KOTLIN_VERSION }
 
 org.jetbrains.kotlinx:
   kotlinx-coroutines-core: { version: &KOTLIN_COROUTINE_VERSION '1.6.0' }
->>>>>>> 9e5c65a9
   kotlinx-coroutines-jdk8: { version: *KOTLIN_COROUTINE_VERSION }
   # kotlinx-coroutines-reactor is only used for testing :it:spring:boot2-kotlin
   kotlinx-coroutines-reactor: { version: *KOTLIN_COROUTINE_VERSION }
