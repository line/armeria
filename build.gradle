--- conflicted
+++ resolved
@@ -93,16 +93,11 @@
         systemProperty 'com.linecorp.armeria.verboseExceptions', 'true'
         systemProperty 'com.linecorp.armeria.verboseResponses', 'true'
 
-<<<<<<< HEAD
-        systemProperty 'com.linecorp.armeria.blockhound.reportFile', "${project.buildDir}/blockhound.log"
-
         // Allow choosing the transport type by specifying `-PtransportType=<nio|epoll|io_uring|kqueue>`.
         if (rootProject.hasProperty('transportType')) {
             systemProperty('com.linecorp.armeria.transportType', "${rootProject.findProperty("transportType")}")
         }
 
-=======
->>>>>>> 7d29cdf1
         // Pass special system property to tell our tests that we are measuring coverage.
         if (project.hasFlags('coverage')) {
             systemProperty 'com.linecorp.armeria.testing.coverage', 'true'
