--- conflicted
+++ resolved
@@ -76,13 +76,9 @@
         HOST = new VirtualHost(
                 "localhost", "localhost", 0, null, SERVICES, FALLBACK_SERVICE, RejectedRouteHandler.DISABLED,
                 unused -> NOPLogger.NOP_LOGGER, defaultServiceNaming, 0, 0, false,
-<<<<<<< HEAD
-                AccessLogWriter.disabled(), CommonPools.blockingTaskExecutor(), ImmutableList.of(),
+                AccessLogWriter.disabled(), CommonPools.blockingTaskExecutor(), multipartUploadsLocation,
+                ImmutableList.of(),
                 (ctx) -> RequestId.random());
-=======
-                AccessLogWriter.disabled(), CommonPools.blockingTaskExecutor(), multipartUploadsLocation,
-                ImmutableList.of());
->>>>>>> c3bd51e4
         ROUTER = Routers.ofVirtualHost(HOST, SERVICES, RejectedRouteHandler.DISABLED);
     }
 
