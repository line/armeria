import java.nio.file.Files
import java.nio.file.StandardCopyOption
import java.util.concurrent.TimeUnit

def mrJarVersions = [9,12]

mrJarVersions.each { version->
    sourceSets {
        "java${version}" {
            java {
                srcDirs = ["src/main/java${version}"]
            }
        }
        "java${version}Test" {
            java {
                srcDirs = ["src/test/java${version}"]
            }
        }
    }

    def targetJavaVersion = Math.max(version, project.ext.targetJavaVersion)
    "compileJava${version}Java" {
        sourceCompatibility = targetJavaVersion
        targetCompatibility = targetJavaVersion
        options.release.set(targetJavaVersion)
    }

    "compileJava${version}TestJava" {
        sourceCompatibility = targetJavaVersion
        targetCompatibility = targetJavaVersion
        options.release.set(targetJavaVersion)
    }

    task "testJava${version}"(type: Test, group: 'Verification', description: "Runs unit tests for Java ${version} source set") {
        testClassesDirs = sourceSets."java${version}Test".output.classesDirs
        classpath = sourceSets."java${version}Test".runtimeClasspath

<<<<<<< HEAD
        enabled = project.ext.testJavaVersion >= targetJavaVersion
=======
        project.ext.configureCommonTestSettings(it)

        enabled = Integer.parseInt(JavaVersion.current().getMajorVersion()) >= version &&
                  project.ext.testJavaVersion >= version
>>>>>>> 9a8c0a05
    }

    configurations."java${version}Implementation".extendsFrom configurations.implementation
    configurations."java${version}TestImplementation".extendsFrom configurations.testImplementation
    configurations."java${version}TestRuntimeClasspath".extendsFrom configurations.testRuntimeClasspath

    check.dependsOn "testJava${version}"
}

tasks.withType(Jar) {
    mrJarVersions.each { version->
        into("META-INF/versions/${version}") {
            from sourceSets."java${version}".output
        }
    }
    manifest.attributes(
            'Multi-Release': 'true'
    )
}

// Proguard can't handle multi-release jars so we recreate it here.
tasks.trimShadedJar.doLast {
    // outjars is a file, so only one jar generated for sure
    def trimmed = tasks.trimShadedJar.outJarFiles[0].toPath()
    ant.jar(destfile: trimmed.toString(), update: true) {
        zipfileset(src: tasks.shadedJar.archivePath) {
            include(name: 'META-INF/versions/**')
        }
    }
}

tasks.shadedTest.exclude 'META-INF/versions/**'

dependencies {
    mrJarVersions.each { version->
        // Common to reference classes in main sourceset from Java 9 one (e.g., to return a common interface)
        "java${version}Implementation" files(sourceSets.main.output.classesDirs) { builtBy compileJava }

        "java${version}TestImplementation" files(sourceSets.test.output.classesDirs) { builtBy compileTestJava }
    }

    // Logging decorators expose slf4j in API
    api libs.slf4j.api

    // cglib
    testImplementation libs.cglib

    // Caffeine
    implementation libs.caffeine

    // Jackson
    api libs.jackson.core
    api libs.jackson.annotations
    api libs.jackson.databind
    api libs.jackson.datatype.jdk8
    api libs.jackson.datatype.jsr310

    // Micrometer and other metric-related stuff
    api libs.micrometer.core
    optionalApi libs.micrometer.prometheus
    optionalApi libs.dropwizard.metrics.core
    optionalApi libs.prometheus

    // Netty
    api libs.netty.transport
    api libs.netty.codec.haproxy
    api libs.netty.codec.http2
    api libs.netty.resolver.dns
    implementation libs.netty.handler.proxy

    // Netty native libraries
    ['linux-x86_64', 'linux-aarch_64'].each { arch ->
        implementation(variantOf(libs.netty.transport.native.unix.common) { classifier(arch) })
        implementation(variantOf(libs.netty.transport.native.epoll) { classifier(arch) })
        optionalImplementation(variantOf(libs.netty.io.uring) { classifier(arch) })
    }
    ['osx-x86_64', 'osx-aarch_64'].each { arch ->
        implementation(variantOf(libs.netty.transport.native.unix.common) { classifier(arch) })
        implementation(variantOf(libs.netty.transport.native.kqueue) { classifier(arch) })
        implementation(variantOf(libs.netty.resolver.dns.native.macos) { classifier(arch) })
    }
    ['linux-x86_64', 'linux-aarch_64', 'osx-x86_64', 'osx-aarch_64', 'windows-x86_64'].each { arch ->
        implementation(variantOf(libs.netty.tcnative.boringssl) { classifier(arch) })
    }

    // TestNG
    testImplementation libs.testng

    // JUnit Pioneer
    testImplementation libs.junit.pioneer

    // Reactive Streams
    api libs.reactivestreams
    testImplementation libs.reactivestreams.tck

    // Do not upgrade to Scala 2.13.x that causes 'java.lang.ClassNotFoundException: scala.Serializable'
    // See https://github.com/scala/bug/issues/11832#issuecomment-568185023
    // If needed, you should consider to add 'armeria-scala' module.
    optionalImplementation libs.scala.v212

    // Bouncy Castle
    implementation libs.bouncycastle.bcpkix
    implementation libs.bouncycastle.bcprov
    implementation libs.bouncycastle.bcutil

    // Jetty, for testing interoperability with other servers.
    testImplementation libs.jetty94.webapp

    // Brotli
    implementation libs.brotli4j
    optionalImplementation libs.brotli4j.linux
    optionalImplementation libs.brotli4j.linux.aarch64
    optionalImplementation libs.brotli4j.osx
    optionalImplementation libs.brotli4j.osx.aarch64
    optionalImplementation libs.brotli4j.windows
}

if (!rootProject.hasProperty('noWeb')) {
    sourceSets {
        main {
            output.dir project(':docs-client').file('build/javaweb'), builtBy: ':docs-client:copyWeb'
        }
    }
}

// Run HttpServerStreamingTest separately with memory constraint.
tasks.test.exclude '**/HttpServerStreamingTest**'
tasks.shadedTest.exclude '**/HttpServerStreamingTest**'
testing.suites {
    testStreaming(JvmTestSuite) {

        targets.configureEach {
            testTask.configure {
                group = 'Verification'
                description = 'Runs the streaming tests.'

                project.ext.configureCommonTestSettings(it)

                dependsOn(tasks.shadedTestClasses)
                // Use small heap for streaming tests to quickly ensure we can stream the content larger than heap.
                maxHeapSize = '64m'

                include '**/HttpServerStreamingTest**'
                testClassesDirs = tasks.shadedTest.testClassesDirs
                classpath = testClassesDirs

                // Set the class path as late as possible so that the 'shadedTest' task has the correct classpath.
                doFirst {
                    classpath += project.files(configurations.shadedJarTestRuntime.resolve())
                }
            }
        }
    }
}
tasks.shadedTest.finalizedBy testing.suites.testStreaming
tasks.check.dependsOn testing.suites.testStreaming

// Run the test cases based on reactive-streams-tck only with non-flaky mode
if (rootProject.findProperty('flakyTests') != 'true') {
    testing.suites {
        testNg(JvmTestSuite) {
            useTestNG()

            targets.configureEach {
                testTask.configure {

                    project.ext.configureCommonTestSettings(it)
                    include '/com/linecorp/armeria/**/common/**'
                    dependsOn tasks.shadedTestClasses
                    scanForTestClasses = false
                    testClassesDirs = tasks.shadedTest.testClassesDirs
                    classpath = testClassesDirs
                    doFirst {
                        classpath += project.files(configurations.shadedJarTestRuntime.resolve())
                    }
                }
            }
        }
    }
    tasks.shadedTest.finalizedBy testing.suites.testNg
    tasks.check.dependsOn testing.suites.testNg
}

if (tasks.findByName('trimShadedJar')) {
    tasks.trimShadedJar.configure {
        // Keep all classes under com.linecorp.armeria, except the internal ones.
        keep "class !com.linecorp.armeria.internal.shaded.**,com.linecorp.armeria.** { *; }"
        // Keep the 'NonBlocking' tag interface.
        keep "class reactor.core.scheduler.NonBlocking { *; }"
        // Do not optimize the dependencies that access some fields via sun.misc.Unsafe or reflection only.
        keep "class com.linecorp.armeria.internal.shaded.caffeine.** { *; }"
        keep "class com.linecorp.armeria.internal.shaded.jctools.** { *; }"

        dontnote
    }
}

class PublicSuffixesTask extends DefaultTask {
    // Rebuild up to once in 7 days, unless cleaned.
    @Input
    final def days = (System.currentTimeMillis() / TimeUnit.DAYS.toMillis(7)).intValue()
    @OutputFile
    final def publicSuffixesFile = project.file("${project.projectDir}/src/main/resources/com/linecorp/armeria/public_suffixes.txt")

    @TaskAction
    def run() {
        try {
            def tempFile = File.createTempFile("public_suffixes", null)
            def req = (HttpURLConnection) new URL('https://publicsuffix.org/list/public_suffix_list.dat').openConnection()
            def res = req.getInputStream()
            if (req.getResponseCode() != 200) {
                println "received a non-200 response from publicsuffix.org: ${req.getResponseCode()}"
                return
            }
            def sortedSet = new TreeSet<String>()
            res.eachLine('UTF-8') {
                if (!it.isEmpty() && !it.startsWith("//")) {
                    sortedSet.add(IDN.toASCII(it))
                }
            }
            sortedSet.each {
                tempFile.append(it)
                tempFile.append("\n")
            }
            Files.move(tempFile.toPath(), publicSuffixesFile.toPath(), StandardCopyOption.REPLACE_EXISTING)
            println "public suffixes file is updated"
        } catch (Exception e) {
            println "an exception was thrown: ${e}"
        }
    }
}

task publicSuffixes(type: PublicSuffixesTask)<|MERGE_RESOLUTION|>--- conflicted
+++ resolved
@@ -35,14 +35,8 @@
         testClassesDirs = sourceSets."java${version}Test".output.classesDirs
         classpath = sourceSets."java${version}Test".runtimeClasspath
 
-<<<<<<< HEAD
+        project.ext.configureCommonTestSettings(it)
         enabled = project.ext.testJavaVersion >= targetJavaVersion
-=======
-        project.ext.configureCommonTestSettings(it)
-
-        enabled = Integer.parseInt(JavaVersion.current().getMajorVersion()) >= version &&
-                  project.ext.testJavaVersion >= version
->>>>>>> 9a8c0a05
     }
 
     configurations."java${version}Implementation".extendsFrom configurations.implementation
