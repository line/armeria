[versions]
akka = "2.6.20"
akka-http-cors = "1.0.0"
akka-grpc-runtime = "1.0.3"
apache-httpclient5 = "5.2.1"
apache-httpclient4 = "4.5.14"
assertj = "3.24.2"
awaitility = "4.2.0"
bouncycastle = "1.70"
brave = "5.15.0"
brotli4j = "1.9.0"
bucket4j = "7.6.0"
caffeine = "2.9.3"
cglib = "3.3.0"
checkerframework = "2.5.5"
checkstyle = "10.3.2"
consul = "2.2.1"
curator = "5.4.0"
dagger = "2.44.2"
dgs = "5.5.0"
dropwizard1 = "1.3.29"
dropwizard2 = "2.1.4"
dropwizard-metrics = "4.2.15"
errorprone = "2.18.0"
errorprone-gradle-plugin = "3.0.1"
eureka = "2.0.0"
fastutil = "8.5.11"
finagle = "22.12.0"
findbugs = "3.0.2"
futures-completable = "0.3.5"
futures-extra = "4.3.1"
gax-grpc = "2.20.1"
graphql-java = "20.0"
graphql-kotlin = "6.3.5"
groovy = "3.0.14"
grpc-java = "1.49.1"
grpc-kotlin = "1.3.0"
guava = "31.1-jre"
hamcrest = "2.2"
hbase = "1.2.6"
<<<<<<< HEAD
hibernate-validator6 = "6.2.3.Final"
hibernate-validator8 = "8.0.0.Final"
j2objc = "1.3"
jackson = "2.14.1"
jakarta-inject = "2.0.1"
jakarta-validation = "3.0.2"
jakarta-websocket= "2.1.0"
=======
hibernate-validator = "6.2.5.Final"
j2objc = "2.8"
jackson = "2.14.2"
>>>>>>> f7693104
javax-annotation = "1.3.2"
javax-inject = "1"
javax-jsr311 = "1.1.1"
javax-validation = "2.0.1.Final"
jctools = "4.0.1"
jetty93 = '9.3.30.v20211001'
jetty94 = "9.4.50.v20221201"
jetty-alpn-api = "1.1.3.v20160715"
jetty-alpn-agent = "2.0.10"
jmh-core = "1.36"
jmh-extras = "0.3.7"
jmh-gradle-plugin = "0.6.8"
joor = "0.9.14"
json-unit = "2.36.1"
jsoup = "1.15.3"
junit4 = "4.13.2"
junit5 = "5.9.2"
junit-pioneer = "1.9.1"
jwt = "4.2.2"
kafka = "3.4.0"
kotlin = "1.8.10"
kotlin-coroutine = "1.6.4"
ktlint-gradle-plugin = "11.1.0"
logback = "1.2.11"
micrometer = "1.10.3"
micrometer13 = "1.3.20"
mockito = "4.11.0"
monix = "3.4.1"
munit = "0.7.29"
netty = "4.1.87.Final"
netty-incubator-transport-native-io_uring = "0.0.17.Final"
nexus-publish = "1.1.0"
node-gradle-plugin = "3.5.1"
okhttp2 = "2.7.5"
okhttp3 = { strictly = "3.14.9" }
okhttp4 = "4.10.0"
opensaml = "3.4.6"
osdetector = "1.7.2"
proguard = "7.3.1"
prometheus = "0.16.0"
protobuf = "3.21.1"
protobuf-gradle-plugin = "0.8.19"
protobuf-jackson = "2.0.0"
reactive-grpc = "1.2.3"
reactive-streams = "1.0.4"
reactor = "3.5.1"
reactor-kotlin = "1.2.1"
reflections = "0.9.11"
resilience4j = "2.0.2"
resteasy = "5.0.5.Final"
resteasy-jboss-logging = "3.4.3.Final"
resteasy-jboss-logging-annotations = "2.2.1.Final"
retrofit2 = "2.9.0"
rxjava2 = "2.2.21"
rxjava3 = "3.1.6"
sangria = "3.5.0"
sangria-slowlog = "2.0.5"
scala-collection-compat = "2.9.0"
scala-java8-compat = "1.0.2"
scala212 = "2.12.17"
scala213 = "2.13.10"
scala3 = "3.2.2"
scalafmt-gradle-plugin = "1.16.2"
<<<<<<< HEAD
scalapb = "0.11.12"
scalapb-json = "0.12.0"
=======
scalapb = "0.11.13"
scalapb-json = "0.12.1"
>>>>>>> f7693104
shadow-gradle-plugin = "7.1.2"
shibboleth-utilities = "7.5.2"
snappy = "1.1.9.1"
slf4j = "1.7.36"
spring = "5.3.25"
spring-boot1 = "1.5.22.RELEASE"
<<<<<<< HEAD
spring-boot2 = "2.7.4"
spring-boot3 = "3.0.2"
=======
spring-boot2 = "2.7.8"
>>>>>>> f7693104
testng = "7.5"
thrift09 = { strictly = "0.9.3-1" }
thrift012 = { strictly = "0.12.0" }
thrift013 = { strictly = "0.13.0" }
thrift014 = { strictly = "0.14.2" }
thrift015 = { strictly = "0.15.0" }
thrift016 = { strictly = "0.16.0" }
<<<<<<< HEAD
tomcat8 = "8.5.84"
tomcat9 = "9.0.70"
tomcat10 = "10.1.4"
=======
tomcat8 = "8.5.85"
tomcat9 = "9.0.71"
>>>>>>> f7693104
xml-apis = "1.4.01"
zookeeper = "3.7.1"
zookeeper-junit = "1.2"

[boms]
brave = { module = "io.zipkin.brave:brave-bom", version.ref = "brave" }
dropwizard-metrics = { module = "io.dropwizard.metrics:metrics-bom", version.ref = "dropwizard-metrics" }
# Ensure that we use the same Protobuf version as what gRPC depends on.
# See: https://github.com/grpc/grpc-java/blob/master/gradle/libs.versions.toml
#      (Switch to the right tag and look for "protobuf".)
grpc-java = { module = "io.grpc:grpc-bom", version.ref = "grpc-java" }
jackson = { module = "com.fasterxml.jackson:jackson-bom", version.ref = "jackson" }
junit5 = { module = "org.junit:junit-bom", version.ref = "junit5" }
netty = { module = "io.netty:netty-bom", version.ref = "netty" }

# Akka is used only for testing in it:grpcweb module.
[libraries.akka-http-cors_v213]
module = "ch.megard:akka-http-cors_2.13"
version.ref = "akka-http-cors"
[libraries.akka-grpc-runtime_v213]
module = "com.lightbend.akka.grpc:akka-grpc-runtime_2.13"
version.ref = "akka-grpc-runtime"
[libraries.akka-actor-typed_v213]
module = "com.typesafe.akka:akka-actor-typed_2.13"
version.ref = "akka"
[libraries.akka-discovery_v213]
module = "com.typesafe.akka:akka-discovery_2.13"
version.ref = "akka"
[libraries.akka-stream_v213]
module = "com.typesafe.akka:akka-stream_2.13"
version.ref = "akka"

[libraries.apache-httpclient5]
module = "org.apache.httpcomponents.client5:httpclient5"
version.ref = "apache-httpclient5"
exclusions = "commons-logging:commons-logging"

# needed to test thrift apis
# https://github.com/apache/thrift/blob/master/lib/java/gradle.properties#L28
[libraries.apache-httpclient4]
module = "org.apache.httpcomponents:httpclient"
version.ref = "apache-httpclient4"
exclusions = "commons-logging:commons-logging"

[libraries.assertj]
module = "org.assertj:assertj-core"
version.ref = "assertj"

[libraries.awaitility]
module = "org.awaitility:awaitility"
version.ref = "awaitility"

[libraries.bouncycastle-bcpkix]
module = "org.bouncycastle:bcpkix-jdk15on"
version.ref = "bouncycastle"
relocations = { from = "org.bouncycastle", to = "com.linecorp.armeria.internal.shaded.bouncycastle" }
[libraries.bouncycastle-bcprov]
module = "org.bouncycastle:bcprov-jdk15on"
version.ref = "bouncycastle"
relocations = { from = "org.bouncycastle", to = "com.linecorp.armeria.internal.shaded.bouncycastle" }
[libraries.bouncycastle-bcutil]
module = "org.bouncycastle:bcutil-jdk15on"
version.ref = "bouncycastle"
relocations = { from = "org.bouncycastle", to = "com.linecorp.armeria.internal.shaded.bouncycastle" }

[libraries.brave]
module = "io.zipkin.brave:brave"
# ":site:javadoc" fails when we use a newer version of Javadoc.
javadocs = [
    "https://www.javadoc.io/doc/io.zipkin.brave/brave/5.6.3/",
    "https://www.javadoc.io/doc/io.zipkin.brave/brave-instrumentation-http/5.6.3/"]
[libraries.brave-context-slf4j]
module = 'io.zipkin.brave:brave-context-slf4j'
[libraries.brave-instrumentation-http]
module = "io.zipkin.brave:brave-instrumentation-http"
[libraries.brave-instrumentation-http-tests]
module = "io.zipkin.brave:brave-instrumentation-http-tests"

[libraries.brotli4j]
module = "com.aayushatharva.brotli4j:brotli4j"
version.ref = "brotli4j"
[libraries.brotli4j-linux]
module = "com.aayushatharva.brotli4j:native-linux-x86_64"
version.ref = "brotli4j"
[libraries.brotli4j-osx]
module = "com.aayushatharva.brotli4j:native-osx-x86_64"
version.ref = "brotli4j"
[libraries.brotli4j-osx-aarch64]
module = "com.aayushatharva.brotli4j:native-osx-aarch64"
version.ref = "brotli4j"
[libraries.brotli4j-windows]
module = "com.aayushatharva.brotli4j:native-windows-x86_64"
version.ref = "brotli4j"

[libraries.bucket4j]
module = "com.github.vladimir-bukhtoyarov:bucket4j-core"
version.ref = "bucket4j"
javadocs = "https://javadoc.io/doc/com.github.vladimir-bukhtoyarov/bucket4j-core/7.6.0/"

# Don"t upgrade Caffeine to 3.x that requires Java 11.
[libraries.caffeine]
module = "com.github.ben-manes.caffeine:caffeine"
version.ref = "caffeine"
exclusions = "com.google.errorprone:error_prone_annotations"
javadocs = "https://www.javadoc.io/doc/com.github.ben-manes.caffeine/caffeine/2.9.3/"
relocations = { from = "com.github.benmanes.caffeine", to = "com.linecorp.armeria.internal.shaded.caffeine" }

[libraries.cglib]
module = "cglib:cglib"
version.ref = "cglib"

[libraries.checkerframework]
module = "org.checkerframework:checker-compat-qual"
version.ref = "checkerframework"

[libraries.checkstyle]
module = "com.puppycrawl.tools:checkstyle"
version.ref = "checkstyle"

[libraries.consul]
module = "com.pszymczyk.consul:embedded-consul"
version.ref = "consul"

# Ensure that we use the same ZooKeeper version as what Curator depends on.
# See: https://github.com/apache/curator/blob/master/pom.xml
#      (Switch to the right tag to find out the right version.)
[libraries.curator-recipes]
module = "org.apache.curator:curator-recipes"
version.ref = "curator"
javadocs = [
    "https://www.javadoc.io/doc/org.apache.curator/curator-framework/5.3.0/",
    "https://www.javadoc.io/doc/org.apache.curator/curator-recipes/5.3.0/"]
exclusions = "org.apache.zookeeper:zookeeper"
[libraries.curator-discovery]
module = "org.apache.curator:curator-x-discovery"
version.ref = "curator"
javadocs = "https://www.javadoc.io/doc/org.apache.curator/curator-x-discovery/5.3.0/"

# This is only used for examples/context-propagation/dagger
[libraries.dagger]
module = "com.google.dagger:dagger"
version.ref = "dagger"
[libraries.dagger-compiler]
module = "com.google.dagger:dagger-compiler"
version.ref = "dagger"
[libraries.dagger-producers]
module = "com.google.dagger:dagger-producers"
version.ref = "dagger"

# DGS is used only for testing in it:dgs module.
# A minimum of java 17 is required for 6.x.x
[libraries.dgs]
module = "com.netflix.graphql.dgs:graphql-dgs-client"
version.ref = "dgs"
[libraries.dropwizard1-core]
module = "io.dropwizard:dropwizard-core"
version.ref = "dropwizard1"
[libraries.dropwizard1-util]
module = "io.dropwizard:dropwizard-util"
version.ref = "dropwizard1"
[libraries.dropwizard1-lifecycle]
module = "io.dropwizard:dropwizard-lifecycle"
version.ref = "dropwizard1"
[libraries.dropwizard1-jackson]
module = "io.dropwizard:dropwizard-jackson"
version.ref = "dropwizard1"
[libraries.dropwizard1-validation]
module = "io.dropwizard:dropwizard-validation"
version.ref = "dropwizard1"
[libraries.dropwizard1-jersey]
module = "io.dropwizard:dropwizard-jersey"
version.ref = "dropwizard1"
[libraries.dropwizard1-jetty]
module = "io.dropwizard:dropwizard-jetty"
version.ref = "dropwizard1"
[libraries.dropwizard1-testing]
module = "io.dropwizard:dropwizard-testing"
version.ref = "dropwizard1"

[libraries.dropwizard2-core]
module = "io.dropwizard:dropwizard-core"
version.ref = "dropwizard2"
javadocs = "https://www.javadoc.io/doc/io.dropwizard/dropwizard-core/2.1.4/"
[libraries.dropwizard2-jackson]
module = "io.dropwizard:dropwizard-jackson"
version.ref = "dropwizard2"
[libraries.dropwizard2-lifecycle]
module = "io.dropwizard:dropwizard-lifecycle"
version.ref = "dropwizard2"
[libraries.dropwizard2-jersey]
module = "io.dropwizard:dropwizard-jersey"
version.ref = "dropwizard2"
[libraries.dropwizard2-jetty]
module = "io.dropwizard:dropwizard-jetty"
version.ref = "dropwizard2"
[libraries.dropwizard2-testing]
module = "io.dropwizard:dropwizard-testing"
version.ref = "dropwizard2"
[libraries.dropwizard2-util]
module = "io.dropwizard:dropwizard-util"
version.ref = "dropwizard2"
[libraries.dropwizard2-validation]
module = "io.dropwizard:dropwizard-validation"
version.ref = "dropwizard2"

[libraries.dropwizard-metrics-core]
module = "io.dropwizard.metrics:metrics-core"
[libraries.dropwizard-metrics-json]
module = "io.dropwizard.metrics:metrics-json"

[libraries.errorprone-core]
module = "com.google.errorprone:error_prone_core"
version.ref = "errorprone"
[libraries.errorprone-annotations]
module = "com.google.errorprone:error_prone_annotations"
version.ref = "errorprone"

# Eureka is used only for testing in eureka module.
[libraries.eureka-client]
module = "com.netflix.eureka:eureka-client"
version.ref = "eureka"
[libraries.eureka-test-utils]
module = "com.netflix.eureka:eureka-test-utils"
version.ref = "eureka"

[libraries.fastutil]
module = "it.unimi.dsi:fastutil"
version.ref = "fastutil"
relocations = { from = "it.unimi.dsi.fastutil", to = "com.linecorp.armeria.internal.shaded.fastutil" }

# Finagle is used only for testing in zookeeper module.
[libraries.finagle-serversets_v213]
module = "com.twitter:finagle-serversets_2.13"
version.ref = "finagle"

[libraries.findbugs]
module = "com.google.code.findbugs:jsr305"
version.ref = "findbugs"

[libraries.futures-completable]
module = "com.spotify:completable-futures"
version.ref = "futures-completable"
relocations = { from = "com.spotify.futures", to = "com.linecorp.armeria.internal.shaded.futures" }
[libraries.futures-extra]
module = "com.spotify:futures-extra"
version.ref = "futures-extra"

# gax-grpc is only used for gRPC test module.
[libraries.gax-grpc]
module = "com.google.api:gax-grpc"
version.ref = "gax-grpc"

[libraries.graphql-java]
module = "com.graphql-java:graphql-java"
version.ref = "graphql-java"

[libraries.graphql-kotlin-client]
module = "com.expediagroup:graphql-kotlin-client"
version.ref = "graphql-kotlin"
[libraries.graphql-kotlin-client-jackson]
module = "com.expediagroup:graphql-kotlin-client-jackson"
version.ref = "graphql-kotlin"
[libraries.graphql-kotlin-client-serialization]
module = "com.expediagroup:graphql-kotlin-client-serialization"
version.ref = "graphql-kotlin"
[libraries.graphql-kotlin-schema-generator]
module = "com.expediagroup:graphql-kotlin-schema-generator"
version.ref = "graphql-kotlin"

# Groovy is only used for testing consul
[libraries.groovy-xml]
module = "org.codehaus.groovy:groovy-xml"
version.ref = "groovy"

[libraries.grpc-core]
module = "io.grpc:grpc-core"
javadocs = [
    "https://grpc.io/grpc-java/javadoc/",
    "https://developers.google.com/protocol-buffers/docs/reference/java/"]
exclusions = [
    "com.google.errorprone:error_prone_annotations",
    "org.codehaus.mojo:animal-sniffer-annotations"]
[libraries.grpc-interop-testing]
module = "io.grpc:grpc-interop-testing"
exclusions = [
    "com.google.errorprone:error_prone_annotations",
    "com.google.guava:guava-jdk5",
    "com.google.j2objc:j2objc-annotations",
    "io.grpc:grpc-alts",
    "io.grpc:grpc-xds",
    "io.netty:netty-codec-http",
    "io.netty:netty-codec-http2",
    "io.netty:netty-codec-socks",
    "io.netty:netty-handler-proxy",
    "io.netty:netty-transport",
    "io.netty:netty-tcnative-boringssl-static"]
[libraries.grpc-protobuf]
module = "io.grpc:grpc-protobuf"
[libraries.grpc-services]
module = "io.grpc:grpc-services"
[libraries.grpc-stub]
module = "io.grpc:grpc-stub"
[libraries.grpc-okhttp]
module = "io.grpc:grpc-okhttp"
[libraries.grpc-testing]
module = 'io.grpc:grpc-testing'
[libraries.grpc-netty-shaded]
module = "io.grpc:grpc-netty-shaded"

[libraries.grpc-kotlin]
module = "io.grpc:grpc-kotlin-stub"
version.ref = "grpc-kotlin"

[libraries.grpc-kotlin-protoc]
module = "io.grpc:protoc-gen-grpc-kotlin"
version.ref = "grpc-kotlin"

[libraries.guava]
module = "com.google.guava:guava"
version.ref = "guava"
exclusions = [
    "com.google.errorprone:error_prone_annotations",
    "com.google.j2objc:j2objc-annotations",
    "org.codehaus.mojo:animal-sniffer-annotations"]
relocations = [
    { from = "com.google.common", to = "com.linecorp.armeria.internal.shaded.guava" },
    { from = "com.google.thirdparty.publicsuffix", to = "com.linecorp.armeria.internal.shaded.publicsuffix" }]
[libraries.guava-testlib]
module = "com.google.guava:guava-testlib"
version.ref = "guava"
exclusions = ["com.google.errorprone:error_prone_annotations", "com.google.j2objc:j2objc-annotations"]
relocations = { from = "com.google.common", to = "com.linecorp.armeria.internal.shaded.guava" }
# A transitive dependency of Guava which needs relocation as well.
[libraries.guava-failureaccess]
module = "com.google.guava:failureaccess"
version = "1.0.1"
exclusions = ["com.google.errorprone:error_prone_annotations", "com.google.j2objc:j2objc-annotations"]
relocations = { from = "com.google.common", to = "com.linecorp.armeria.internal.shaded.guava" }

[libraries.hamcrest]
module = "org.hamcrest:hamcrest"
version.ref = "hamcrest"
[libraries.hamcrest-library]
module = "org.hamcrest:hamcrest-library"
version.ref = "hamcrest"

# This is only used for it/server test
[libraries.hbase]
module = "org.apache.hbase:hbase-shaded-client"
version.ref = "hbase"
exclusions = [
    "com.github.stephenc.findbugs:findbugs-annotations",
    "commons-logging:commons-logging",
    "log4j:log4j",
    "org.slf4j:slf4j-log4j12"]

# Validator is only used for examples and testings in Spring
# version 7 starts using jakarta api, which isn't compatible with spring-boot2
[libraries.hibernate-validator6]
module = "org.hibernate.validator:hibernate-validator"
version.ref = "hibernate-validator6"
[libraries.hibernate-validator8]
module = "org.hibernate.validator:hibernate-validator"
version.ref = "hibernate-validator8"

# We do not depend on j2objc-annotations. We just need this to stop Javadoc from
# complaining about "unknown enum constant Level.FULL".
[libraries.j2objc]
module = "com.google.j2objc:j2objc-annotations"
version.ref = "j2objc"

[libraries.jakarta-inject]
module = "jakarta.inject:jakarta.inject-api"
version.ref = "jakarta-inject"
[libraries.jakarta-validation]
module = "jakarta.validation:jakarta.validation-api"
version.ref = "jakarta-validation"
[libraries.jakarta-websocket]
module = "jakarta.websocket:jakarta.websocket-api"
version.ref = "jakarta-websocket"
[libraries.jakarta-websocket-client]
module = "jakarta.websocket:jakarta.websocket-client-api"
version.ref = "jakarta-websocket"

[libraries.jackson-annotations]
module = "com.fasterxml.jackson.core:jackson-annotations"
javadocs = "https://fasterxml.github.io/jackson-annotations/javadoc/2.13/"
[libraries.jackson-core]
module = "com.fasterxml.jackson.core:jackson-core"
javadocs = "https://fasterxml.github.io/jackson-core/javadoc/2.13/"
[libraries.jackson-databind]
module = "com.fasterxml.jackson.core:jackson-databind"
javadocs = "https://fasterxml.github.io/jackson-databind/javadoc/2.13/"
[libraries.jackson-datatype-jdk8]
module = "com.fasterxml.jackson.datatype:jackson-datatype-jdk8"
javadocs = "https://fasterxml.github.io/jackson-modules-java8/javadoc/datatypes/2.13/"
[libraries.jackson-datatype-jsr310]
module = "com.fasterxml.jackson.datatype:jackson-datatype-jsr310"
javadocs = "https://fasterxml.github.io/jackson-modules-java8/javadoc/datetime/2.13/"
[libraries.jackson-kotlin]
module = "com.fasterxml.jackson.module:jackson-module-kotlin"
[libraries.jackson-scala_v212]
module = "com.fasterxml.jackson.module:jackson-module-scala_2.12"
[libraries.jackson-scala_v213]
module = "com.fasterxml.jackson.module:jackson-module-scala_2.13"
[libraries.jackson-scala_v3]
module = "com.fasterxml.jackson.module:jackson-module-scala_3"

[libraries.javax-annotation]
module = "javax.annotation:javax.annotation-api"
version.ref = "javax-annotation"
[libraries.javax-inject]
module = "javax.inject:javax.inject"
version.ref = "javax-inject"
[libraries.javax-jsr311]
module = "javax.ws.rs:jsr311-api"
version.ref = "javax-jsr311"
[libraries.javax-validation]
module = "javax.validation:validation-api"
version.ref = "javax-validation"
# Ensure that we use the same javax.ws.rs version as what eureka-client depends on.
# See: https://github.com/Netflix/eureka/blob/master/eureka-client/build.gradle

[libraries.jctools]
module = "org.jctools:jctools-core"
version.ref = "jctools"
relocations = { from = "org.jctools", to = "com.linecorp.armeria.internal.shaded.jctools" }

[libraries.jetty93-annotations]
module = "org.eclipse.jetty:jetty-annotations"
exclusions = ["org.ow2.asm:asm", "org.ow2.asm:asm-commons"]
version.ref = "jetty93"
[libraries.jetty93-server]
module = "org.eclipse.jetty:jetty-server"
javadocs = "https://javadoc.io/doc/org.eclipse.jetty/jetty-server/9.4.42.v20210604/"
version.ref = "jetty93"
# jetty-webapp for testing interoperability with other servers.
[libraries.jetty93-webapp]
module = "org.eclipse.jetty:jetty-webapp"
version.ref = "jetty93"
[libraries.jetty93-apache-jsp]
module = "org.eclipse.jetty:apache-jsp"
version.ref = "jetty93"
[libraries.jetty93-apache-jstl]
module = "org.eclipse.jetty:apache-jstl"
version.ref = "jetty93"

[libraries.jetty94-annotations]
module = "org.eclipse.jetty:jetty-annotations"
exclusions = ["org.ow2.asm:asm", "org.ow2.asm:asm-commons"]
version.ref = "jetty94"
[libraries.jetty94-server]
module = "org.eclipse.jetty:jetty-server"
javadocs = "https://javadoc.io/doc/org.eclipse.jetty/jetty-server/9.4.42.v20210604/"
version.ref = "jetty94"
# jetty-webapp for testing interoperability with other servers.
[libraries.jetty94-webapp]
module = "org.eclipse.jetty:jetty-webapp"
version.ref = "jetty94"
[libraries.jetty94-http2-server]
module = "org.eclipse.jetty.http2:http2-server"
version.ref = "jetty94"
[libraries.jetty94-apache-jsp]
module = "org.eclipse.jetty:apache-jsp"
version.ref = "jetty94"
[libraries.jetty94-apache-jstl]
module = "org.eclipse.jetty:apache-jstl"
version.ref = "jetty94"

[libraries.jetty-alpn-api]
module = "org.eclipse.jetty.alpn:alpn-api"
version.ref = "jetty-alpn-api"
[libraries.jetty-alpn-agent]
module = "org.mortbay.jetty.alpn:jetty-alpn-agent"
version.ref = "jetty-alpn-agent"

[libraries.jmh-extras]
module = "pl.project13.scala:sbt-jmh-extras"
version.ref = "jmh-extras"

[libraries.joor]
module = "org.jooq:joor"
version.ref = "joor"

[libraries.json-unit]
module = "net.javacrumbs.json-unit:json-unit"
version.ref = "json-unit"
[libraries.json-unit-fluent]
module = "net.javacrumbs.json-unit:json-unit-fluent"
version.ref = "json-unit"

# JSoup is only used for Gradle script and SAML testing.
[libraries.jsoup]
module = "org.jsoup:jsoup"
version.ref = "jsoup"

[libraries.junit4]
module = "junit:junit"
version.ref = "junit4"
javadocs = "https://junit.org/junit4/javadoc/4.13/"

[libraries.junit5-jupiter-api]
module = "org.junit.jupiter:junit-jupiter-api"
# ":site:javadoc" fails when we use a newer version of Javadoc.
javadocs = "https://junit.org/junit5/docs/5.5.2/api/"
[libraries.junit5-jupiter-params]
module = "org.junit.jupiter:junit-jupiter-params"
[libraries.junit5-jupiter-engine]
module = "org.junit.jupiter:junit-jupiter-engine"
[libraries.junit5-vintage-engine]
module = "org.junit.vintage:junit-vintage-engine"
[libraries.junit5-platform-commons]
module = "org.junit.platform:junit-platform-commons"
[libraries.junit5-platform-launcher]
module = "org.junit.platform:junit-platform-launcher"

# requires a minimum of java 11 for 2.x.x
[libraries.junit-pioneer]
module = "org.junit-pioneer:junit-pioneer"
version.ref = "junit-pioneer"

[libraries.jwt]
module = "com.auth0:java-jwt"
version.ref = "jwt"
javadocs = "https://www.javadoc.io/doc/com.auth0/java-jwt/4.0.0/"

[libraries.kafka]
module = "org.apache.kafka:kafka-clients"
version.ref = "kafka"
javadocs = "https://kafka.apache.org/30/javadoc/"

[libraries.kotlin-allopen]
module = "org.jetbrains.kotlin:kotlin-allopen"
version.ref = "kotlin"
[libraries.kotlin-stdlib-jdk8]
module = "org.jetbrains.kotlin:kotlin-stdlib-jdk8"
version.ref = "kotlin"
[libraries.kotlin-reflect]
module = "org.jetbrains.kotlin:kotlin-reflect"
version.ref = "kotlin"

[libraries.kotlin-coroutines-core]
module = "org.jetbrains.kotlinx:kotlinx-coroutines-core"
version.ref = "kotlin-coroutine"
[libraries.kotlin-coroutines-jdk8]
module = "org.jetbrains.kotlinx:kotlinx-coroutines-jdk8"
version.ref = "kotlin-coroutine"
# kotlinx-coroutines-reactor is only used for testing :it:spring:boot2-kotlin
[libraries.kotlin-coroutines-reactor]
module = "org.jetbrains.kotlinx:kotlinx-coroutines-reactor"
version.ref = "kotlin-coroutine"
[libraries.kotlin-coroutines-rx2]
module = "org.jetbrains.kotlinx:kotlinx-coroutines-rx2"
version.ref = "kotlin-coroutine"
[libraries.kotlin-coroutines-test]
module = "org.jetbrains.kotlinx:kotlinx-coroutines-test"
version.ref = "kotlin-coroutine"

# Don't upgrade Logback 1.4.0 which requires Java 11
# TODO(ikhoon): Upgrade Logback to 1.3.0 when Spring Boot 2 supports it.
[libraries.logback]
module = "ch.qos.logback:logback-classic"
version.ref = "logback"
javadocs = "https://www.javadoc.io/doc/ch.qos.logback/logback-classic/1.2.11/"

[libraries.micrometer-core]
module = "io.micrometer:micrometer-core"
version.ref = "micrometer"
javadocs = "https://www.javadoc.io/doc/io.micrometer/micrometer-core/1.10.2/"
[libraries.micrometer-prometheus]
module = "io.micrometer:micrometer-registry-prometheus"
version.ref = "micrometer"
javadocs = "https://www.javadoc.io/doc/io.micrometer/micrometer-registry-prometheus/1.10.2/"
[libraries.micrometer-spring-legacy]
module = "io.micrometer:micrometer-spring-legacy"
version.ref = "micrometer"
javadocs = "https://www.javadoc.io/doc/io.micrometer/micrometer-spring-legacy/1.3.9/"
exclusions = ["org.springframework:spring-web", "org.springframework:spring-webmvc"]

[libraries.micrometer13-core]
module = "io.micrometer:micrometer-core"
version.ref = "micrometer13"
[libraries.micrometer13-prometheus]
module = "io.micrometer:micrometer-registry-prometheus"
version.ref = "micrometer13"
[libraries.micrometer13-spring-legacy]
module = "io.micrometer:micrometer-spring-legacy"
version.ref = "micrometer13"
exclusions = ["org.springframework:spring-web", "org.springframework:spring-webmvc"]

# mockito 5.x.x requires java 11
[libraries.mockito]
module = "org.mockito:mockito-core"
version.ref = "mockito"
[libraries.mockito-junit-jupiter]
module = "org.mockito:mockito-junit-jupiter"
version.ref = "mockito"

[libraries.monix-reactive_v212]
module = "io.monix:monix-reactive_2.12"
version.ref = "monix"
[libraries.monix-reactive_v213]
module = "io.monix:monix-reactive_2.13"
version.ref = "monix"
[libraries.monix-reactive_v3]
module = "io.monix:monix-reactive_3"
version.ref = "monix"

[libraries.munit_v212]
module = "org.scalameta:munit_2.12"
version.ref = "munit"
[libraries.munit_v213]
module = "org.scalameta:munit_2.13"
version.ref = "munit"
[libraries.munit_v3]
module = "org.scalameta:munit_3"
version.ref = "munit"

[libraries.netty-codec-http2]
module = "io.netty:netty-codec-http2"
[libraries.netty-codec-haproxy]
module = "io.netty:netty-codec-haproxy"
[libraries.netty-common]
module = "io.netty:netty-common"
javadocs = "https://netty.io/4.1/api/"
[libraries.netty-handler-proxy]
module = "io.netty:netty-handler-proxy"
[libraries.netty-transport]
module = "io.netty:netty-transport"
[libraries.netty-resolver-dns]
module = "io.netty:netty-resolver-dns"
[libraries.netty-resolver-dns-native-macos]
module = "io.netty:netty-resolver-dns-native-macos"
[libraries.netty-transport-native-unix-common]
module = "io.netty:netty-transport-native-unix-common"
[libraries.netty-transport-native-epoll]
module = "io.netty:netty-transport-native-epoll"
[libraries.netty-tcnative-boringssl]
module = 'io.netty:netty-tcnative-boringssl-static'
[libraries.netty-io_uring]
module = "io.netty.incubator:netty-incubator-transport-native-io_uring"
version.ref = "netty-incubator-transport-native-io_uring"

[libraries.prometheus]
module = "io.prometheus:simpleclient_common"
version.ref = "prometheus"
javadocs = "https://prometheus.github.io/client_java/"

# Ensure that we use the same Protobuf version as what gRPC depends on.
# See: https://github.com/grpc/grpc-java/blob/master/build.gradle
#      (Switch to the right tag and look for "protobuf".)
#      e.g. https://github.com/grpc/grpc-java/blob/v1.48.0/gradle/libs.versions.toml
[libraries.protobuf-java]
module = "com.google.protobuf:protobuf-java"
version.ref = "protobuf"
[libraries.protobuf-java-util]
module = "com.google.protobuf:protobuf-java-util"
version.ref = "protobuf"
exclusions = "com.google.errorprone:error_prone_annotations"
[libraries.protobuf-protoc]
module = "com.google.protobuf:protoc"
version.ref = "protobuf"
[libraries.protobuf-gradle-plugin]
module = "com.google.protobuf:protobuf-gradle-plugin"
version.ref = "protobuf-gradle-plugin"

[libraries.protobuf-jackson]
module = "org.curioswitch.curiostack:protobuf-jackson"
version.ref = "protobuf-jackson"
exclusions = "javax.annotation:javax.annotation-api"
javadocs = "https://developers.curioswitch.org/apidocs/java/"

# Reactor 3.5 should be updated with Spring Boot 3
[libraries.reactor-core]
module = "io.projectreactor:reactor-core"
version.ref = "reactor"
javadocs = "https://projectreactor.io/docs/core/release/api/"
[libraries.reactor-test]
module = "io.projectreactor:reactor-test"
version.ref = "reactor"
[libraries.reactor-kotlin]
module = "io.projectreactor.kotlin:reactor-kotlin-extensions"
version.ref = "reactor-kotlin"

[libraries.reactor-grpc]
module = "com.salesforce.servicelibs:reactor-grpc"
version.ref = "reactive-grpc"
[libraries.reactor-grpc-stub]
module = "com.salesforce.servicelibs:reactor-grpc-stub"
version.ref = "reactive-grpc"

[libraries.resteasy-core]
module = "org.jboss.resteasy:resteasy-core"
version.ref = "resteasy"
[libraries.resteasy-core-spi]
module = "org.jboss.resteasy:resteasy-core-spi"
version.ref = "resteasy"
javadocs = "https://docs.jboss.org/resteasy/docs/5.0.2.Final/javadocs/"
[libraries.resteasy-client]
module = "org.jboss.resteasy:resteasy-client"
version.ref = "resteasy"
[libraries.resteasy-jackson2-provider]
module = "org.jboss.resteasy:resteasy-jackson2-provider"
version.ref = "resteasy"
# "provided" dependency required by RESTEasy "resteasy-core-spi"
# jboss 3.5.0 requires at least jdk 11
[libraries.resteasy-jboss-logging]
module = "org.jboss.logging:jboss-logging"
version.ref = "resteasy-jboss-logging"
javadocs = "https://javadoc.io/doc/org.jboss.logging/jboss-logging/3.4.3.Final/"
[libraries.resteasy-jboss-logging-annotations]
module = "org.jboss.logging:jboss-logging-annotations"
version.ref = "resteasy-jboss-logging-annotations"
javadocs = "https://javadoc.io/doc/org.jboss.logging/jboss-logging-annotations/2.2.1.Final/"

[libraries.rxjava2]
module = "io.reactivex.rxjava2:rxjava"
version.ref = "rxjava2"
javadocs = "http://reactivex.io/RxJava/2.x/javadoc/"
[libraries.rxjava3]
module = "io.reactivex.rxjava3:rxjava"
version.ref = "rxjava3"
javadocs = "http://reactivex.io/RxJava/3.x/javadoc/"

[libraries.shibboleth-utilities]
module = "net.shibboleth.utilities:java-support"
version.ref = "shibboleth-utilities"

# snappy-java is only used for testing zookeeper3 module.
[libraries.snappy]
module = "org.xerial.snappy:snappy-java"
version.ref = "snappy"

# Don"t upgrade OpenSAML to 4.x that requires Java 11.
[libraries.opensaml-core]
module = "org.opensaml:opensaml-core"
version.ref = "opensaml"
[libraries.opensaml-messaging-api]
module = "org.opensaml:opensaml-messaging-api"
version.ref = "opensaml"
[libraries.opensaml-messaging-impl]
module = "org.opensaml:opensaml-messaging-impl"
version.ref = "opensaml"
[libraries.opensaml-saml-api]
module = "org.opensaml:opensaml-saml-api"
version.ref = "opensaml"
[libraries.opensaml-saml-impl]
module = "org.opensaml:opensaml-saml-impl"
version.ref = "opensaml"
[libraries.opensaml-soap-api]
module = "org.opensaml:opensaml-soap-api"
version.ref = "opensaml"
[libraries.opensaml-soap-impl]
module = "org.opensaml:opensaml-soap-impl"
version.ref = "opensaml"

[libraries.okhttp2]
module = "com.squareup.okhttp:okhttp"
version = "2.7.5"
[libraries.okhttp3]
module = "com.squareup.okhttp:okhttp"
version.ref = "okhttp3"
[libraries.okhttp4]
module = "com.squareup.okhttp3:okhttp"
version.ref = "okhttp4"
[libraries.okhttp4-tls]
module = "com.squareup.okhttp3:okhttp-tls"
version.ref = "okhttp4"

[libraries.proguard]
module = "com.guardsquare:proguard-gradle"
version.ref = "proguard"

[libraries.retrofit2]
module = "com.squareup.retrofit2:retrofit"
version.ref = "retrofit2"
javadocs = "https://square.github.io/retrofit/2.x/retrofit/"
[libraries.retrofit2-converter-jackson]
module = "com.squareup.retrofit2:converter-jackson"
version.ref = "retrofit2"

[libraries.reactivestreams]
module = "org.reactivestreams:reactive-streams"
version.ref = "reactive-streams"
[libraries.reactivestreams-tck]
module = "org.reactivestreams:reactive-streams-tck"
version.ref = "reactive-streams"
exclusions = "org.yaml:snakeyaml"

# Upgrade once https://github.com/ronmamo/reflections/issues/279 is fixed.
[libraries.reflections]
module = "org.reflections:reflections"
version.ref = "reflections"
exclusions = [
    "com.google.errorprone:error_prone_annotations",
    "com.google.j2objc:j2objc-annotations",
    "org.codehaus.mojo:animal-sniffer-annotations"]
relocations = { from = "org.reflections", to = "com.linecorp.armeria.internal.shaded.reflections" }

[libraries.sangria_v212]
module = "org.sangria-graphql:sangria_2.12"
version.ref = "sangria"
[libraries.sangria_v213]
module = "org.sangria-graphql:sangria_2.13"
version.ref = "sangria"
[libraries.sangria-slowlog_v212]
module = "org.sangria-graphql:sangria-slowlog_2.12"
version.ref = "sangria-slowlog"
[libraries.sangria-slowlog_v213]
module = "org.sangria-graphql:sangria-slowlog_2.13"
version.ref = "sangria-slowlog"

# If you want to change `scala_v212` or `scala_v213`,
# you also need to change the scala version in `scala.gradle`.
[libraries.scala_v212]
module = "org.scala-lang:scala-library"
version.ref = "scala212"
[libraries.scala_v213]
module = "org.scala-lang:scala-library"
version.ref = "scala213"
[libraries.scala_v3]
module = "org.scala-lang:scala3-library_3"
version.ref = "scala3"

[libraries.scala-collection-compat_v212]
module = "org.scala-lang.modules:scala-collection-compat_2.12"
version.ref = "scala-collection-compat"
[libraries.scala-java8-compat_v212]
module = "org.scala-lang.modules:scala-java8-compat_2.12"
version.ref = "scala-java8-compat"
[libraries.scala-java8-compat_v213]
module = "org.scala-lang.modules:scala-java8-compat_2.13"
version.ref = "scala-java8-compat"
[libraries.scala-java8-compat_v3]
module = "org.scala-lang.modules:scala-java8-compat_3"
version.ref = "scala-java8-compat"

[libraries.scalapb-runtime_v212]
module = "com.thesamet.scalapb:scalapb-runtime_2.12"
version.ref = "scalapb"
[libraries.scalapb-runtime_v213]
module = "com.thesamet.scalapb:scalapb-runtime_2.13"
version.ref = "scalapb"
[libraries.scalapb-runtime_v3]
module = "com.thesamet.scalapb:scalapb-runtime_3"
version.ref = "scalapb"
[libraries.scalapb-runtime-grpc_v212]
module = "com.thesamet.scalapb:scalapb-runtime-grpc_2.12"
version.ref = "scalapb"
[libraries.scalapb-runtime-grpc_v213]
module = "com.thesamet.scalapb:scalapb-runtime-grpc_2.13"
version.ref = "scalapb"
[libraries.scalapb-runtime-grpc_v3]
module = "com.thesamet.scalapb:scalapb-runtime-grpc_3"
version.ref = "scalapb"
[libraries.scalapb-json4s_v212]
module = "com.thesamet.scalapb:scalapb-json4s_2.12"
version.ref = "scalapb-json"
[libraries.scalapb-json4s_v213]
module = "com.thesamet.scalapb:scalapb-json4s_2.13"
version.ref = "scalapb-json"
[libraries.scalapb-json4s_v3]
module = "com.thesamet.scalapb:scalapb-json4s_3"
version.ref = "scalapb-json"

[libraries.shadow-gradle-plugin]
module = "gradle.plugin.com.github.johnrengelman:shadow"
version.ref = "shadow-gradle-plugin"

[libraries.slf4j-api]
module = "org.slf4j:slf4j-api"
version.ref = "slf4j"
javadocs = "https://www.javadoc.io/doc/org.slf4j/slf4j-api/1.7.36/"
[libraries.slf4j-jcl-over-slf4j]
module = "org.slf4j:jcl-over-slf4j"
version.ref = "slf4j"
[libraries.slf4j-jul-to-slf4j]
module = "org.slf4j:jul-to-slf4j"
version.ref = "slf4j"
[libraries.slf4j-log4j-over-slf4j]
module = "org.slf4j:log4j-over-slf4j"
version.ref = "slf4j"
[libraries.slf4j-simple]
module = "org.slf4j:slf4j-simple"
version.ref = "slf4j"

[libraries.spring-web]
module = "org.springframework:spring-web"
version.ref = "spring"

[libraries.spring-boot1-autoconfigure]
module = "org.springframework.boot:spring-boot-autoconfigure"
version.ref = "spring-boot1"
[libraries.spring-boot1-configuration-processor]
module = "org.springframework.boot:spring-boot-configuration-processor"
version.ref = "spring-boot1"
[libraries.spring-boot1-starter]
module = "org.springframework.boot:spring-boot-starter"
version.ref = "spring-boot1"
[libraries.spring-boot1-starter-test]
module = "org.springframework.boot:spring-boot-starter-test"
version.ref = "spring-boot1"

[libraries.spring-boot2-actuator-autoconfigure]
module = "org.springframework.boot:spring-boot-actuator-autoconfigure"
version.ref = "spring-boot2"
[libraries.spring-boot2-autoconfigure]
module = "org.springframework.boot:spring-boot-autoconfigure"
version.ref = "spring-boot2"
[libraries.spring-boot2-starter]
module = "org.springframework.boot:spring-boot-starter"
version.ref = "spring-boot2"
javadocs = "https://docs.spring.io/spring/docs/current/javadoc-api/"
[libraries.spring-boot2-starter-actuator]
module = "org.springframework.boot:spring-boot-starter-actuator"
version.ref = "spring-boot2"
[libraries.spring-boot2-starter-security]
module = "org.springframework.boot:spring-boot-starter-security"
version.ref = "spring-boot2"
[libraries.spring-boot2-starter-test]
module = "org.springframework.boot:spring-boot-starter-test"
version.ref = "spring-boot2"
[libraries.spring-boot2-starter-web]
module = "org.springframework.boot:spring-boot-starter-web"
version.ref = "spring-boot2"
[libraries.spring-boot2-starter-webflux]
module = "org.springframework.boot:spring-boot-starter-webflux"
version.ref = "spring-boot2"
exclusions = "org.springframework.boot:spring-boot-starter-reactor-netty"
[libraries.spring-boot2-configuration-processor]
module = "org.springframework.boot:spring-boot-configuration-processor"
version.ref = "spring-boot2"

[libraries.spring-boot3-actuator-autoconfigure]
module = "org.springframework.boot:spring-boot-actuator-autoconfigure"
version.ref = "spring-boot3"
[libraries.spring-boot3-autoconfigure]
module = "org.springframework.boot:spring-boot-autoconfigure"
version.ref = "spring-boot3"
[libraries.spring-boot3-starter]
module = "org.springframework.boot:spring-boot-starter"
version.ref = "spring-boot3"
javadocs = "https://docs.spring.io/spring/docs/current/javadoc-api/"
[libraries.spring-boot3-starter-actuator]
module = "org.springframework.boot:spring-boot-starter-actuator"
version.ref = "spring-boot3"
[libraries.spring-boot3-starter-security]
module = "org.springframework.boot:spring-boot-starter-security"
version.ref = "spring-boot3"
[libraries.spring-boot3-starter-test]
module = "org.springframework.boot:spring-boot-starter-test"
version.ref = "spring-boot3"
[libraries.spring-boot3-starter-web]
module = "org.springframework.boot:spring-boot-starter-web"
version.ref = "spring-boot3"
[libraries.spring-boot3-starter-webflux]
module = "org.springframework.boot:spring-boot-starter-webflux"
version.ref = "spring-boot3"
exclusions = "org.springframework.boot:spring-boot-starter-reactor-netty"
[libraries.spring-boot3-configuration-processor]
module = "org.springframework.boot:spring-boot-configuration-processor"
version.ref = "spring-boot3"

# jdk 11 is required from testng version 7.6
[libraries.testng]
module = "org.testng:testng"
version.ref = "testng"

[libraries.thrift09]
module = "org.apache.thrift:libthrift"
version.ref = "thrift09"
exclusions = [
    "javax.annotation:javax.annotation-api",
    "org.apache.httpcomponents:httpcore",
    "org.apache.httpcomponents:httpclient"]
[libraries.thrift012]
module = "org.apache.thrift:libthrift"
version.ref = "thrift012"
exclusions = [
    "javax.annotation:javax.annotation-api",
    "org.apache.httpcomponents:httpcore",
    "org.apache.httpcomponents:httpclient"]
[libraries.thrift013]
module = "org.apache.thrift:libthrift"
version.ref = "thrift013"
exclusions = [
    "javax.annotation:javax.annotation-api",
    "org.apache.httpcomponents:httpcore",
    "org.apache.httpcomponents:httpclient"]
[libraries.thrift014]
module = "org.apache.thrift:libthrift"
version.ref = "thrift014"
exclusions = [
    "javax.annotation:javax.annotation-api",
    "org.apache.httpcomponents:httpcore",
    "org.apache.httpcomponents:httpclient"]
[libraries.thrift015]
module = "org.apache.thrift:libthrift"
version.ref = "thrift015"
exclusions = [
    "javax.annotation:javax.annotation-api",
    "org.apache.httpcomponents:httpcore",
    "org.apache.httpcomponents:httpclient"]
[libraries.thrift016]
module = "org.apache.thrift:libthrift"
version.ref = "thrift016"
javadocs = "https://www.javadoc.io/doc/org.apache.thrift/libthrift/0.16.0/"
exclusions = [
    "javax.annotation:javax.annotation-api",
    "org.apache.httpcomponents:httpcore",
    "org.apache.httpcomponents:httpclient"]
[libraries.thrift017]
module = "org.apache.thrift:libthrift"
version = { strictly = "0.17.0" }
javadocs = "https://www.javadoc.io/doc/org.apache.thrift/libthrift/0.17.0/"
exclusions = [
    "javax.annotation:javax.annotation-api",
    "org.apache.httpcomponents:httpcore",
    "org.apache.httpcomponents:httpclient"]

[libraries.tomcat8-core]
module = "org.apache.tomcat.embed:tomcat-embed-core"
version.ref = "tomcat8"
javadocs = "https://tomcat.apache.org/tomcat-9.0-doc/api/"
[libraries.tomcat8-jasper]
module = "org.apache.tomcat.embed:tomcat-embed-jasper"
version.ref = "tomcat8"
[libraries.tomcat8-el]
module = "org.apache.tomcat.embed:tomcat-embed-el"
version.ref = "tomcat8"
[libraries.tomcat9-core]
module = "org.apache.tomcat.embed:tomcat-embed-core"
version.ref = "tomcat9"
javadocs = "https://tomcat.apache.org/tomcat-9.0-doc/api/"
[libraries.tomcat9-jasper]
module = "org.apache.tomcat.embed:tomcat-embed-jasper"
version.ref = "tomcat9"
[libraries.tomcat9-el]
module = "org.apache.tomcat.embed:tomcat-embed-el"
version.ref = "tomcat9"
[libraries.tomcat10-core]
module = "org.apache.tomcat.embed:tomcat-embed-core"
version.ref = "tomcat10"
javadocs = "https://tomcat.apache.org/tomcat-10.0-doc/api/"
[libraries.tomcat10-jasper]
module = "org.apache.tomcat.embed:tomcat-embed-jasper"
version.ref = "tomcat10"
[libraries.tomcat10-el]
module = "org.apache.tomcat.embed:tomcat-embed-el"
version.ref = "tomcat10"

# Needed to work around the problem with Gradle not supporting POM relocation correctly.
[libraries.xml-apis]
module = "xml-apis:xml-apis"
version.ref = "xml-apis"

# Ensure that we use the same ZooKeeper version as what Curator depends on.
# See: https://github.com/apache/curator/blob/master/pom.xml
#      (Switch to the right tag to find out the right version.)
[libraries.zookeeper]
module = "org.apache.zookeeper:zookeeper"
version.ref = "zookeeper"
exclusions = [
    "io.netty:netty-all",
    "log4j:log4j",
    "org.slf4j:slf4j-log4j12"]

[libraries.zookeeper-junit]
module = "org.dmonix.junit:zookeeper-junit"
version.ref = "zookeeper-junit"

[libraries.resilience4j-circuitbreaker]
module = "io.github.resilience4j:resilience4j-circuitbreaker"
version.ref = "resilience4j"

# Only used for tests
[libraries.resilience4j-springboot2]
module = "io.github.resilience4j:resilience4j-spring-boot2"
version.ref = "resilience4j"
[libraries.resilience4j-micrometer]
module = "io.github.resilience4j:resilience4j-micrometer"
version.ref = "resilience4j"

[plugins]
jmh = { id = "me.champeau.jmh", version.ref = "jmh-gradle-plugin" }
osdetector = { id = "com.google.osdetector", version.ref = "osdetector" }
kotlin = { id = "org.jetbrains.kotlin.jvm", version.ref = "kotlin" }
kotlin-allopen = { id = "org.jetbrains.kotlin.plugin.allopen", version.ref = "kotlin" }
kotlin-spring = { id = "org.jetbrains.kotlin.plugin.spring", version.ref = "kotlin" }
scalafmt = { id = "cz.alenkacz.gradle.scalafmt", version.ref = "scalafmt-gradle-plugin" }
nexus-publish = { id = "io.github.gradle-nexus.publish-plugin", version.ref = "nexus-publish" }
ktlint = { id = "org.jlleitschuh.gradle.ktlint", version.ref = "ktlint-gradle-plugin" }
errorprone = { id = "net.ltgt.errorprone", version.ref = "errorprone-gradle-plugin" }
node-gradle = { id = "com.github.node-gradle.node", version.ref = "node-gradle-plugin" }
spring-boot = { id = "org.springframework.boot", version.ref = "spring-boot2" }<|MERGE_RESOLUTION|>--- conflicted
+++ resolved
@@ -38,19 +38,13 @@
 guava = "31.1-jre"
 hamcrest = "2.2"
 hbase = "1.2.6"
-<<<<<<< HEAD
-hibernate-validator6 = "6.2.3.Final"
+hibernate-validator6 = "6.2.5.Final"
 hibernate-validator8 = "8.0.0.Final"
-j2objc = "1.3"
-jackson = "2.14.1"
+j2objc = "2.8"
+jackson = "2.14.2"
 jakarta-inject = "2.0.1"
 jakarta-validation = "3.0.2"
 jakarta-websocket= "2.1.0"
-=======
-hibernate-validator = "6.2.5.Final"
-j2objc = "2.8"
-jackson = "2.14.2"
->>>>>>> f7693104
 javax-annotation = "1.3.2"
 javax-inject = "1"
 javax-jsr311 = "1.1.1"
@@ -114,25 +108,16 @@
 scala213 = "2.13.10"
 scala3 = "3.2.2"
 scalafmt-gradle-plugin = "1.16.2"
-<<<<<<< HEAD
-scalapb = "0.11.12"
-scalapb-json = "0.12.0"
-=======
 scalapb = "0.11.13"
 scalapb-json = "0.12.1"
->>>>>>> f7693104
 shadow-gradle-plugin = "7.1.2"
 shibboleth-utilities = "7.5.2"
 snappy = "1.1.9.1"
 slf4j = "1.7.36"
 spring = "5.3.25"
 spring-boot1 = "1.5.22.RELEASE"
-<<<<<<< HEAD
-spring-boot2 = "2.7.4"
+spring-boot2 = "2.7.8"
 spring-boot3 = "3.0.2"
-=======
-spring-boot2 = "2.7.8"
->>>>>>> f7693104
 testng = "7.5"
 thrift09 = { strictly = "0.9.3-1" }
 thrift012 = { strictly = "0.12.0" }
@@ -140,14 +125,9 @@
 thrift014 = { strictly = "0.14.2" }
 thrift015 = { strictly = "0.15.0" }
 thrift016 = { strictly = "0.16.0" }
-<<<<<<< HEAD
-tomcat8 = "8.5.84"
-tomcat9 = "9.0.70"
-tomcat10 = "10.1.4"
-=======
 tomcat8 = "8.5.85"
 tomcat9 = "9.0.71"
->>>>>>> f7693104
+tomcat10 = "10.1.4"
 xml-apis = "1.4.01"
 zookeeper = "3.7.1"
 zookeeper-junit = "1.2"
