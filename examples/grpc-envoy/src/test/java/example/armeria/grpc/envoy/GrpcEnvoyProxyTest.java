package example.armeria.grpc.envoy;

import static example.armeria.grpc.envoy.Main.configureEnvoy;
import static org.assertj.core.api.Assertions.assertThat;

import org.junit.jupiter.api.extension.RegisterExtension;
import org.junit.jupiter.params.ParameterizedTest;
import org.junit.jupiter.params.provider.EnumSource;
import org.testcontainers.junit.jupiter.Testcontainers;

import com.linecorp.armeria.client.grpc.GrpcClients;
import com.linecorp.armeria.common.SessionProtocol;
import com.linecorp.armeria.server.ServerBuilder;
import com.linecorp.armeria.server.grpc.GrpcService;
import com.linecorp.armeria.testing.junit5.server.ServerExtension;

import example.armeria.grpc.envoy.Hello.HelloReply;
import example.armeria.grpc.envoy.Hello.HelloRequest;

@Testcontainers(disabledWithoutDocker = true)
class GrpcEnvoyProxyTest {

    // the port envoy binds to within the container
    private static final int ENVOY_PORT = 10000;

    @RegisterExtension
    static ServerExtension server = new ServerExtension() {
        @Override
        protected void configure(ServerBuilder sb) throws Exception {
            sb.service(GrpcService.builder()
                                  .addService(new HelloService())
                                  .build());
        }
    };

    @ParameterizedTest
    @EnumSource(value = SessionProtocol.class, names = {"H1C", "H2C"})
    void reverseProxy(SessionProtocol sessionProtocol) {
<<<<<<< HEAD
        try (EnvoyContainer envoy = configureEnvoy(server.httpPort(), ENVOY_PORT)) {
=======
        org.testcontainers.Testcontainers.exposeHostPorts(server.httpPort());
        try (EnvoyContainer envoy = configureEnvoy(server.httpPort(), envoyPort)) {
>>>>>>> 70a7c661
            envoy.start();
            final String uri = sessionProtocol.uriText() + "://" + envoy.getHost() +
                               ':' + envoy.getMappedPort(ENVOY_PORT);
            final HelloServiceGrpc.HelloServiceBlockingStub helloService =
                    GrpcClients.builder(uri)
                               .build(HelloServiceGrpc.HelloServiceBlockingStub.class);
            final HelloReply reply =
                    helloService.hello(HelloRequest.newBuilder()
                                                   .setName("Armeria")
                                                   .build());
            assertThat(reply.getMessage()).isEqualTo("Hello, Armeria!");
        }
    }
}<|MERGE_RESOLUTION|>--- conflicted
+++ resolved
@@ -36,12 +36,8 @@
     @ParameterizedTest
     @EnumSource(value = SessionProtocol.class, names = {"H1C", "H2C"})
     void reverseProxy(SessionProtocol sessionProtocol) {
-<<<<<<< HEAD
+        org.testcontainers.Testcontainers.exposeHostPorts(server.httpPort());
         try (EnvoyContainer envoy = configureEnvoy(server.httpPort(), ENVOY_PORT)) {
-=======
-        org.testcontainers.Testcontainers.exposeHostPorts(server.httpPort());
-        try (EnvoyContainer envoy = configureEnvoy(server.httpPort(), envoyPort)) {
->>>>>>> 70a7c661
             envoy.start();
             final String uri = sessionProtocol.uriText() + "://" + envoy.getHost() +
                                ':' + envoy.getMappedPort(ENVOY_PORT);
