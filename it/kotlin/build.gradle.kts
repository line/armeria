--- conflicted
+++ resolved
@@ -1,12 +1,5 @@
 // This module is for testing that Armeria doesn't start when annotated services have Kotlin suspending functions
 // and the `:armeria-kotlin` dependency is not added.
-<<<<<<< HEAD
-plugins {
-    kotlin("jvm")
-}
-
-=======
->>>>>>> f52f9d05
 dependencies {
     implementation(kotlin("stdlib-jdk8"))
 }