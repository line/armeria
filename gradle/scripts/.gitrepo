; DO NOT EDIT (unless you know what you are doing)
;
; This subdirectory is a git "subrepo", and this file is maintained by the
; git-subrepo command. See https://github.com/git-commands/git-subrepo#readme
;
[subrepo]
	remote = https://github.com/line/gradle-scripts.git
	branch = master
<<<<<<< HEAD
	commit = 06d0e237f73a365e0dd7e4e0817b0b3c2e007e38
	parent = cd2d7026c31f1a53f4a7b0df8ec2d8eaf0fd29dc
=======
	commit = 3946ec3196a1df1c74a71d72adc9dffb3387da10
	parent = 1e1520047a4117180d8231972cb980133bf25213
>>>>>>> 8dcc69c2
	cmdver = 0.4.3
	method = merge<|MERGE_RESOLUTION|>--- conflicted
+++ resolved
@@ -6,12 +6,7 @@
 [subrepo]
 	remote = https://github.com/line/gradle-scripts.git
 	branch = master
-<<<<<<< HEAD
-	commit = 06d0e237f73a365e0dd7e4e0817b0b3c2e007e38
-	parent = cd2d7026c31f1a53f4a7b0df8ec2d8eaf0fd29dc
-=======
 	commit = 3946ec3196a1df1c74a71d72adc9dffb3387da10
 	parent = 1e1520047a4117180d8231972cb980133bf25213
->>>>>>> 8dcc69c2
 	cmdver = 0.4.3
 	method = merge