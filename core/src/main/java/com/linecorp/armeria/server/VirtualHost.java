--- conflicted
+++ resolved
@@ -92,11 +92,8 @@
     private final boolean verboseResponses;
     private final AccessLogWriter accessLogWriter;
     private final BlockingTaskExecutor blockingTaskExecutor;
-<<<<<<< HEAD
+    private final long requestAutoAbortDelayMillis;
     private final SuccessFunction successFunction;
-=======
-    private final long requestAutoAbortDelayMillis;
->>>>>>> 0df139a4
     private final Path multipartUploadsLocation;
     private final List<ShutdownSupport> shutdownSupports;
     private final Function<RoutingContext, RequestId> requestIdGenerator;
@@ -113,11 +110,8 @@
                 long maxRequestLength, boolean verboseResponses,
                 AccessLogWriter accessLogWriter,
                 BlockingTaskExecutor blockingTaskExecutor,
-<<<<<<< HEAD
+                long requestAutoAbortDelayMillis,
                 SuccessFunction successFunction,
-=======
-                long requestAutoAbortDelayMillis,
->>>>>>> 0df139a4
                 Path multipartUploadsLocation,
                 List<ShutdownSupport> shutdownSupports,
                 Function<? super RoutingContext, ? extends RequestId> requestIdGenerator) {
@@ -139,11 +133,8 @@
         this.verboseResponses = verboseResponses;
         this.accessLogWriter = accessLogWriter;
         this.blockingTaskExecutor = blockingTaskExecutor;
-<<<<<<< HEAD
+        this.requestAutoAbortDelayMillis = requestAutoAbortDelayMillis;
         this.successFunction = successFunction;
-=======
-        this.requestAutoAbortDelayMillis = requestAutoAbortDelayMillis;
->>>>>>> 0df139a4
         this.multipartUploadsLocation = multipartUploadsLocation;
         this.shutdownSupports = shutdownSupports;
         @SuppressWarnings("unchecked")
@@ -170,14 +161,8 @@
                                serviceConfigs, fallbackServiceConfig, RejectedRouteHandler.DISABLED,
                                host -> accessLogger, defaultServiceNaming, defaultLogName, requestTimeoutMillis,
                                maxRequestLength, verboseResponses,
-<<<<<<< HEAD
-                               accessLogWriter, blockingTaskExecutor, successFunction, multipartUploadsLocation,
-=======
                                accessLogWriter, blockingTaskExecutor, requestAutoAbortDelayMillis,
-                               multipartUploadsLocation,
->>>>>>> 0df139a4
-                               shutdownSupports,
-                               requestIdGenerator);
+                               successFunction, multipartUploadsLocation, shutdownSupports, requestIdGenerator);
     }
 
     /**
@@ -543,15 +528,9 @@
         return new VirtualHost(originalDefaultHostname, originalHostnamePattern, port, sslContext,
                                serviceConfigs, fallbackServiceConfig, RejectedRouteHandler.DISABLED,
                                host -> accessLogger, defaultServiceNaming, defaultLogName, requestTimeoutMillis,
-                               maxRequestLength, verboseResponses,
-<<<<<<< HEAD
-                               accessLogWriter, blockingTaskExecutor, successFunction, multipartUploadsLocation,
-=======
-                               accessLogWriter, blockingTaskExecutor, requestAutoAbortDelayMillis,
-                               multipartUploadsLocation,
->>>>>>> 0df139a4
-                               shutdownSupports,
-                               requestIdGenerator);
+                               maxRequestLength, verboseResponses, accessLogWriter, blockingTaskExecutor,
+                               requestAutoAbortDelayMillis, successFunction, multipartUploadsLocation,
+                               shutdownSupports, requestIdGenerator);
     }
 
     @Override
