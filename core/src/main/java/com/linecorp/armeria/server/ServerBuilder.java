--- conflicted
+++ resolved
@@ -1075,24 +1075,6 @@
         return new AnnotatedServiceBindingBuilder(this);
     }
 
-<<<<<<< HEAD
-=======
-    /**
-     * Converts each of the {@link AnnotatedHttpServiceElement} to {@link ServiceConfigBuilder} and
-     * registers it with {@link VirtualHostBuilder}.
-     */
-    private void registerHttpServiceElement(List<AnnotatedHttpServiceElement> elements,
-                                            Function<? super HttpService, ? extends HttpService> decorator) {
-        elements.forEach(element -> {
-            final HttpService decoratedService =
-                    element.buildSafeDecoratedService(decorator);
-            final ServiceConfigBuilder serviceConfigBuilder =
-                    new ServiceConfigBuilder(element.route(), decoratedService);
-            serviceConfigBuilder(serviceConfigBuilder);
-        });
-    }
-
->>>>>>> 9ea2ea44
     ServerBuilder serviceConfigBuilder(ServiceConfigBuilder serviceConfigBuilder) {
         virtualHostTemplate.addServiceConfigBuilder(serviceConfigBuilder);
         return this;
