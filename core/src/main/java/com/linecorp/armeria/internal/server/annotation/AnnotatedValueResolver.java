/*
 * Copyright 2018 LINE Corporation
 *
 * LINE Corporation licenses this file to you under the Apache License,
 * version 2.0 (the "License"); you may not use this file except in compliance
 * with the License. You may obtain a copy of the License at:
 *
 *   https://www.apache.org/licenses/LICENSE-2.0
 *
 * Unless required by applicable law or agreed to in writing, software
 * distributed under the License is distributed on an "AS IS" BASIS, WITHOUT
 * WARRANTIES OR CONDITIONS OF ANY KIND, either express or implied. See the
 * License for the specific language governing permissions and limitations
 * under the License.
 */
package com.linecorp.armeria.internal.server.annotation;

import static com.google.common.base.MoreObjects.firstNonNull;
import static com.google.common.base.Preconditions.checkArgument;
import static com.google.common.collect.ImmutableList.toImmutableList;
import static com.google.common.collect.ImmutableMap.toImmutableMap;
import static com.linecorp.armeria.internal.server.annotation.AnnotatedElementNameUtil.findName;
import static com.linecorp.armeria.internal.server.annotation.AnnotatedServiceFactory.findDescription;
import static com.linecorp.armeria.internal.server.annotation.AnnotatedServiceTypeUtil.stringToType;
import static com.linecorp.armeria.internal.server.annotation.DefaultValues.getSpecifiedValue;
import static java.util.Objects.requireNonNull;

import java.io.File;
import java.lang.annotation.Annotation;
import java.lang.reflect.AnnotatedElement;
import java.lang.reflect.Constructor;
import java.lang.reflect.Executable;
import java.lang.reflect.Field;
import java.lang.reflect.Method;
import java.lang.reflect.Parameter;
import java.lang.reflect.ParameterizedType;
import java.lang.reflect.Type;
import java.lang.reflect.TypeVariable;
import java.lang.reflect.WildcardType;
import java.nio.charset.StandardCharsets;
import java.nio.file.Path;
import java.util.ArrayList;
import java.util.Arrays;
import java.util.Collection;
import java.util.EnumSet;
import java.util.LinkedHashSet;
import java.util.List;
import java.util.Map;
import java.util.Objects;
import java.util.Optional;
import java.util.ServiceLoader;
import java.util.Set;
import java.util.function.BiFunction;
import java.util.function.Function;
import java.util.function.Supplier;

import org.slf4j.Logger;
import org.slf4j.LoggerFactory;

import com.google.common.base.Ascii;
import com.google.common.base.MoreObjects;
import com.google.common.collect.ImmutableList;

import com.linecorp.armeria.common.AggregatedHttpRequest;
import com.linecorp.armeria.common.Cookie;
import com.linecorp.armeria.common.Cookies;
import com.linecorp.armeria.common.HttpHeaderNames;
import com.linecorp.armeria.common.HttpHeaders;
import com.linecorp.armeria.common.HttpRequest;
import com.linecorp.armeria.common.MediaType;
import com.linecorp.armeria.common.QueryParams;
import com.linecorp.armeria.common.Request;
import com.linecorp.armeria.common.RequestContext;
import com.linecorp.armeria.common.RequestHeaders;
import com.linecorp.armeria.common.annotation.Nullable;
import com.linecorp.armeria.common.multipart.Multipart;
import com.linecorp.armeria.common.util.Exceptions;
import com.linecorp.armeria.internal.server.annotation.AnnotatedBeanFactoryRegistry.BeanFactoryId;
import com.linecorp.armeria.server.ServiceRequestContext;
import com.linecorp.armeria.server.annotation.ByteArrayRequestConverterFunction;
import com.linecorp.armeria.server.annotation.Default;
import com.linecorp.armeria.server.annotation.FallthroughException;
import com.linecorp.armeria.server.annotation.Header;
import com.linecorp.armeria.server.annotation.JacksonRequestConverterFunction;
import com.linecorp.armeria.server.annotation.Param;
import com.linecorp.armeria.server.annotation.RequestConverter;
import com.linecorp.armeria.server.annotation.RequestConverterFunction;
import com.linecorp.armeria.server.annotation.RequestConverterFunctionProvider;
import com.linecorp.armeria.server.annotation.RequestObject;
import com.linecorp.armeria.server.annotation.StringRequestConverterFunction;

import io.netty.handler.codec.http.HttpConstants;
import scala.concurrent.ExecutionContext;

final class AnnotatedValueResolver {
    private static final Logger logger = LoggerFactory.getLogger(AnnotatedValueResolver.class);

    private static final List<RequestConverterFunction> defaultRequestConverterFunctions = ImmutableList.of(
            new JacksonRequestConverterFunction(),
            new StringRequestConverterFunction(),
            new ByteArrayRequestConverterFunction());

    private static final ClassValue<EnumConverter<?>> enumConverters = new ClassValue<EnumConverter<?>>() {
        @Override
        protected EnumConverter<?> computeValue(Class<?> type) {
            logger.debug("Registered an Enum {}", type);
            return new EnumConverter<>(type.asSubclass(Enum.class));
        }
    };

    private static final Object[] emptyArguments = new Object[0];

    private static final List<RequestObjectResolver> defaultRequestObjectResolvers;

    static {
        final ImmutableList.Builder<RequestObjectResolver> builder = ImmutableList.builderWithExpectedSize(4);
        builder.add((resolverContext, expectedResultType, expectedParameterizedResultType, beanFactoryId) -> {
            final AnnotatedBeanFactory<?> factory = AnnotatedBeanFactoryRegistry.find(beanFactoryId);
            if (factory == null) {
                return RequestConverterFunction.fallthrough();
            } else {
                return factory.create(resolverContext);
            }
        });
        for (RequestConverterFunction function : defaultRequestConverterFunctions) {
            builder.add(RequestObjectResolver.of(function));
        }

        defaultRequestObjectResolvers = builder.build();
    }

    static final List<RequestConverterFunctionProvider> requestConverterFunctionProviders =
            ImmutableList.copyOf(ServiceLoader.load(RequestConverterFunctionProvider.class,
                                                    AnnotatedService.class.getClassLoader()));

    static {
        if (!requestConverterFunctionProviders.isEmpty()) {
            logger.debug("Available {}s: {}", RequestConverterFunctionProvider.class.getSimpleName(),
                         requestConverterFunctionProviders);
        }
    }

    /**
     * Returns an array of arguments which are resolved by each {@link AnnotatedValueResolver} of the
     * specified {@code resolvers}.
     */
    static Object[] toArguments(List<AnnotatedValueResolver> resolvers,
                                ResolverContext resolverContext) {
        requireNonNull(resolvers, "resolvers");
        requireNonNull(resolverContext, "resolverContext");
        if (resolvers.isEmpty()) {
            return emptyArguments;
        }
        return resolvers.stream().map(resolver -> resolver.resolve(resolverContext)).toArray();
    }

    /**
     * Returns a list of {@link RequestObjectResolver} that default request converters are added.
     */
    static List<RequestObjectResolver> toRequestObjectResolvers(
            List<RequestConverterFunction> converters, Method method) {
        final ImmutableList.Builder<RequestObjectResolver> builder = ImmutableList.builder();
        // Wrap every converters received from a user with a default object resolver.
        converters.stream().map(RequestObjectResolver::of).forEach(builder::add);
        if (!requestConverterFunctionProviders.isEmpty()) {
            final ImmutableList<RequestConverterFunction> merged =
<<<<<<< HEAD
                    ImmutableList.<RequestConverterFunction>builder()
                                 .addAll(converters)
=======
                    ImmutableList.<RequestConverterFunction>builder().addAll(converters)
>>>>>>> f0ea8603
                                 .addAll(defaultRequestConverterFunctions)
                                 .build();
            final CompositeRequestConverterFunction composed = new CompositeRequestConverterFunction(merged);
            for (Type type : method.getGenericParameterTypes()) {
                for (RequestConverterFunctionProvider provider : requestConverterFunctionProviders) {
                    final RequestConverterFunction func =
                            provider.createRequestConverterFunction(type, composed);
                    if (func != null) {
                        builder.add(RequestObjectResolver.of(func));
                    }
                }
            }
        }
        builder.addAll(defaultRequestObjectResolvers);
        return builder.build();
    }

    /**
     * Returns a list of {@link AnnotatedValueResolver} which is constructed with the specified
     * {@link Method}, {@code pathParams} and {@code objectResolvers}.
     */
    static List<AnnotatedValueResolver> ofServiceMethod(Method method, Set<String> pathParams,
                                                        List<RequestObjectResolver> objectResolvers,
                                                        boolean useBlockingExecutor) {
        return of(method, pathParams, objectResolvers, true, true, useBlockingExecutor);
    }

    /**
     * Returns a list of {@link AnnotatedValueResolver} which is constructed with the specified
     * {@code constructorOrMethod}, {@code pathParams} and {@code objectResolvers}.
     */
    static List<AnnotatedValueResolver> ofBeanConstructorOrMethod(Executable constructorOrMethod,
                                                                  Set<String> pathParams,
                                                                  List<RequestObjectResolver> objectResolvers) {
        return of(constructorOrMethod, pathParams, objectResolvers, false, false, false);
    }

    /**
     * Returns a list of {@link AnnotatedValueResolver} which is constructed with the specified
     * {@link Field}, {@code pathParams} and {@code objectResolvers}.
     */
    @Nullable
    static AnnotatedValueResolver ofBeanField(Field field, Set<String> pathParams,
                                              List<RequestObjectResolver> objectResolvers) {
        // 'Field' is only used for converting a bean.
        // So we always need to pass 'implicitRequestObjectAnnotation' as false.
        return of(field, field, field.getType(), pathParams, objectResolvers, false, false);
    }

    /**
     * Returns a list of {@link AnnotatedValueResolver} which is constructed with the specified
     * {@link Executable}, {@code pathParams}, {@code objectResolvers} and
     * {@code implicitRequestObjectAnnotation}.
     * The {@link Executable} can be either {@link Constructor} or {@link Method}.
     *
     * @param isServiceMethod {@code true} if the {@code constructorOrMethod} is a service method.
     */
    private static List<AnnotatedValueResolver> of(Executable constructorOrMethod, Set<String> pathParams,
                                                   List<RequestObjectResolver> objectResolvers,
                                                   boolean implicitRequestObjectAnnotation,
                                                   boolean isServiceMethod,
                                                   boolean useBlockingExecutor) {
        final ImmutableList<Parameter> parameters =
                Arrays.stream(constructorOrMethod.getParameters())
                      .filter(it -> !KotlinUtil.isContinuation(it.getType()))
                      .collect(toImmutableList());
        final int parametersSize = parameters.size();
        if (parametersSize == 0) {
            throw new NoParameterException(constructorOrMethod.toGenericString());
        }

        final Parameter headParameter = parameters.get(0);
        //
        // Try to check whether it is an annotated constructor or method first. e.g.
        //
        // @Param
        // void setter(String name) { ... }
        //
        // In this case, we need to retrieve the value of @Param annotation from 'name' parameter,
        // not the constructor or method. Also 'String' type is used for the parameter.
        //
        final AnnotatedValueResolver resolver;
        if (isAnnotationPresent(constructorOrMethod)) {
            //
            // Only allow a single parameter on an annotated method. The followings cause an error:
            //
            // @Param
            // void setter(String name, int id, String address) { ... }
            //
            // @Param
            // void setter() { ... }
            //
            if (parametersSize != 1) {
                throw new IllegalArgumentException("Only one parameter is allowed to an annotated method: " +
                                                   constructorOrMethod.toGenericString());
            }
            //
            // Filter out the cases like the following:
            //
            // @Param
            // void setter(@Header String name) { ... }
            //
            if (isAnnotationPresent(headParameter)) {
                throw new IllegalArgumentException("Both a method and parameter are annotated: " +
                                                   constructorOrMethod.toGenericString());
            }

            resolver = of(constructorOrMethod,
                          headParameter, headParameter.getType(), pathParams, objectResolvers,
                          implicitRequestObjectAnnotation, useBlockingExecutor);
        } else if (!isServiceMethod && parametersSize == 1 &&
                   !AnnotationUtil.findDeclared(constructorOrMethod, RequestConverter.class).isEmpty()) {
            //
            // Filter out the cases like the following:
            //
            // @RequestConverter(BeanConverter.class)
            // void setter(@Header String name) { ... }
            //
            if (isAnnotationPresent(headParameter)) {
                throw new IllegalArgumentException("Both a method and parameter are annotated: " +
                                                   constructorOrMethod.toGenericString());
            }
            //
            // Implicitly apply @RequestObject for the following case:
            //
            // @RequestConverter(BeanConverter.class)
            // void setter(Bean bean) { ... }
            //
            resolver = of(headParameter, pathParams, objectResolvers, true, useBlockingExecutor);
        } else {
            //
            // There's no annotation. So there should be no @Default annotation, too.
            // e.g.
            // @Default("a")
            // void method1(ServiceRequestContext) { ... }
            //
            if (constructorOrMethod.isAnnotationPresent(Default.class)) {
                throw new IllegalArgumentException(
                        '@' + Default.class.getSimpleName() + " is not supported for: " +
                        constructorOrMethod.toGenericString());
            }

            resolver = null;
        }
        //
        // If there is no annotation on the constructor or method, try to check whether it has
        // annotated parameters. e.g.
        //
        // void setter1(@Param String name) { ... }
        // void setter2(@Param String name, @Header List<String> xForwardedFor) { ... }
        //
        final List<AnnotatedValueResolver> list;
        if (resolver != null) {
            list = ImmutableList.of(resolver);
        } else {
            list = parameters.stream()
                             .map(p -> of(p, pathParams, objectResolvers,
                                          implicitRequestObjectAnnotation, useBlockingExecutor))
                             .filter(Objects::nonNull)
                             .collect(toImmutableList());
        }

        if (list.isEmpty()) {
            throw new NoAnnotatedParameterException(constructorOrMethod.toGenericString());
        }

        if (list.size() != parametersSize) {
            // There are parameters which cannot be resolved, so we cannot accept this constructor or method
            // as an annotated bean or method. We handle this case in two ways as follows.
            if (list.stream().anyMatch(r -> r.annotationType() != null)) {
                // If a user specify one of @Param, @Header or @RequestObject on the parameter list,
                // it clearly means that the user wants to convert the parameter into a bean. e.g.
                //
                // class BeanA {
                //     ...
                //     BeanA(@Param("a") int a, int b) { ... }
                // }
                throw new IllegalArgumentException("Unsupported parameter exists: " +
                                                   constructorOrMethod.toGenericString());
            } else {
                // But for the automatically injected types such as RequestContext and HttpRequest, etc.
                // it is not easy to understand what a user intends for. So we ignore that.
                //
                // class BeanB {
                //     ...
                //     BeanB(ServiceRequestContext ctx, int b) { ... }
                // }
                throw new NoAnnotatedParameterException("Unsupported parameter exists: " +
                                                        constructorOrMethod.toGenericString());
            }
        }
        //
        // If there are annotations used more than once on the constructor or method, warn it.
        //
        // class RequestBean {
        //     RequestBean(@Param("serialNo") Long serialNo, @Param("serialNo") Long serialNo2) { ... }
        // }
        //
        // or
        //
        // void setter(@Param("serialNo") Long serialNo, @Param("serialNo") Long serialNo2) { ... }
        //
        warnOnDuplicateResolver(constructorOrMethod, list);
        return list;
    }

    /**
     * Returns a list of {@link AnnotatedValueResolver} which is constructed with the specified
     * {@link Parameter}, {@code pathParams}, {@code objectResolvers} and
     * {@code implicitRequestObjectAnnotation}.
     */
    @Nullable
    static AnnotatedValueResolver of(Parameter parameter, Set<String> pathParams,
                                     List<RequestObjectResolver> objectResolvers,
                                     boolean implicitRequestObjectAnnotation, boolean useBlockingExecutor) {
        return of(parameter, parameter, parameter.getType(), pathParams, objectResolvers,
                  implicitRequestObjectAnnotation, useBlockingExecutor);
    }

    /**
     * Creates a new {@link AnnotatedValueResolver} instance if the specified {@code annotatedElement} is
     * a component of {@link AnnotatedService}.
     *
     * @param annotatedElement an element which is annotated with a value specifier such as {@link Param} and
     *                         {@link Header}.
     * @param typeElement      an element which is used for retrieving its type and name.
     * @param type             a type of the given {@link Parameter} or {@link Field}. It is a type of
     *                         the specified {@code typeElement} parameter.
     * @param pathParams       a set of path variables.
     * @param objectResolvers  a list of {@link RequestObjectResolver} to be evaluated for the objects which
     *                         are annotated with {@link RequestObject} annotation.
     * @param implicitRequestObjectAnnotation {@code true} if an element is always treated like it is annotated
     *                                        with {@link RequestObject} so that conversion is always done.
     *                                        {@code false} if an element has to be annotated with
     *                                        {@link RequestObject} explicitly to get converted.
     * @param useBlockingExecutor whether to use blocking task executor
     */
    @Nullable
    private static AnnotatedValueResolver of(AnnotatedElement annotatedElement,
                                             AnnotatedElement typeElement, Class<?> type,
                                             Set<String> pathParams,
                                             List<RequestObjectResolver> objectResolvers,
                                             boolean implicitRequestObjectAnnotation,
                                             boolean useBlockingExecutor) {
        requireNonNull(annotatedElement, "annotatedElement");
        requireNonNull(typeElement, "typeElement");
        requireNonNull(type, "type");
        requireNonNull(pathParams, "pathParams");
        requireNonNull(objectResolvers, "objectResolvers");

        final String description = findDescription(annotatedElement);
        final Param param = annotatedElement.getAnnotation(Param.class);
        if (param != null) {
            final String name = findName(param, typeElement);
            if (type == File.class || type == Path.class) {
                return ofFileParam(name, annotatedElement, typeElement, type, description);
            }
            if (pathParams.contains(name)) {
                return ofPathVariable(name, annotatedElement, typeElement, type, description);
            } else {
                return ofQueryParam(name, annotatedElement, typeElement, type, description);
            }
        }

        final Header header = annotatedElement.getAnnotation(Header.class);
        if (header != null) {
            final String name = findName(header, typeElement);
            return ofHeader(name, annotatedElement, typeElement, type, description);
        }

        final RequestObject requestObject = annotatedElement.getAnnotation(RequestObject.class);
        if (requestObject != null) {
            // Find more request converters from a field or parameter.
            final List<RequestConverter> converters =
                    AnnotationUtil.findDeclared(typeElement, RequestConverter.class);
            return ofRequestObject(annotatedElement, type, pathParams,
                                   addToFirstIfExists(objectResolvers, converters), description);
        }

        // There should be no '@Default' annotation on 'annotatedElement' if 'annotatedElement' is
        // different from 'typeElement', because it was checked before calling this method.
        // So, 'typeElement' should be used when finding an injectable type because we need to check
        // syntactic errors like below:
        //
        // void method1(@Default("a") ServiceRequestContext ctx) { ... }
        //
        final AnnotatedValueResolver resolver = ofInjectableTypes(typeElement, type, useBlockingExecutor);
        if (resolver != null) {
            return resolver;
        }

        final List<RequestConverter> converters =
                AnnotationUtil.findDeclared(typeElement, RequestConverter.class);
        if (!converters.isEmpty()) {
            // Apply @RequestObject implicitly when a @RequestConverter is specified.
            return ofRequestObject(annotatedElement, type, pathParams,
                                   addToFirstIfExists(objectResolvers, converters), description);
        }

        if (implicitRequestObjectAnnotation) {
            return ofRequestObject(annotatedElement, type, pathParams, objectResolvers, description);
        }

        return null;
    }

    static List<RequestObjectResolver> addToFirstIfExists(List<RequestObjectResolver> resolvers,
                                                          List<RequestConverter> converters) {
        if (converters.isEmpty()) {
            return resolvers;
        }

        final ImmutableList.Builder<RequestObjectResolver> builder = new ImmutableList.Builder<>();
        converters.forEach(
                c -> builder.add(RequestObjectResolver.of(AnnotatedObjectFactory.getInstance(c.value()))));
        builder.addAll(resolvers);
        return builder.build();
    }

    private static boolean isAnnotationPresent(AnnotatedElement element) {
        return element.isAnnotationPresent(Param.class) ||
               element.isAnnotationPresent(Header.class) ||
               element.isAnnotationPresent(RequestObject.class);
    }

    private static void warnOnDuplicateResolver(Executable constructorOrMethod,
                                                List<AnnotatedValueResolver> list) {
        final Set<AnnotatedValueResolver> uniques = AnnotatedBeanFactoryRegistry.uniqueResolverSet();
        list.forEach(element -> {
            if (!uniques.add(element)) {
                AnnotatedBeanFactoryRegistry.warnDuplicateResolver(
                        element, constructorOrMethod.toGenericString());
            }
        });
    }

    private static AnnotatedValueResolver ofPathVariable(String name,
                                                         AnnotatedElement annotatedElement,
                                                         AnnotatedElement typeElement, Class<?> type,
                                                         @Nullable String description) {
        return new Builder(annotatedElement, type)
                .annotationType(Param.class)
                .httpElementName(name)
                .typeElement(typeElement)
                .pathVariable(true)
                .description(description)
                .resolver(resolver(ctx -> ctx.context().pathParam(name)))
                .build();
    }

    private static AnnotatedValueResolver ofQueryParam(String name,
                                                       AnnotatedElement annotatedElement,
                                                       AnnotatedElement typeElement, Class<?> type,
                                                       @Nullable String description) {
        return new Builder(annotatedElement, type)
                .annotationType(Param.class)
                .httpElementName(name)
                .typeElement(typeElement)
                .supportDefault(true)
                .supportContainer(true)
                .description(description)
                .aggregation(AggregationStrategy.FOR_FORM_DATA)
                .resolver(resolver(ctx -> ctx.queryParams().getAll(name),
                                   () -> "Cannot resolve a value from a query parameter: " + name))
                .build();
    }

    private static AnnotatedValueResolver ofFileParam(String name,
                                                      AnnotatedElement annotatedElement,
                                                      AnnotatedElement typeElement, Class<?> type,
                                                      @Nullable String description) {
        return new Builder(annotatedElement, type)
                .annotationType(Param.class)
                .httpElementName(name)
                .typeElement(typeElement)
                .supportContainer(true)
                .description(description)
                .aggregation(AggregationStrategy.ALWAYS)
                .resolver(fileResolver())
                .build();
    }

    private static AnnotatedValueResolver ofHeader(String name,
                                                   AnnotatedElement annotatedElement,
                                                   AnnotatedElement typeElement, Class<?> type,
                                                   @Nullable String description) {
        return new Builder(annotatedElement, type)
                .annotationType(Header.class)
                .httpElementName(name)
                .typeElement(typeElement)
                .supportDefault(true)
                .supportContainer(true)
                .description(description)
                .resolver(resolver(
                        ctx -> ctx.request().headers().getAll(HttpHeaderNames.of(name)),
                        () -> "Cannot resolve a value from HTTP header: " + name))
                .build();
    }

    private static AnnotatedValueResolver ofRequestObject(AnnotatedElement annotatedElement,
                                                          Class<?> type, Set<String> pathParams,
                                                          List<RequestObjectResolver> objectResolvers,
                                                          @Nullable String description) {
        // To do recursive resolution like a bean inside another bean, the original object resolvers should
        // be passed into the AnnotatedBeanFactoryRegistry#register.
        final BeanFactoryId beanFactoryId = AnnotatedBeanFactoryRegistry.register(type, pathParams,
                                                                                  objectResolvers);
        return new Builder(annotatedElement, type)
                .annotationType(RequestObject.class)
                .description(description)
                .aggregation(AggregationStrategy.ALWAYS)
                .resolver(resolver(objectResolvers, beanFactoryId))
                .beanFactoryId(beanFactoryId)
                .build();
    }

    @Nullable
    private static AnnotatedValueResolver ofInjectableTypes(AnnotatedElement annotatedElement,
                                                            Class<?> type, boolean useBlockingExecutor) {
        // Unwrap Optional type to support a parameter like 'Optional<RequestContext> ctx'
        // which is always non-empty.
        if (type != Optional.class) {
            return ofInjectableTypes0(annotatedElement, type, type, useBlockingExecutor);
        }

        final Type actual =
                ((ParameterizedType) parameterizedTypeOf(annotatedElement)).getActualTypeArguments()[0];
        final AnnotatedValueResolver resolver =
                ofInjectableTypes0(annotatedElement, type, actual, useBlockingExecutor);
        if (resolver != null) {
            logger.warn("Unnecessary Optional is used at '{}'", annotatedElement);
        }
        return resolver;
    }

    @Nullable
    private static AnnotatedValueResolver ofInjectableTypes0(AnnotatedElement annotatedElement,
                                                             Class<?> type, Type actual,
                                                             boolean useBlockingExecutor) {
        if (actual == RequestContext.class || actual == ServiceRequestContext.class) {
            return new Builder(annotatedElement, type)
                    .resolver((unused, ctx) -> ctx.context())
                    .build();
        }

        if (actual == Request.class || actual == HttpRequest.class) {
            return new Builder(annotatedElement, type)
                    .resolver((unused, ctx) -> ctx.request())
                    .build();
        }

        if (actual == HttpHeaders.class || actual == RequestHeaders.class) {
            return new Builder(annotatedElement, type)
                    .resolver((unused, ctx) -> ctx.request().headers())
                    .build();
        }

        if (actual == AggregatedHttpRequest.class) {
            return new Builder(annotatedElement, type)
                    .resolver((unused, ctx) -> ctx.aggregatedRequest())
                    .aggregation(AggregationStrategy.ALWAYS)
                    .build();
        }

        if (actual == QueryParams.class) {
            return new Builder(annotatedElement, type)
                    .resolver((unused, ctx) -> ctx.queryParams())
                    .aggregation(AggregationStrategy.FOR_FORM_DATA)
                    .build();
        }

        if (actual == Multipart.class) {
            return new Builder(annotatedElement, type)
                    .resolver((unused, ctx) -> Multipart.from(ctx.request()))
                    .build();
        }

        if (actual == Cookies.class) {
            return new Builder(annotatedElement, type)
                    .resolver((unused, ctx) -> {
                        final String value = ctx.request().headers().get(HttpHeaderNames.COOKIE);
                        if (value == null) {
                            return Cookies.of();
                        }
                        return Cookie.fromCookieHeader(value);
                    })
                    .build();
        }

        if (actual instanceof Class && ScalaUtil.isExecutionContext((Class<?>) actual)) {
            return new Builder(annotatedElement, type)
                    .resolver((unused, ctx) -> {
                        if (useBlockingExecutor) {
                            return ExecutionContext.fromExecutorService(ctx.context().blockingTaskExecutor());
                        } else {
                            return ExecutionContext.fromExecutorService(ctx.context().eventLoop());
                        }
                    })
                    .build();
        }

        // Unsupported type.
        return null;
    }

    /**
     * Returns a single value resolver which retrieves a value from the specified {@code getter}
     * and converts it.
     */
    private static BiFunction<AnnotatedValueResolver, ResolverContext, Object>
    resolver(Function<ResolverContext, String> getter) {
        return (resolver, ctx) -> resolver.convert(getter.apply(ctx));
    }

    /**
     * Returns a collection value resolver which retrieves a list of string from the specified {@code getter}
     * and adds them to the specified collection data type.
     */
    private static BiFunction<AnnotatedValueResolver, ResolverContext, Object>
    resolver(Function<ResolverContext, List<String>> getter, Supplier<String> failureMessageSupplier) {
        return (resolver, ctx) -> {
            final List<String> values = getter.apply(ctx);
            if (!resolver.hasContainer()) {
                if (values != null && !values.isEmpty()) {
                    return resolver.convert(values.get(0));
                }
                return resolver.defaultOrException();
            }

            try {
                assert resolver.containerType() != null;
                @SuppressWarnings("unchecked")
                final Collection<Object> resolvedValues =
                        (Collection<Object>) resolver.containerType().getDeclaredConstructor().newInstance();

                // Do not convert value here because the element type is String.
                if (values != null && !values.isEmpty()) {
                    values.stream().map(resolver::convert).forEach(resolvedValues::add);
                } else {
                    final Object defaultValue = resolver.defaultOrException();
                    if (defaultValue != null) {
                        resolvedValues.add(defaultValue);
                    }
                }
                return resolvedValues;
            } catch (Throwable cause) {
                throw new IllegalArgumentException(failureMessageSupplier.get(), cause);
            }
        };
    }

    /**
     * Returns a bean resolver which retrieves a value using request converters. If the target element
     * is an annotated bean, a bean factory of the specified {@link BeanFactoryId} will be used for creating an
     * instance.
     */
    private static BiFunction<AnnotatedValueResolver, ResolverContext, Object>
    resolver(List<RequestObjectResolver> objectResolvers, BeanFactoryId beanFactoryId) {
        return (resolver, ctx) -> {
            boolean found = false;
            Object value = null;
            for (final RequestObjectResolver objectResolver : objectResolvers) {
                try {
                    value = objectResolver.convert(ctx, resolver.elementType(),
                                                   resolver.parameterizedElementType(), beanFactoryId);
                    found = true;
                    break;
                } catch (FallthroughException ignore) {
                    // Do nothing.
                } catch (Throwable cause) {
                    Exceptions.throwUnsafely(cause);
                }
            }

            if (!found) {
                throw new IllegalArgumentException(
                        "No suitable request converter found for a @" +
                        RequestObject.class.getSimpleName() + " '" +
                        resolver.elementType().getSimpleName() + '\'');
            }

            if (value == null && resolver.shouldExist()) {
                throw new IllegalArgumentException(
                        "A request converter converted the request into null, but the injection target " +
                        "is neither an Optional nor annotated with @Nullable");
            }

            return value;
        };
    }

    private static BiFunction<AnnotatedValueResolver, ResolverContext, Object> fileResolver() {
        return (resolver, ctx) -> {
            final FileAggregatedMultipart fileAggregatedMultipart = ctx.aggregatedMultipart();
            if (fileAggregatedMultipart == null) {
                return resolver.defaultOrException();
            }
            final Function<? super Path, Object> mapper;
            if (resolver.elementType() == File.class) {
                mapper = Path::toFile;
            } else {
                mapper = Function.identity();
            }
            final String name = resolver.httpElementName();
            final List<Path> values = fileAggregatedMultipart.files().get(name);
            if (!resolver.hasContainer()) {
                if (values != null && !values.isEmpty()) {
                    return mapper.apply(values.get(0));
                }
                return resolver.defaultOrException();
            }

            try {
                assert resolver.containerType() != null;
                @SuppressWarnings("unchecked")
                final Collection<Object> resolvedValues =
                        (Collection<Object>) resolver.containerType().getDeclaredConstructor().newInstance();

                if (values != null && !values.isEmpty()) {
                    values.stream().map(mapper::apply).forEach(resolvedValues::add);
                } else {
                    final Object defaultValue = resolver.defaultOrException();
                    if (defaultValue != null) {
                        resolvedValues.add(defaultValue);
                    }
                }
                return resolvedValues;
            } catch (Throwable cause) {
                throw new IllegalArgumentException("Cannot resolve a file param: " + name, cause);
            }
        };
    }

    private static Type parameterizedTypeOf(AnnotatedElement element) {
        if (element instanceof Parameter) {
            return ((Parameter) element).getParameterizedType();
        }
        if (element instanceof Field) {
            return ((Field) element).getGenericType();
        }
        throw new IllegalArgumentException("Unsupported annotated element: " +
                                           element.getClass().getSimpleName());
    }

    @Nullable
    private final Class<? extends Annotation> annotationType;

    @Nullable
    private final String httpElementName;

    private final boolean isPathVariable;
    private final boolean shouldExist;
    private final boolean shouldWrapValueAsOptional;

    @Nullable
    private final Class<?> containerType;
    private final Class<?> elementType;
    @Nullable
    private final ParameterizedType parameterizedElementType;

    @Nullable
    private final Object defaultValue;

    @Nullable
    private final String description;

    private final BiFunction<AnnotatedValueResolver, ResolverContext, Object> resolver;

    @Nullable
    private final EnumConverter<?> enumConverter;

    @Nullable
    private final BeanFactoryId beanFactoryId;

    private final AggregationStrategy aggregationStrategy;

    private AnnotatedValueResolver(@Nullable Class<? extends Annotation> annotationType,
                                   @Nullable String httpElementName,
                                   boolean isPathVariable, boolean shouldExist,
                                   boolean shouldWrapValueAsOptional,
                                   @Nullable Class<?> containerType, Class<?> elementType,
                                   @Nullable ParameterizedType parameterizedElementType,
                                   @Nullable String defaultValue,
                                   @Nullable String description,
                                   BiFunction<AnnotatedValueResolver, ResolverContext, Object> resolver,
                                   @Nullable BeanFactoryId beanFactoryId,
                                   AggregationStrategy aggregationStrategy) {
        this.annotationType = annotationType;
        this.httpElementName = httpElementName;
        this.isPathVariable = isPathVariable;
        this.shouldExist = shouldExist;
        this.shouldWrapValueAsOptional = shouldWrapValueAsOptional;
        this.elementType = requireNonNull(elementType, "elementType");
        this.parameterizedElementType = parameterizedElementType;
        this.description = description;
        this.containerType = containerType;
        this.resolver = requireNonNull(resolver, "resolver");
        this.beanFactoryId = beanFactoryId;
        this.aggregationStrategy = requireNonNull(aggregationStrategy, "aggregationStrategy");
        enumConverter = enumConverter(elementType);

        // Must be called after initializing 'enumConverter'.
        this.defaultValue = defaultValue != null ? convert(defaultValue, elementType, enumConverter)
                                                 : null;
    }

    @Nullable
    private static EnumConverter<?> enumConverter(Class<?> elementType) {
        if (!elementType.isEnum()) {
            return null;
        }
        return enumConverters.get(elementType);
    }

    @Nullable
    Class<? extends Annotation> annotationType() {
        return annotationType;
    }

    @Nullable
    String httpElementName() {
        // Currently, this is non-null only if the element is one of the HTTP path variable,
        // parameter or header.
        return httpElementName;
    }

    boolean isPathVariable() {
        return isPathVariable;
    }

    boolean shouldExist() {
        return shouldExist;
    }

    boolean shouldWrapValueAsOptional() {
        return shouldWrapValueAsOptional;
    }

    @Nullable
    Class<?> containerType() {
        // 'List' or 'Set'
        return containerType;
    }

    Class<?> elementType() {
        return elementType;
    }

    @Nullable
    ParameterizedType parameterizedElementType() {
        return parameterizedElementType;
    }

    @Nullable
    Object defaultValue() {
        return defaultValue;
    }

    @Nullable
    String description() {
        return description;
    }

    @Nullable
    BeanFactoryId beanFactoryId() {
        return beanFactoryId;
    }

    AggregationStrategy aggregationStrategy() {
        return aggregationStrategy;
    }

    boolean hasContainer() {
        return containerType != null &&
               (List.class.isAssignableFrom(containerType) || Set.class.isAssignableFrom(containerType));
    }

    Object resolve(ResolverContext ctx) {
        final Object resolved = resolver.apply(this, ctx);
        return shouldWrapValueAsOptional ? Optional.ofNullable(resolved)
                                         : resolved;
    }

    private static Object convert(String value, Class<?> elementType,
                                  @Nullable EnumConverter<?> enumConverter) {
        return enumConverter != null ? enumConverter.toEnum(value)
                                     : stringToType(value, elementType);
    }

    @Nullable
    private Object convert(@Nullable String value) {
        if (value == null) {
            return defaultOrException();
        }
        return convert(value, elementType, enumConverter);
    }

    @Nullable
    private Object defaultOrException() {
        if (!shouldExist) {
            // May return 'null' if no default value is specified.
            return defaultValue;
        }
        throw new IllegalArgumentException("Mandatory parameter/header is missing: " + httpElementName);
    }

    @Override
    public String toString() {
        return MoreObjects.toStringHelper(this).omitNullValues()
                          .add("annotation",
                               annotationType != null ? annotationType.getSimpleName() : "(none)")
                          .add("httpElementName", httpElementName)
                          .add("pathVariable", isPathVariable)
                          .add("shouldExist", shouldExist)
                          .add("shouldWrapValueAsOptional", shouldWrapValueAsOptional)
                          .add("elementType", elementType.getSimpleName())
                          .add("containerType",
                               containerType != null ? containerType.getSimpleName() : "(none)")
                          .add("defaultValue", defaultValue)
                          .add("defaultValueType",
                               defaultValue != null ? defaultValue.getClass().getSimpleName() : "(none)")
                          .add("description", description)
                          .add("resolver", resolver)
                          .add("enumConverter", enumConverter)
                          .toString();
    }

    private static final class Builder {
        private final AnnotatedElement annotatedElement;
        private final Type type;
        private AnnotatedElement typeElement;
        @Nullable
        private Class<? extends Annotation> annotationType;
        @Nullable
        private String httpElementName;
        private boolean pathVariable;
        private boolean supportContainer;
        private boolean supportDefault;
        @Nullable
        private String description;
        @Nullable
        private BiFunction<AnnotatedValueResolver, ResolverContext, Object> resolver;
        @Nullable
        private BeanFactoryId beanFactoryId;
        private AggregationStrategy aggregation = AggregationStrategy.NONE;
        private boolean warnedRedundantUse;

        private Builder(AnnotatedElement annotatedElement, Type type) {
            this.annotatedElement = requireNonNull(annotatedElement, "annotatedElement");
            this.type = requireNonNull(type, "type");
            typeElement = annotatedElement;
        }

        /**
         * Sets the annotation which is one of {@link Param}, {@link Header} or {@link RequestObject}.
         */
        private Builder annotationType(Class<? extends Annotation> annotationType) {
            assert annotationType == Param.class ||
                   annotationType == Header.class ||
                   annotationType == RequestObject.class : annotationType.getSimpleName();
            this.annotationType = annotationType;
            return this;
        }

        /**
         * Sets a name of the element.
         */
        private Builder httpElementName(String httpElementName) {
            this.httpElementName = httpElementName;
            return this;
        }

        /**
         * Sets whether this element is a path variable.
         */
        private Builder pathVariable(boolean pathVariable) {
            this.pathVariable = pathVariable;
            return this;
        }

        /**
         * Sets whether the value type can be a {@link List} or {@link Set}.
         */
        private Builder supportContainer(boolean supportContainer) {
            this.supportContainer = supportContainer;
            return this;
        }

        /**
         * Sets whether the element can be annotated with {@link Default} annotation.
         */
        private Builder supportDefault(boolean supportDefault) {
            this.supportDefault = supportDefault;
            return this;
        }

        /**
         * Sets an {@link AnnotatedElement} which is used to infer its type.
         */
        private Builder typeElement(AnnotatedElement typeElement) {
            this.typeElement = typeElement;
            return this;
        }

        /**
         * Sets the description of the {@link AnnotatedElement}.
         */
        private Builder description(@Nullable String description) {
            this.description = description;
            return this;
        }

        /**
         * Sets a value resolver.
         */
        private Builder resolver(BiFunction<AnnotatedValueResolver, ResolverContext, Object> resolver) {
            this.resolver = resolver;
            return this;
        }

        private Builder beanFactoryId(BeanFactoryId beanFactoryId) {
            this.beanFactoryId = beanFactoryId;
            return this;
        }

        /**
         * Sets an {@link AggregationStrategy} for the element.
         */
        private Builder aggregation(AggregationStrategy aggregation) {
            this.aggregation = aggregation;
            return this;
        }

        private AnnotatedValueResolver build() {
            checkArgument(resolver != null, "'resolver' should be specified");

            final boolean isOptional = type == Optional.class;
            final boolean isNullable = isNullable();
            final Type originalParameterizedType = parameterizedTypeOf(typeElement);
            final Type unwrappedParameterizedType = isOptional ? unwrapOptional(originalParameterizedType)
                                                               : originalParameterizedType;
            if (isOptional && isNullable) {
                warnRedundantUse("Optional", "@Nullable");
            }

            final boolean shouldExist;
            final String defaultValue;

            final Default aDefault = annotatedElement.getAnnotation(Default.class);
            if (aDefault != null) {
                if (supportDefault) {
                    // Warn unusual usage. e.g. @Param @Default("a") Optional<String> param
                    if (isOptional) {
                        warnRedundantUse("@Default", "Optional");
                    } else if (isNullable) {
                        warnRedundantUse("@Default", "@Nullable");
                    }

                    shouldExist = false;
                    defaultValue = getSpecifiedValue(aDefault.value());
                } else {
                    // Warn if @Default exists in an unsupported place.
                    warnRedundantUse("@Default", null);

                    shouldExist = !isOptional;
                    // Set the default value to null just like it was not specified.
                    defaultValue = null;
                }
            } else {
                // Set the default value to null if it was not specified.
                defaultValue = null;

                if (isOptional) {
                    shouldExist = false;
                } else {
                    // Allow `null` if annotated with `@Nullable`.
                    shouldExist = !isNullable;
                }
            }

            if (pathVariable && !shouldExist) {
                if (isOptional) {
                    warnRedundantUse("a path variable", "Optional");
                } else {
                    warnRedundantUse("a path variable", "@Nullable");
                }
            }

            final Class<?> containerType = getContainerType(unwrappedParameterizedType);
            final Class<?> elementType;
            final ParameterizedType parameterizedElementType;

            if (containerType != null) {
                elementType = getElementType(unwrappedParameterizedType, isOptional);
                parameterizedElementType = getParameterizedElementType(unwrappedParameterizedType);
            } else {
                //
                // Here, 'type' should be one of the following types:
                // - RequestContext (or ServiceRequestContext)
                // - Request (or HttpRequest)
                // - AggregatedHttpRequest
                // - QueryParams (or HttpParameters)
                // - User classes which can be converted by request converter
                //
                if (unwrappedParameterizedType instanceof Class) {
                    elementType = (Class<?>) unwrappedParameterizedType;
                    parameterizedElementType = null;
                } else if (unwrappedParameterizedType instanceof ParameterizedType) {
                    parameterizedElementType = (ParameterizedType) unwrappedParameterizedType;
                    elementType = (Class<?>) parameterizedElementType.getRawType();
                } else {
                    throw new IllegalArgumentException("Unsupported parameter type: " +
                                                       unwrappedParameterizedType.getTypeName());
                }
            }

            return new AnnotatedValueResolver(annotationType, httpElementName, pathVariable, shouldExist,
                                              isOptional, containerType, elementType,
                                              parameterizedElementType, defaultValue, description, resolver,
                                              beanFactoryId, aggregation);
        }

        private void warnRedundantUse(String whatWasUsed1, @Nullable String whatWasUsed2) {
            if (warnedRedundantUse) {
                return;
            }

            warnedRedundantUse = true;
            final StringBuilder buf = new StringBuilder();
            buf.append("Found a redundant ");
            if (whatWasUsed2 != null) {
                buf.append("combined ");
            }
            buf.append("use of ")
               .append(whatWasUsed1);
            if (whatWasUsed2 != null) {
                buf.append(" and ").append(whatWasUsed2);
            }
            buf.append(" in '")
               .append(typeElement)
               .append('\'');

            if (typeElement != annotatedElement) {
                buf.append(" of '")
                   .append(annotatedElement)
                   .append('\'');
            }

            if (annotationType != null) {
                buf.append(" (type: ")
                   .append(annotationType.getSimpleName())
                   .append(')');
            }

            logger.warn(buf.toString());
        }

        private boolean isNullable() {
            for (Annotation a : annotatedElement.getAnnotations()) {
                final String annotationTypeName = a.annotationType().getName();
                if (annotationTypeName.endsWith(".Nullable")) {
                    return true;
                }
            }
            return false;
        }

        @Nullable
        private Class<?> getContainerType(Type parameterizedType) {
            final Class<?> rawType = toRawType(parameterizedType);
            if (pathVariable) {
                if (Iterable.class.isAssignableFrom(rawType)) {
                    throw new IllegalArgumentException(
                            "Container type is not supported for a path variable: " + httpElementName +
                            " (" + parameterizedType + ')');
                }
            }

            if (!supportContainer) {
                return null;
            }

            if (rawType == Iterable.class ||
                rawType == List.class ||
                rawType == Collection.class) {
                return ArrayList.class;
            }

            if (rawType == Set.class) {
                return LinkedHashSet.class;
            }

            if (List.class.isAssignableFrom(rawType) ||
                Set.class.isAssignableFrom(rawType)) {
                try {
                    // Only if there is a default constructor.
                    rawType.getConstructor();
                    return rawType;
                } catch (Throwable cause) {
                    throw new IllegalArgumentException("Unsupported container type: " + rawType.getName(),
                                                       cause);
                }
            }

            return null;
        }

        private Class<?> getElementType(Type parameterizedType, boolean unwrapOptional) {
            if (!(parameterizedType instanceof ParameterizedType)) {
                return toRawType(unwrapOptional ? parameterizedType : type);
            }

            final Type elementType;
            try {
                elementType = ((ParameterizedType) parameterizedType).getActualTypeArguments()[0];
            } catch (Throwable cause) {
                throw new IllegalArgumentException(
                        "Unsupported or invalid parameter type: " + parameterizedType, cause);
            }
            return toRawType(elementType);
        }

        @Nullable
        private static ParameterizedType getParameterizedElementType(Type parameterizedType) {
            if (!(parameterizedType instanceof ParameterizedType)) {
                return null;
            }

            try {
                final Type elementType =
                        ((ParameterizedType) parameterizedType).getActualTypeArguments()[0];
                if (elementType instanceof ParameterizedType) {
                    return (ParameterizedType) elementType;
                }
            } catch (Throwable cause) {
                throw new IllegalArgumentException(
                        "Unsupported parameter type: " + parameterizedType, cause);
            }

            return null;
        }

        private static Type unwrapOptional(Type parameterizedType) {
            // Unwrap once again so that a pattern like 'Optional<List<?>>' can be supported.
            assert parameterizedType instanceof ParameterizedType : String.valueOf(parameterizedType);
            parameterizedType = ((ParameterizedType) parameterizedType).getActualTypeArguments()[0];
            return parameterizedType;
        }

        private static Class<?> toRawType(Type type) {
            if (type instanceof Class) {
                return (Class<?>) type;
            }
            if (type instanceof ParameterizedType) {
                return (Class<?>) ((ParameterizedType) type).getRawType();
            }
            if (type instanceof WildcardType) {
                final Type[] upperBounds = ((WildcardType) type).getUpperBounds();
                if (upperBounds.length > 0) {
                    return (Class<?>) upperBounds[0];
                }
            }
            if (type instanceof TypeVariable) {
                final Type[] bounds = ((TypeVariable<?>) type).getBounds();
                if (bounds.length > 0) {
                    return (Class<?>) bounds[0];
                }
            }

            throw new IllegalArgumentException("Unsupported or invalid parameter type: " + type);
        }
    }

    private static boolean isFormData(@Nullable MediaType contentType) {
        return contentType != null && contentType.belongsTo(MediaType.FORM_DATA);
    }

    private static boolean isMultipartFormData(@Nullable MediaType contentType) {
        return contentType != null && contentType.belongsTo(MediaType.MULTIPART_FORM_DATA);
    }

    static AggregationType aggregationType(AggregationStrategy strategy, RequestHeaders headers) {
        requireNonNull(strategy, "strategy");
        final MediaType mediaType = headers.contentType();
        if (isMultipartFormData(mediaType)) {
            if (strategy == AggregationStrategy.NONE) {
                return AggregationType.NONE;
            }
            return AggregationType.MULTIPART;
        }

        switch (strategy) {
            case ALWAYS:
                return AggregationType.ALL;
            case FOR_FORM_DATA:
                return isFormData(mediaType) ? AggregationType.ALL : AggregationType.NONE;
        }
        return AggregationType.NONE;
    }

    /**
     * Decide aggregation in memory, file or not.
     */
    enum AggregationType {
        ALL,
        MULTIPART,
        NONE,
    }

    /**
     * Each argument use this enum to decide its strategy.
     */
    enum AggregationStrategy {
        NONE, ALWAYS, FOR_FORM_DATA;

        /**
         * Returns {@link AggregationStrategy} which specifies how to aggregate the request
         * for injecting its parameters.
         */
        static AggregationStrategy from(List<AnnotatedValueResolver> resolvers) {
            AggregationStrategy strategy = NONE;
            for (final AnnotatedValueResolver r : resolvers) {
                switch (r.aggregationStrategy()) {
                    case ALWAYS:
                        return ALWAYS;
                    case FOR_FORM_DATA:
                        strategy = FOR_FORM_DATA;
                        break;
                }
            }
            return strategy;
        }
    }

    static class AggregatedResult {
        static final AggregatedResult EMPTY = new AggregatedResult(null, null);

        @Nullable
        private final FileAggregatedMultipart aggregatedMultipart;
        @Nullable
        private final AggregatedHttpRequest aggregatedHttpRequest;

        private AggregatedResult(@Nullable FileAggregatedMultipart aggregatedMultipart,
                                 @Nullable AggregatedHttpRequest aggregatedHttpRequest) {
            this.aggregatedMultipart = aggregatedMultipart;
            this.aggregatedHttpRequest = aggregatedHttpRequest;
        }

        AggregatedResult(FileAggregatedMultipart aggregatedMultipart) {
            this(aggregatedMultipart, null);
        }

        AggregatedResult(AggregatedHttpRequest aggregatedHttpRequest) {
            this(null, aggregatedHttpRequest);
        }
    }

    /**
     * A context which is used while resolving parameter values.
     */
    static class ResolverContext {
        private final ServiceRequestContext context;
        private final HttpRequest request;

        @Nullable
        private final AggregatedResult aggregatedResult;

        private volatile QueryParams queryParams;

        ResolverContext(ServiceRequestContext context, HttpRequest request,
                        AggregatedResult aggregatedResult) {
            this.context = requireNonNull(context, "context");
            this.request = requireNonNull(request, "request");
            this.aggregatedResult = requireNonNull(aggregatedResult, "aggregatedResult");
        }

        ServiceRequestContext context() {
            return context;
        }

        HttpRequest request() {
            return request;
        }

        @Nullable
        AggregatedHttpRequest aggregatedRequest() {
            return aggregatedResult.aggregatedHttpRequest;
        }

        @Nullable
        FileAggregatedMultipart aggregatedMultipart() {
            return aggregatedResult.aggregatedMultipart;
        }

        QueryParams queryParams() {
            QueryParams result = queryParams;
            if (result == null) {
                synchronized (this) {
                    result = queryParams;
                    if (result == null) {
                        queryParams = result = queryParamsOf(context.query(),
                                                             request.contentType(),
                                                             aggregatedResult);
                    }
                }
            }
            return result;
        }

        @Override
        public String toString() {
            return MoreObjects.toStringHelper(this).omitNullValues()
                              .add("context", context)
                              .add("request", request)
                              .add("aggregatedResult", aggregatedResult)
                              .add("queryParams", queryParams)
                              .toString();
        }

        /**
         * Returns a {@link QueryParams} decoded from a request.
         *
         * <p>Usually one of a query string of a URI or URL-encoded form data is specified in the request.
         * If both of them exist though, they would be decoded and merged into a parameter map.</p>
         *
         * <p>Names and values of the parameters would be decoded as UTF-8 character set.</p>
         *
         * @see QueryParams#fromQueryString(String)
         * @see HttpConstants#DEFAULT_CHARSET
         */
        private static QueryParams queryParamsOf(@Nullable String query,
                                                 @Nullable MediaType contentType,
                                                 AggregatedResult result) {
            try {
                final QueryParams params1 = query != null ? QueryParams.fromQueryString(query) : null;
                QueryParams params2 = null;
                if (isFormData(contentType)) {
                    final AggregatedHttpRequest message = result.aggregatedHttpRequest;
                    if (message != null) {
                        // Respect 'charset' attribute of the 'content-type' header if it exists.
                        final String body = message.content(contentType.charset(StandardCharsets.US_ASCII));
                        if (!body.isEmpty()) {
                            params2 = QueryParams.fromQueryString(body);
                        }
                    }
                } else if (isMultipartFormData(contentType)) {
                    final FileAggregatedMultipart multipart = result.aggregatedMultipart;
                    if (multipart != null) {
                        params2 = QueryParams.builder().add(multipart.params().entries()).build();
                    }
                }

                if (params1 == null || params1.isEmpty()) {
                    return firstNonNull(params2, QueryParams.of());
                } else if (params2 == null || params2.isEmpty()) {
                    return params1;
                } else {
                    return QueryParams.builder()
                                      .sizeHint(params1.size() + params2.size())
                                      .add(params1)
                                      .add(params2)
                                      .build();
                }
            } catch (Exception e) {
                // If we failed to decode the query string, we ignore the exception raised here.
                // A missing parameter might be checked when invoking the annotated method.
                logger.debug("Failed to decode query string: {}", query, e);
                return QueryParams.of();
            }
        }
    }

    private static final class EnumConverter<T extends Enum<T>> {
        private final boolean isCaseSensitiveEnum;

        private final Map<String, T> enumMap;

        /**
         * Creates an instance for the given {@link Enum} class.
         */
        EnumConverter(Class<T> enumClass) {
            final Set<T> enumInstances = EnumSet.allOf(enumClass);
            final Map<String, T> lowerCaseEnumMap = enumInstances.stream().collect(
                    toImmutableMap(e -> Ascii.toLowerCase(e.name()), Function.identity(), (e1, e2) -> e1));
            if (enumInstances.size() != lowerCaseEnumMap.size()) {
                enumMap = enumInstances.stream().collect(toImmutableMap(Enum::name, Function.identity()));
                isCaseSensitiveEnum = true;
            } else {
                enumMap = lowerCaseEnumMap;
                isCaseSensitiveEnum = false;
            }
        }

        /**
         * Returns the {@link Enum} value corresponding to the specified {@code str}.
         */
        T toEnum(String str) {
            final T result = enumMap.get(isCaseSensitiveEnum ? str : Ascii.toLowerCase(str));
            if (result != null) {
                return result;
            }

            throw new IllegalArgumentException(
                    "unknown enum value: " + str + " (expected: " + enumMap.values() + ')');
        }
    }

    /**
     * An interface to make a {@link RequestConverterFunction} be adapted for
     * {@link AnnotatedValueResolver} internal implementation.
     */
    @FunctionalInterface
    interface RequestObjectResolver {
        static RequestObjectResolver of(RequestConverterFunction function) {
            return (resolverContext, expectedResultType, expectedParameterizedResultType, beanFactoryId) -> {
                final AggregatedHttpRequest request = resolverContext.aggregatedRequest();
                if (request == null) {
                    throw new IllegalArgumentException(
                            "Cannot convert this request to an object because it is not aggregated.");
                }
                return function.convertRequest(resolverContext.context(), request,
                                               expectedResultType, expectedParameterizedResultType);
            };
        }

        @Nullable
        Object convert(ResolverContext resolverContext, Class<?> expectedResultType,
                       @Nullable ParameterizedType expectedParameterizedResultType,
                       @Nullable BeanFactoryId beanFactoryId) throws Throwable;
    }

    /**
     * A subtype of {@link IllegalArgumentException} which is raised when no annotated parameters exist
     * in a constructor or method.
     */
    static class NoAnnotatedParameterException extends IllegalArgumentException {

        private static final long serialVersionUID = -6003890710456747277L;

        NoAnnotatedParameterException(String name) {
            super("No annotated parameters found from: " + name);
        }
    }

    /**
     * A subtype of {@link NoAnnotatedParameterException} which is raised when no parameters exist in
     * a constructor or method.
     */
    static class NoParameterException extends NoAnnotatedParameterException {

        private static final long serialVersionUID = 3390292442571367102L;

        NoParameterException(String name) {
            super("No parameters found from: " + name);
        }
    }
}<|MERGE_RESOLUTION|>--- conflicted
+++ resolved
@@ -164,12 +164,8 @@
         converters.stream().map(RequestObjectResolver::of).forEach(builder::add);
         if (!requestConverterFunctionProviders.isEmpty()) {
             final ImmutableList<RequestConverterFunction> merged =
-<<<<<<< HEAD
                     ImmutableList.<RequestConverterFunction>builder()
                                  .addAll(converters)
-=======
-                    ImmutableList.<RequestConverterFunction>builder().addAll(converters)
->>>>>>> f0ea8603
                                  .addAll(defaultRequestConverterFunctions)
                                  .build();
             final CompositeRequestConverterFunction composed = new CompositeRequestConverterFunction(merged);
