--- conflicted
+++ resolved
@@ -75,14 +75,8 @@
      * Creates a new {@link CompositeServiceEntry} whose {@link Service} is bound at
      * {@linkplain Route#catchAll() the catch-all path mapping}.
      */
-<<<<<<< HEAD
-    public static <I extends Request, O extends Response>
-    CompositeServiceEntry<I, O> ofCatchAll(Service<I, O> service) {
+    public static <T extends Service<?, ?>> CompositeServiceEntry<T> ofCatchAll(T service) {
         return new CompositeServiceEntry<>(Route.catchAll(), service);
-=======
-    public static <T extends Service<?, ?>> CompositeServiceEntry<T> ofCatchAll(T service) {
-        return new CompositeServiceEntry<>(Route.builder().catchAll().build(), service);
->>>>>>> f03b400c
     }
 
     /**
