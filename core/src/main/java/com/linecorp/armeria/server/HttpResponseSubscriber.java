/*
 * Copyright 2023 LINE Corporation
 *
 * LINE Corporation licenses this file to you under the Apache License,
 * version 2.0 (the "License"); you may not use this file except in compliance
 * with the License. You may obtain a copy of the License at:
 *
 *   https://www.apache.org/licenses/LICENSE-2.0
 *
 * Unless required by applicable law or agreed to in writing, software
 * distributed under the License is distributed on an "AS IS" BASIS, WITHOUT
 * WARRANTIES OR CONDITIONS OF ANY KIND, either express or implied. See the
 * License for the specific language governing permissions and limitations
 * under the License.
 */

package com.linecorp.armeria.server;

import static com.linecorp.armeria.internal.common.HttpHeadersUtil.CLOSE_STRING;
import static com.linecorp.armeria.internal.common.HttpHeadersUtil.mergeResponseHeaders;

import java.util.concurrent.CompletableFuture;

import com.linecorp.armeria.common.HttpHeaderNames;
import com.linecorp.armeria.common.HttpMethod;
import com.linecorp.armeria.common.HttpStatus;
import com.linecorp.armeria.common.ResponseHeaders;
import com.linecorp.armeria.internal.server.DefaultServiceRequestContext;

import io.netty.channel.ChannelHandlerContext;

final class HttpResponseSubscriber extends AbstractHttpResponseSubscriber {

    HttpResponseSubscriber(ChannelHandlerContext ctx, ServerHttpObjectEncoder responseEncoder,
                           DefaultServiceRequestContext reqCtx,
                           DecodedHttpRequest req, CompletableFuture<Void> completionFuture) {
        super(ctx, responseEncoder, reqCtx, req, completionFuture);
    }

    @Override
<<<<<<< HEAD
    public void onSubscribe(Subscription subscription) {
        assert this.subscription == null;
        this.subscription = subscription;
        if (state == State.DONE) {
            if (!isSubscriptionCompleted) {
                isSubscriptionCompleted = true;
                subscription.cancel();
            }
            return;
        }

        scheduleTimeout();

        // Start consuming.
        subscription.request(1);
    }

    @SuppressWarnings("checkstyle:FallThrough")
    @Override
    public void onNext(HttpObject o) {
        if (!(o instanceof HttpData) && !(o instanceof HttpHeaders)) {
            req.abortResponse(new IllegalArgumentException(
                    "published an HttpObject that's neither HttpHeaders nor HttpData: " + o +
                    " (service: " + service() + ')'), true);
            return;
        }

        if (failIfStreamOrSessionClosed()) {
            PooledObjects.close(o);
            return;
        }

        boolean endOfStream = o.isEndOfStream();
        switch (state) {
            case NEEDS_HEADERS: {
                logBuilder().startResponse();
                if (!(o instanceof ResponseHeaders)) {
                    req.abortResponse(new IllegalStateException(
                            "published an HttpData without a preceding ResponseHeaders: " + o +
                            " (service: " + service() + ')'), true);
                    return;
                }

                final ResponseHeaders headers = (ResponseHeaders) o;
                final HttpStatus status = headers.status();
                final ResponseHeaders merged;
                if (status.isInformational()) {
                    if (endOfStream) {
                        req.abortResponse(new IllegalStateException(
                                "published an informational headers whose endOfStream is true: " + o +
                                " (service: " + service() + ')'), true);
                        return;
                    }
                    merged = headers;
                } else {
                    if (responseEncoder.isResponseHeadersSent(req.id(), req.streamId())) {
                        // The response is sent by the HttpRequestDecoder so we just cancel the stream message.
                        tryComplete(new CancelledSubscriptionException(
                                "An HTTP response was sent already. ctx: " + reqCtx));
                        setDone(true);
                        return;
                    }

                    if (req.method() == HttpMethod.HEAD) {
                        endOfStream = true;
                    } else {
                        if (!reqCtx.additionalResponseTrailers().isEmpty()) {
                            endOfStream = false;
                        }
                        if (status.isContentAlwaysEmpty()) {
                            state = State.NEEDS_TRAILERS;
                        } else {
                            state = State.NEEDS_DATA_OR_TRAILERS;
                        }
                    }
                    if (endOfStream) {
                        setDone(false);
                    }
                    final ServerConfig config = reqCtx.config().server().config();
                    merged = mergeResponseHeaders(headers, reqCtx.additionalResponseHeaders(),
                                                  reqCtx.config().defaultHeaders(),
                                                  config.isServerHeaderEnabled(),
                                                  config.isDateHeaderEnabled());
                    logBuilder().responseHeaders(merged);
                }

                responseEncoder.writeHeaders(req.id(), req.streamId(), merged, endOfStream,
                                             reqCtx.additionalResponseTrailers().isEmpty(), req.method())
                               .addListener(writeHeadersFutureListener(endOfStream));
                break;
            }
            case NEEDS_TRAILERS: {
                if (o instanceof ResponseHeaders) {
                    req.abortResponse(new IllegalStateException(
                            "published a ResponseHeaders: " + o +
                            " (expected: an HTTP trailers). service: " + service()), true);
                    return;
                }
                if (o instanceof HttpData) {
                    // We silently ignore the data and call subscription.request(1).
                    ((HttpData) o).close();
                    assert subscription != null;
                    subscription.request(1);
                    return;
                }
                // We handle the trailers in NEEDS_DATA_OR_TRAILERS.
            }
            case NEEDS_DATA_OR_TRAILERS: {
                if (o instanceof HttpHeaders) {
                    final HttpHeaders trailers = (HttpHeaders) o;
                    if (trailers.contains(HttpHeaderNames.STATUS)) {
                        req.abortResponse(new IllegalArgumentException(
                                "published an HTTP trailers with status: " + o +
                                " (service: " + service() + ')'), true);
                        return;
                    }
                    setDone(false);

                    final HttpHeaders merged = mergeTrailers(trailers, reqCtx.additionalResponseTrailers());
                    logBuilder().responseTrailers(merged);
                    responseEncoder.writeTrailers(req.id(), req.streamId(), merged)
                                   .addListener(writeHeadersFutureListener(true));
                } else {
                    final HttpData data = (HttpData) o;
                    final boolean wroteEmptyData = data.isEmpty();
                    logBuilder().increaseResponseLength(data);
                    if (endOfStream) {
                        setDone(false);
                    }

                    final HttpHeaders additionalTrailers = reqCtx.additionalResponseTrailers();
                    if (endOfStream && !additionalTrailers.isEmpty()) { // Last DATA frame
                        responseEncoder.writeData(req.id(), req.streamId(), data, false)
                                       .addListener(writeDataFutureListener(false, wroteEmptyData));
                        logBuilder().responseTrailers(additionalTrailers);
                        responseEncoder.writeTrailers(req.id(), req.streamId(), additionalTrailers)
                                       .addListener(writeHeadersFutureListener(true));
                    } else {
                        responseEncoder.writeData(req.id(), req.streamId(), data, endOfStream)
                                       .addListener(writeDataFutureListener(endOfStream, wroteEmptyData));
                    }
                }
                break;
            }
            case DONE:
                isSubscriptionCompleted = true;
                subscription.cancel();
                PooledObjects.close(o);
=======
    void onResponseHeaders(ResponseHeaders headers) {
        boolean endOfStream = headers.isEndOfStream();
        final HttpStatus status = headers.status();
        final ResponseHeaders merged;
        if (status.isInformational()) {
            if (endOfStream) {
                req.abortResponse(new IllegalStateException(
                        "published an informational headers whose endOfStream is true: " + headers +
                        " (service: " + service() + ')'), true);
>>>>>>> d9076b58
                return;
            }
            merged = headers;
        } else {
            if (req.method() == HttpMethod.HEAD) {
                endOfStream = true;
            } else if (status.isContentAlwaysEmpty()) {
                setState(State.NEEDS_TRAILERS);
            } else {
                setState(State.NEEDS_DATA_OR_TRAILERS);
            }
            if (endOfStream) {
                setDone(true);
            }
            final ServerConfig config = reqCtx.config().server().config();
            merged = mergeResponseHeaders(headers, reqCtx.additionalResponseHeaders(),
                                          reqCtx.config().defaultHeaders(),
                                          config.isServerHeaderEnabled(),
                                          config.isDateHeaderEnabled());
            final String connectionOption = merged.get(HttpHeaderNames.CONNECTION);
            if (CLOSE_STRING.equalsIgnoreCase(connectionOption)) {
                disconnectWhenFinished();
            }
            logBuilder().responseHeaders(merged);
        }

        responseEncoder.writeHeaders(req.id(), req.streamId(), merged,
                                     endOfStream, reqCtx.additionalResponseTrailers().isEmpty())
                       .addListener(writeHeadersFutureListener(endOfStream));
    }
}<|MERGE_RESOLUTION|>--- conflicted
+++ resolved
@@ -38,156 +38,6 @@
     }
 
     @Override
-<<<<<<< HEAD
-    public void onSubscribe(Subscription subscription) {
-        assert this.subscription == null;
-        this.subscription = subscription;
-        if (state == State.DONE) {
-            if (!isSubscriptionCompleted) {
-                isSubscriptionCompleted = true;
-                subscription.cancel();
-            }
-            return;
-        }
-
-        scheduleTimeout();
-
-        // Start consuming.
-        subscription.request(1);
-    }
-
-    @SuppressWarnings("checkstyle:FallThrough")
-    @Override
-    public void onNext(HttpObject o) {
-        if (!(o instanceof HttpData) && !(o instanceof HttpHeaders)) {
-            req.abortResponse(new IllegalArgumentException(
-                    "published an HttpObject that's neither HttpHeaders nor HttpData: " + o +
-                    " (service: " + service() + ')'), true);
-            return;
-        }
-
-        if (failIfStreamOrSessionClosed()) {
-            PooledObjects.close(o);
-            return;
-        }
-
-        boolean endOfStream = o.isEndOfStream();
-        switch (state) {
-            case NEEDS_HEADERS: {
-                logBuilder().startResponse();
-                if (!(o instanceof ResponseHeaders)) {
-                    req.abortResponse(new IllegalStateException(
-                            "published an HttpData without a preceding ResponseHeaders: " + o +
-                            " (service: " + service() + ')'), true);
-                    return;
-                }
-
-                final ResponseHeaders headers = (ResponseHeaders) o;
-                final HttpStatus status = headers.status();
-                final ResponseHeaders merged;
-                if (status.isInformational()) {
-                    if (endOfStream) {
-                        req.abortResponse(new IllegalStateException(
-                                "published an informational headers whose endOfStream is true: " + o +
-                                " (service: " + service() + ')'), true);
-                        return;
-                    }
-                    merged = headers;
-                } else {
-                    if (responseEncoder.isResponseHeadersSent(req.id(), req.streamId())) {
-                        // The response is sent by the HttpRequestDecoder so we just cancel the stream message.
-                        tryComplete(new CancelledSubscriptionException(
-                                "An HTTP response was sent already. ctx: " + reqCtx));
-                        setDone(true);
-                        return;
-                    }
-
-                    if (req.method() == HttpMethod.HEAD) {
-                        endOfStream = true;
-                    } else {
-                        if (!reqCtx.additionalResponseTrailers().isEmpty()) {
-                            endOfStream = false;
-                        }
-                        if (status.isContentAlwaysEmpty()) {
-                            state = State.NEEDS_TRAILERS;
-                        } else {
-                            state = State.NEEDS_DATA_OR_TRAILERS;
-                        }
-                    }
-                    if (endOfStream) {
-                        setDone(false);
-                    }
-                    final ServerConfig config = reqCtx.config().server().config();
-                    merged = mergeResponseHeaders(headers, reqCtx.additionalResponseHeaders(),
-                                                  reqCtx.config().defaultHeaders(),
-                                                  config.isServerHeaderEnabled(),
-                                                  config.isDateHeaderEnabled());
-                    logBuilder().responseHeaders(merged);
-                }
-
-                responseEncoder.writeHeaders(req.id(), req.streamId(), merged, endOfStream,
-                                             reqCtx.additionalResponseTrailers().isEmpty(), req.method())
-                               .addListener(writeHeadersFutureListener(endOfStream));
-                break;
-            }
-            case NEEDS_TRAILERS: {
-                if (o instanceof ResponseHeaders) {
-                    req.abortResponse(new IllegalStateException(
-                            "published a ResponseHeaders: " + o +
-                            " (expected: an HTTP trailers). service: " + service()), true);
-                    return;
-                }
-                if (o instanceof HttpData) {
-                    // We silently ignore the data and call subscription.request(1).
-                    ((HttpData) o).close();
-                    assert subscription != null;
-                    subscription.request(1);
-                    return;
-                }
-                // We handle the trailers in NEEDS_DATA_OR_TRAILERS.
-            }
-            case NEEDS_DATA_OR_TRAILERS: {
-                if (o instanceof HttpHeaders) {
-                    final HttpHeaders trailers = (HttpHeaders) o;
-                    if (trailers.contains(HttpHeaderNames.STATUS)) {
-                        req.abortResponse(new IllegalArgumentException(
-                                "published an HTTP trailers with status: " + o +
-                                " (service: " + service() + ')'), true);
-                        return;
-                    }
-                    setDone(false);
-
-                    final HttpHeaders merged = mergeTrailers(trailers, reqCtx.additionalResponseTrailers());
-                    logBuilder().responseTrailers(merged);
-                    responseEncoder.writeTrailers(req.id(), req.streamId(), merged)
-                                   .addListener(writeHeadersFutureListener(true));
-                } else {
-                    final HttpData data = (HttpData) o;
-                    final boolean wroteEmptyData = data.isEmpty();
-                    logBuilder().increaseResponseLength(data);
-                    if (endOfStream) {
-                        setDone(false);
-                    }
-
-                    final HttpHeaders additionalTrailers = reqCtx.additionalResponseTrailers();
-                    if (endOfStream && !additionalTrailers.isEmpty()) { // Last DATA frame
-                        responseEncoder.writeData(req.id(), req.streamId(), data, false)
-                                       .addListener(writeDataFutureListener(false, wroteEmptyData));
-                        logBuilder().responseTrailers(additionalTrailers);
-                        responseEncoder.writeTrailers(req.id(), req.streamId(), additionalTrailers)
-                                       .addListener(writeHeadersFutureListener(true));
-                    } else {
-                        responseEncoder.writeData(req.id(), req.streamId(), data, endOfStream)
-                                       .addListener(writeDataFutureListener(endOfStream, wroteEmptyData));
-                    }
-                }
-                break;
-            }
-            case DONE:
-                isSubscriptionCompleted = true;
-                subscription.cancel();
-                PooledObjects.close(o);
-=======
     void onResponseHeaders(ResponseHeaders headers) {
         boolean endOfStream = headers.isEndOfStream();
         final HttpStatus status = headers.status();
@@ -197,17 +47,21 @@
                 req.abortResponse(new IllegalStateException(
                         "published an informational headers whose endOfStream is true: " + headers +
                         " (service: " + service() + ')'), true);
->>>>>>> d9076b58
                 return;
             }
             merged = headers;
         } else {
             if (req.method() == HttpMethod.HEAD) {
                 endOfStream = true;
-            } else if (status.isContentAlwaysEmpty()) {
-                setState(State.NEEDS_TRAILERS);
             } else {
-                setState(State.NEEDS_DATA_OR_TRAILERS);
+                if (!reqCtx.additionalResponseTrailers().isEmpty()) {
+                    endOfStream = false;
+                }
+                if (status.isContentAlwaysEmpty()) {
+                    setState(State.NEEDS_TRAILERS);
+                } else {
+                    setState(State.NEEDS_DATA_OR_TRAILERS);
+                }
             }
             if (endOfStream) {
                 setDone(true);
@@ -225,7 +79,7 @@
         }
 
         responseEncoder.writeHeaders(req.id(), req.streamId(), merged,
-                                     endOfStream, reqCtx.additionalResponseTrailers().isEmpty())
+                                     endOfStream, reqCtx.additionalResponseTrailers().isEmpty(), req.method())
                        .addListener(writeHeadersFutureListener(endOfStream));
     }
 }