--- conflicted
+++ resolved
@@ -137,6 +137,7 @@
                                 " (service: " + service() + ')'), true);
                         return;
                     }
+                    // TODO(minwoox): Add an implementation of AbstractHttpResponseHandler for WebSocket.
                     // Only HTTP/1.x uses informational status for the WebSocket response.
                     if (!(reqCtx.sessionProtocol().isHttp1() && isHttp1WebSocketUpgradeResponse(headers))) {
                         responseEncoder.writeHeaders(req.id(), req.streamId(), headers, false, false)
@@ -146,31 +147,12 @@
                     http1WebSocketEstablished = true;
                 }
 
-<<<<<<< HEAD
                 if (responseEncoder.isResponseHeadersSent(req.id(), req.streamId())) {
                     // The response is sent by the HttpRequestDecoder so we just cancel the stream message.
                     tryComplete(new CancelledSubscriptionException(
                             "An HTTP response was sent already. ctx: " + reqCtx));
                     setDone(true);
                     return;
-=======
-                    if (req.method() == HttpMethod.HEAD) {
-                        endOfStream = true;
-                    } else if (status.isContentAlwaysEmpty()) {
-                        state = State.NEEDS_TRAILERS;
-                    } else {
-                        state = State.NEEDS_DATA_OR_TRAILERS;
-                    }
-                    if (endOfStream) {
-                        setDone(false);
-                    }
-                    final ServerConfig config = reqCtx.config().server().config();
-                    merged = mergeResponseHeaders(headers, reqCtx.additionalResponseHeaders(),
-                                                  reqCtx.config().defaultHeaders(),
-                                                  config.isServerHeaderEnabled(),
-                                                  config.isDateHeaderEnabled());
-                    logBuilder().responseHeaders(merged);
->>>>>>> 70296b99
                 }
 
                 if (req.method() == HttpMethod.HEAD) {
@@ -183,8 +165,12 @@
                 if (endOfStream) {
                     setDone(false);
                 }
+                final ServerConfig config = reqCtx.config().server().config();
                 final ResponseHeaders merged =
-                        mergeResponseHeaders(headers, reqCtx.additionalResponseHeaders());
+                        mergeResponseHeaders(headers, reqCtx.additionalResponseHeaders(),
+                                             reqCtx.config().defaultHeaders(),
+                                             config.isServerHeaderEnabled(),
+                                             config.isDateHeaderEnabled());
                 logBuilder().responseHeaders(merged);
 
                 responseEncoder.writeHeaders(req.id(), req.streamId(), merged, endOfStream,
