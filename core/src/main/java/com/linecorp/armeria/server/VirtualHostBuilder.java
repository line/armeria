--- conflicted
+++ resolved
@@ -152,11 +152,9 @@
     @Nullable
     private Path multipartUploadsLocation;
     @Nullable
-<<<<<<< HEAD
+    private Function<? super RoutingContext, ? extends RequestId> requestIdGenerator;
+    @Nullable
     private ServiceErrorHandler errorHandler;
-=======
-    private Function<? super RoutingContext, ? extends RequestId> requestIdGenerator;
->>>>>>> f7693104
 
     /**
      * Creates a new {@link VirtualHostBuilder}.
@@ -1183,15 +1181,12 @@
         final HttpHeaders defaultHeaders =
                 mergeDefaultHeaders(template.defaultHeaders, this.defaultHeaders.build());
 
-<<<<<<< HEAD
+        final Function<? super RoutingContext, ? extends RequestId> requestIdGenerator =
+                this.requestIdGenerator != null ?
+                this.requestIdGenerator : template.requestIdGenerator;
         final ServiceErrorHandler serverErrorHandler = serverBuilder.errorHandler().asServiceErrorHandler();
         final ServiceErrorHandler defaultErrorHandler =
                 errorHandler != null ? errorHandler.orElse(serverErrorHandler) : serverErrorHandler;
-=======
-        final Function<? super RoutingContext, ? extends RequestId> requestIdGenerator =
-                this.requestIdGenerator != null ?
-                this.requestIdGenerator : template.requestIdGenerator;
->>>>>>> f7693104
 
         assert defaultServiceNaming != null;
         assert rejectedRouteHandler != null;
@@ -1222,22 +1217,15 @@
                     return cfgBuilder.build(defaultServiceNaming, requestTimeoutMillis, maxRequestLength,
                                             verboseResponses, accessLogWriter, blockingTaskExecutor,
                                             successFunction, multipartUploadsLocation, defaultHeaders,
-<<<<<<< HEAD
-                                            defaultErrorHandler);
-=======
-                                            requestIdGenerator);
->>>>>>> f7693104
+                                            requestIdGenerator, defaultErrorHandler);
                 }).collect(toImmutableList());
 
         final ServiceConfig fallbackServiceConfig =
                 new ServiceConfigBuilder(RouteBuilder.FALLBACK_ROUTE, FallbackService.INSTANCE)
                         .build(defaultServiceNaming, requestTimeoutMillis, maxRequestLength, verboseResponses,
                                accessLogWriter, blockingTaskExecutor, successFunction,
-<<<<<<< HEAD
-                               multipartUploadsLocation, defaultHeaders, defaultErrorHandler);
-=======
-                               multipartUploadsLocation, defaultHeaders, requestIdGenerator);
->>>>>>> f7693104
+                               multipartUploadsLocation, defaultHeaders, requestIdGenerator,
+                               defaultErrorHandler);
 
         final ImmutableList.Builder<ShutdownSupport> builder = ImmutableList.builder();
         builder.addAll(shutdownSupports);
