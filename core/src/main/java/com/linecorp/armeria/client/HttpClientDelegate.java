--- conflicted
+++ resolved
@@ -167,14 +167,9 @@
                                               HttpRequest req, DecodedHttpResponse res,
                                               ClientConnectionTimingsBuilder timingsBuilder,
                                               ProxyConfig proxyConfig) {
+        timingsBuilder.existingAcquisitionStart();
         final SessionProtocol protocol = ctx.sessionProtocol();
-<<<<<<< HEAD
-
-        timingsBuilder.existingAcquisitionStart();
-        final PoolKey key = new PoolKey(endpoint.host(), ipAddr, endpoint.port(), proxyConfig);
-=======
         final PoolKey key = new PoolKey(endpoint, proxyConfig);
->>>>>>> b14175cb
         final HttpChannelPool pool = factory.pool(ctx.eventLoop().withoutContext());
         final PooledChannel pooledChannel = pool.acquireNow(protocol, key);
         timingsBuilder.existingAcquisitionEnd();
